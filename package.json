--- conflicted
+++ resolved
@@ -75,7 +75,6 @@
     "express-session": "^1.15.6",
     "font-awesome": "^4.7.0",
     "helmet": "^3.15.0",
-<<<<<<< HEAD
     "ioredis": "^4.5.1",
     "jquery": "^3.3.1",
     "jsbarcode": "^4.0.0-alpha.5",
@@ -83,15 +82,6 @@
     "juice": "^5.1.0",
     "lodash": "^4.17.11",
     "lzma-native": "^4.0.3",
-=======
-    "ioredis": "^4.0.1",
-    "jquery": "jquery/jquery-dist#3.3.1",
-    "jsbarcode": "lindell/JsBarcode#3.11.0",
-    "json-2-csv": "^3.2.0",
-    "juice": "^5.0.0",
-    "lodash": "^4.17.11",
-    "lzma-native": "^4.0.1",
->>>>>>> 93cf1d4c
     "mailgun-js": "^0.22.0",
     "mkdirp": "^0.5.1",
     "moment": "^2.24.0",
@@ -99,16 +89,10 @@
     "multer": "^1.4.1",
     "mysql": "^2.16.0",
     "mz": "^2.7.0",
-<<<<<<< HEAD
     "ng-file-upload": "^12.2.13",
     "ngstorage": "^0.3.11",
     "q": "~1.5.1",
-    "snyk": "^1.124.1",
-=======
-    "ngstorage": "gsklee/ngStorage#0.3.11",
-    "q": "~1.5.0",
     "snyk": "^1.126.0",
->>>>>>> 93cf1d4c
     "stream-to-promise": "^2.2.0",
     "tempy": "^0.2.1",
     "typeface-open-sans": "^0.0.54",
@@ -116,13 +100,8 @@
     "use-strict": "^1.0.1",
     "uuid": "^3.3.2",
     "uuid-parse": "^1.0.0",
-<<<<<<< HEAD
     "webcam": "^3.2.1",
     "winston": "^3.2.1",
-=======
-    "webcam": "jonashartmann/webcam-directive#3.1.2",
-    "winston": "^3.1.0",
->>>>>>> 93cf1d4c
     "wkhtmltopdf": "^0.3.4"
   },
   "devDependencies": {

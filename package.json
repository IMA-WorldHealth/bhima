--- conflicted
+++ resolved
@@ -135,20 +135,12 @@
     "karma-mocha": "^1.3.0",
     "karma-ng-html2js-preprocessor": "^1.0.0",
     "merge-stream": "^1.0.1",
-<<<<<<< HEAD
     "mocha": "^5.2.0",
     "mochawesome": "^3.1.1",
     "protractor": "^5.4.2",
     "rewire": "^4.0.1",
     "standard-version": "^4.4.0",
     "typescript": "^3.3.1"
-=======
-    "mocha": "^5.0.0",
-    "mochawesome": "^3.1.0",
-    "protractor": "^5.0.0",
-    "rewire": "^4.0.0",
-    "typescript": "^3.1.3"
->>>>>>> 84ecd613
   },
   "homepage": "https://github.com/IMA-WorldHealth/bhima#readme",
   "directories": {

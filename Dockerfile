FROM node:lts

# Install missing dependencies for chromium
# These are all needed to make sure the browser can properly render all
# the requiredd page
RUN apt-get update && apt-get install -y \
  ca-certificates fonts-liberation gconf-service \
  libasound2 libatk-bridge2.0-0 libatk1.0-0 libc6 libcairo2  \
  libcups2 libdbus-1-3 libexpat1 libfontconfig1 libgbm1 libgcc1 libgconf-2-4 \
  libgdk-pixbuf2.0-0 libglib2.0-0 libgtk-3-0 libnspr4 libnss3 libpango-1.0-0 \
  libpangocairo-1.0-0 libstdc++6 libx11-6 libx11-xcb1 libxcb1 libxcomposite1 \
  libxcursor1 libxdamage1 libxext6 libxfixes3 libxi6 libxrandr2 libxrender1 \
  libxss1 libxtst6 lsb-release libxshmfence1 chromium -y \
  && rm -rf /var/lib/apt/lists/*

# Set working directory
WORKDIR /usr/src/app

# Copy source code
COPY --chown=node:node . .
<<<<<<< HEAD

# Copy environment file to bin folder
COPY --chown=node:node .env.docker /usr/src/app/.env
=======
>>>>>>> 75790e78

# Install dependencies
RUN npm install && \
   NODE_ENV=production npm run build && \
   npm install --omit=dev

<<<<<<< HEAD
=======
# Copy environment file to bin folder
COPY .env bin/
>>>>>>> 75790e78

# Change directory to bin
WORKDIR /usr/src/app/bin/

# Set ownership
RUN chown -R node:node *

# Switch to non-root user
USER node

ENV NODE_ENV production

LABEL org.opencontainers.image.source=https://github.com/third-Culture-Software/bhima
LABEL org.opencontainers.image.description="A hospital information management application for rural Congolese hospitals"
LABEL org.opencontainers.image.licenses=GPL

# Define startup command
CMD ["node", "server/app.js"]
<|MERGE_RESOLUTION|>--- conflicted
+++ resolved
@@ -18,23 +18,14 @@
 
 # Copy source code
 COPY --chown=node:node . .
-<<<<<<< HEAD
 
 # Copy environment file to bin folder
 COPY --chown=node:node .env.docker /usr/src/app/.env
-=======
->>>>>>> 75790e78
 
 # Install dependencies
 RUN npm install && \
    NODE_ENV=production npm run build && \
    npm install --omit=dev
-
-<<<<<<< HEAD
-=======
-# Copy environment file to bin folder
-COPY .env bin/
->>>>>>> 75790e78
 
 # Change directory to bin
 WORKDIR /usr/src/app/bin/
@@ -52,4 +43,4 @@
 LABEL org.opencontainers.image.licenses=GPL
 
 # Define startup command
-CMD ["node", "server/app.js"]
+CMD ["node", "server/app.js"]
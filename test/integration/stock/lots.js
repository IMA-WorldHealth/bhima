/* global expect, agent */

const moment = require('moment');
const helpers = require('../helpers');
const shared = require('./shared');

describe('(/lots/) The lots HTTP API', () => {
  it('GET /lots/:uuid returns details of a lot', () => {
    return agent.get(`/lots/${shared.lotQuinineUuid}`)
      .then((res) => {
        expect(res).to.have.status(200);
        const expectedKeys = [
          'uuid', 'label', 'quantity', 'unit_cost',
          'entry_date', 'expiration_date', 'inventory_uuid',
          'inventory_code', 'inventory_name', 'tags',
<<<<<<< HEAD
          'is_asset', 'reference_number', 'serial_number', 'acquisition_date',
=======
          'is_asset', 'reference_number', 'serial_number', 'package_size',
          'is_count_per_container',
>>>>>>> 9e47bcd2
        ];
        expect(res.body).to.have.all.keys(expectedKeys);
      })
      .catch(helpers.handler);
  });

  it('GET /stock/lots/depots/ Obtain lots with risk of expiration', () => {
    const conditions = {
      includeEmptyLot : '0',
      is_expiry_risk : '1',
      limit : '1000',
      period : 'allTime',
    };

    return agent.get('/stock/lots/depots/')
      .query(conditions)
      .then((res) => {
        helpers.api.listed(res, 0);
      })
      .catch(helpers.handler);
  });

  it('PUT /lots/:uuid update lot label or expiration date', () => {
    const dateExp = moment(new Date(), 'YYYY-MM-DD').add(36, 'days');

    const update = {
      label : 'Lot Quinine Updated',
      expiration_date : formatDate(dateExp),
      unit_cost : 1.7,
      reference_number : 'BHIMA_1',
      serial_number : 'HTTP:2.0',
    };

    return agent.put(`/lots/${shared.lotQuinineUuid}`)
      .send(update)
      .then((res) => {
        expect(res).to.have.status(200);
        return agent.get(`/lots/${shared.lotQuinineUuid}`);
      })
      .then(res => {
        const details = res.body;
        expect(details.label).to.be.equal(update.label);
        expect(formatDate(details.expiration_date)).to.be.equal(update.expiration_date);
        expect(details.reference_number).to.be.equal(update.reference_number);
        expect(details.serial_number).to.be.equal(update.serial_number);
      })
      .catch(helpers.handler);
  });

  it('GET /lots/:uuid/assignments/:depot_uuid returns all assignments of a lot for a given depot', () => {
    const depotUuid = shared.newPersonAssign.depot_uuid;
    const lotUuid = shared.newPersonAssign.lot_uuid;
    const lotNotAssignedUuid = shared.lotVitamineA;
    return agent.get(`/lots/${lotUuid}/assignments/${depotUuid}`)
      .then(res => {
        helpers.api.listed(res, 1);
        return agent.get(`/lots/${lotUuid}/assignments/${lotNotAssignedUuid}`);
      })
      .then(res => {
        helpers.api.listed(res, 0);
      })
      .catch(helpers.handler);
  });
});

function formatDate(date) {
  return moment(date).format('YYYY-MM-DD');
}<|MERGE_RESOLUTION|>--- conflicted
+++ resolved
@@ -13,12 +13,8 @@
           'uuid', 'label', 'quantity', 'unit_cost',
           'entry_date', 'expiration_date', 'inventory_uuid',
           'inventory_code', 'inventory_name', 'tags',
-<<<<<<< HEAD
-          'is_asset', 'reference_number', 'serial_number', 'acquisition_date',
-=======
-          'is_asset', 'reference_number', 'serial_number', 'package_size',
+          'is_asset', 'reference_number', 'serial_number', 'acquisition_date', 'package_size',
           'is_count_per_container',
->>>>>>> 9e47bcd2
         ];
         expect(res.body).to.have.all.keys(expectedKeys);
       })

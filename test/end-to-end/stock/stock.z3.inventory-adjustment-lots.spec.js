--- conflicted
+++ resolved
@@ -23,7 +23,7 @@
   });
 
   const gridId = 'stock-lots-grid';
-  const LOT_FOR_ALLTIME = 3;
+  const LOT_FOR_ALLTIME = 2;
   const GROUPING_ROW = 1;
 
   it(`finds ${LOT_FOR_ALLTIME} lots for all time`, async () => {
@@ -37,11 +37,7 @@
   it('find only lots setted during the adjustment process', async () => {
     const quinine = {
       label : 'Quinine Bichlorhydrate, sirop, 100mg base/5ml, 100ml, flacon, Unité',
-<<<<<<< HEAD
-      lot : 'QUININE-A',
-=======
       lot : 'QUININE-B',
->>>>>>> 7dfe6696
       quantity : '17',
     };
     const vitamine = {

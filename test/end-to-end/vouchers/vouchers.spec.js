const helpers = require('../shared/helpers');
const GU = require('../shared/GridUtils');
const FU = require('../shared/FormUtils');
const VoucherRegistrySearch = require('./vouchers.search');
const GridRow = require('../shared/GridRow');
const components = require('../shared/components');

describe('Voucher Registry', () => {
<<<<<<< HEAD
  const NUM_VOUCHERS = 20;
=======
  const NUM_VOUCHERS = 29;
>>>>>>> 20fde021
  const gridId = 'voucher-grid';

  before(() => helpers.navigate('vouchers'));

  it(`displays ${NUM_VOUCHERS} vouchers on the page`, () => {
    GU.expectRowCount(gridId, NUM_VOUCHERS);
  });

  describe('Search', VoucherRegistrySearch);

  it(`deletes a record from the voucher registry`, () => {
    const row = new GridRow('VO.TPA.1');
    row.dropdown().click();
    row.remove().click();

    // accept the confirm modal
    FU.modal.submit();

    components.notification.hasSuccess();
  });
});<|MERGE_RESOLUTION|>--- conflicted
+++ resolved
@@ -6,11 +6,7 @@
 const components = require('../shared/components');
 
 describe('Voucher Registry', () => {
-<<<<<<< HEAD
-  const NUM_VOUCHERS = 20;
-=======
-  const NUM_VOUCHERS = 29;
->>>>>>> 20fde021
+  const NUM_VOUCHERS = 30;
   const gridId = 'voucher-grid';
 
   before(() => helpers.navigate('vouchers'));

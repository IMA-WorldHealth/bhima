--- conflicted
+++ resolved
@@ -36,11 +36,8 @@
         description : '',
         reference_number : undefined,
         serial_number : undefined,
-<<<<<<< HEAD
         acquisition_date : undefined,
-=======
         package_size : 1,
->>>>>>> 9e47bcd2
       },
       {
         uuid : 'd03e7870-0c8e-47d4-a7a8-a17a9924b124',
@@ -52,11 +49,8 @@
         description : '',
         reference_number : undefined,
         serial_number : undefined,
-<<<<<<< HEAD
         acquisition_date : undefined,
-=======
         package_size : 1,
->>>>>>> 9e47bcd2
       },
     ]);
   }

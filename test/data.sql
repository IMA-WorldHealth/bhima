--- conflicted
+++ resolved
@@ -3,7 +3,6 @@
 
 -- bhima test database
 SET NAMES 'utf8';
-
 -- Enterprise
 INSERT INTO `enterprise` VALUES
   (1, 'Test Enterprise', 'TE', '243 81 504 0540', 'enterprise@test.org', HUID('1f162a10-9f67-4788-9eff-c1fea42fcc9b'), NULL, 2, 103, NULL, NULL);
@@ -263,8 +262,6 @@
 
 SET @superUser = 1;
 
-<<<<<<< HEAD
-=======
 -- the super user has permission to everything user
 INSERT INTO permission (unit_id, user_id)
 SELECT unit.id, @superUser FROM unit ON DUPLICATE KEY UPDATE unit_id = unit_id, user_id = user_id;
@@ -279,7 +276,6 @@
 
 -- Fiscal Year
 (13,2);
->>>>>>> 113ef7a4
 
 -- Fiscal Year 2015
 SET @fiscalYear2015 = 0;
@@ -766,14 +762,6 @@
   (HUID('f9aa33f1-65e2-4e37-89cb-843d27b2c586'), HUID('064ab1d9-5246-4402-ae8a-958fcdb07b35'), HUID('682e11c0-93a7-49f8-b79b-a4bc8e3e6f47'), HUID('f9caeb16-1684-43c5-a6c4-47dbac1df296'), '', 1, '2017-02-02', 100, 1.2000, 0, 1),
   (HUID('e8502c3e-7483-11e7-a8de-507b9dd6de91'), HUID('064ab1d9-5246-4402-ae8a-958fcdb07b35'), HUID('0cc6c435-7484-11e7-a8de-507b9dd6de91'), HUID('f9caeb16-1684-43c5-a6c4-47dbac1df296'), HUID('d4bb1452-e4fa-4742-a281-814140246877'), 8, '2017-02-02', 75, 1.2000, 1, 1);
 
-<<<<<<< HEAD
-
--- admin user width all permissions
-
-INSERT INTO permission (unit_id, user_id)
-SELECT unit.id, 1 FROM unit
-ON DUPLICATE KEY UPDATE unit_id = unit_id, user_id = user_id;
-=======
 -- Rubric Payroll
 INSERT INTO `rubric_payroll` (`id`, `label`, `abbr`, `is_employee`, `is_percent`, `is_discount`, `is_tax`, `is_social_care`, `is_membership_fee`, `debtor_account_id`, `expense_account_id`, `is_ipr`, `value`) VALUES
 (1, 'INSS Code part Patronale', 'INSS2', 0, 1, 1, 0, 0, 1, 300, 203, 0, 9),
@@ -848,18 +836,18 @@
 SELECT HUID(uuid()) as uuid, @roleUUID, id FROM actions;
 
 
-INSERT INTO `user_role`(uuid, user_id, role_uuid) 
+INSERT INTO `user_role`(uuid, user_id, role_uuid)
 VALUES(HUID(uuid()), 1, @roleUUID);
 
 -- regular user
 INSERT INTO role_unit
- VALUES(HUID(uuid()), @regularRoleUUID , 0 ), 
+ VALUES(HUID(uuid()), @regularRoleUUID , 0 ),
  (HUID(uuid()), @regularRoleUUID , 1 ),
  (HUID(uuid()), @regularRoleUUID , 2 ),
  (HUID(uuid()), @regularRoleUUID , 3 ),
  (HUID(uuid()), @regularRoleUUID , 4 );
-INSERT INTO `user_role`(uuid, user_id, role_uuid) 
+
+INSERT INTO `user_role`(uuid, user_id, role_uuid)
 VALUES(HUID(uuid()), 2, @regularRoleUUID);
 
--- ----------------------------------------------------------------------------------------
->>>>>>> 113ef7a4
+-- ----------------------------------------------------------------------------------------
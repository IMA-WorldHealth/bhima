-- bhima test database

-- locations (enterprise location only)
INSERT INTO `country` VALUES (HUID('dbe330b6-5cde-4830-8c30-dc00eccd1a5f'),'Democratiq Republic of Congo'),(HUID('dbe330b6-5cde-4830-8c30-dc00eccd1a51'), 'Test Hook Country');
INSERT INTO `province` VALUES (HUID('f6fc7469-7e58-45cb-b87c-f08af93edade'),'Bas Congo', HUID('dbe330b6-5cde-4830-8c30-dc00eccd1a5f')), (HUID('dbe330b6-5cdf-4830-8c30-dc00eccd1a21'), 'Test Hook Province', HUID('dbe330b6-5cde-4830-8c30-dc00eccd1a51'));
INSERT INTO `sector` VALUES (HUID('0404e9ea-ebd6-4f20-b1f8-6dc9f9313450'),'Tshikapa',HUID('f6fc7469-7e58-45cb-b87c-f08af93edade')), (HUID('dbe330b6-5cdf-4830-8c30-dc00eccd1a22'), 'Test Hook Sector', HUID('dbe330b6-5cdf-4830-8c30-dc00eccd1a21'));
INSERT INTO `village` VALUES (HUID('1f162a10-9f67-4788-9eff-c1fea42fcc9b'),'KELE2',HUID('0404e9ea-ebd6-4f20-b1f8-6dc9f9313450')), (HUID('dbe330b6-5cdf-4830-8c30-dc00eccd1a22'), 'Test Hook Village',HUID('dbe330b6-5cdf-4830-8c30-dc00eccd1a22'));

-- Enterprise
INSERT INTO `enterprise` VALUES (1,'Test Enterprise','TE','243 81 504 0540','enterprise@test.org',HUID('1f162a10-9f67-4788-9eff-c1fea42fcc9b'),NULL,2,103, NULL, NULL);

-- Project
INSERT INTO `project` VALUES (1,'Test Project A','TPA',1,1,0),(2,'Test Project B','TPB',1,2,0),(3,'Test Project C','TPC',1,2,0);

-- Accounts
INSERT INTO `account` VALUES
  (3626,4,1,1000,'Test Capital Account',0,0,NULL,NULL,'2015-11-04 13:25:12',1,NULL,NULL,NULL,1,1),
  (3627,3,1,1100,'Test Capital One',3626,0,NULL,NULL,'2015-11-04 13:26:13',1,1,NULL,0,NULL,0),
  (3628,3,1,1200,'Test Capital Two',3626,0,NULL,NULL,'2015-11-04 13:27:13',1,1,NULL,0,NULL,0),
  (3629,4,1,40000,'Test Balance Accounts',0,0,NULL,NULL,'2015-11-04 13:29:11',4,NULL,NULL,NULL,1,1),
  (3630,3,1,41001,'Test Debtor Accounts1',3629,0,NULL,NULL,'2015-11-04 13:30:46',4,NULL,NULL,NULL,NULL,0),
  (3631,3,1,41002,'Test Debtor Accounts2',3629,0,NULL,NULL,'2015-11-04 13:32:22',4,NULL,NULL,NULL,NULL,1),
  (3635,3,1,41003,'Test Debtor Accounts3',3629,0,NULL,NULL,'2015-11-04 13:32:22',4,NULL,NULL,NULL,NULL,1),
  (3636,4,1,46000,'Test Inventory Accounts',3629,0,NULL,NULL,'2015-11-04 13:32:22',4,NULL,NULL,NULL,NULL,1),
  (3637,3,1,46001,'First Test Item Account',3636,0,NULL,NULL,'2015-11-04 13:32:22',4,NULL,NULL,NULL,NULL,0),
  (3638,3,1,47001,'Test Debtor Group Account',3626,0,NULL,NULL,'2015-11-04 13:32:22',4,NULL,NULL,0,NULL,0),
  (3639,4,1,57000,'Test Income Accounts',0,0,NULL,NULL,'2015-11-04 13:32:22',4,NULL,NULL,0,NULL,0),
  (3640,3,1,57003,'Test Gain Account',3639,0,NULL,NULL,'2015-11-04 13:32:22',4,NULL,NULL,0,NULL,0),
  (3641,4,1,67000,'Test Expense Accounts',0,0,NULL,NULL,'2015-11-04 13:32:22',4,NULL,NULL,0,NULL,0),
  (3642,3,1,67003,'Test Loss Account',3641,0,NULL,NULL,'2015-11-04 13:32:22',4,NULL,NULL,0,NULL,0),
  (3643,3,1,42001,'Test Creditor Accounts1',3629,0,NULL,NULL,'2015-11-04 13:32:22',4,NULL,NULL,NULL,NULL,1),
  (3644,3,1,42002,'Test Creditor Accounts2',3629,0,NULL,NULL,'2015-11-04 13:32:22',4,NULL,NULL,NULL,NULL,1),
  (3645,3,1,42003,'Test Creditor Accounts3',3629,0,NULL,NULL,'2015-11-04 13:32:22',4,NULL,NULL,NULL,NULL,1);

-- attach gain/loss accounts to the enterprise
UPDATE enterprise SET `gain_account_id` = 3640, `loss_account_id` = 3641;

-- create test users
INSERT INTO user (id, username, password, display_name, email, deactivated) VALUES
  (1, 'superuser', PASSWORD('superuser'), 'Super User', 'SuperUser@test.org', 0),
  (2, 'RegularUser', PASSWORD('RegularUser'), 'Regular User', 'RegUser@test.org', 0),
  (3, 'NoUserPermissions', PASSWORD('NoUserPermissions'), 'No Permissrepertoireions', 'Invalid@test.org', 0),
  (4, 'admin', PASSWORD('1'), 'Admin User', 'admin@test.org', 1);


-- Only modules updated and written to 2X standards should be registered in the application tree
INSERT INTO permission (unit_id, user_id) VALUES

-- [Folder] Administration
(1,1),

-- Enterprise Management
(2,1),

-- Patient Invoice
(3,1),

-- Users and permissions
(4,1),

-- [Folder] Finance
(5,1),

-- Account Management
(6,1),

-- Posting Journal Management
(9,1),

-- General ledger
(10,1),

-- [Folder] Hospital
(12,1),

-- Fiscal Year
(13,1),

-- Patient Registration
(14,1),

-- Patient Search
(15,1),

-- Patient Invoice
(16,1),

-- Cash Payments
(18,1),

-- Supplier Management
(19,1),

-- Price list Management
(21, 1),

-- Location Management
(26,1),

-- Service Management
(48, 1),

-- Payroll Management
(57, 1),

-- Employee registration
(61, 1),

-- Employee Registry
(62, 1),

-- subsidie Management
(82, 1),

--  Cashbox Management
(105,1),

--  Debtor Groups Management
(107,1),

-- Simple Journal Vouchers
(134, 1),

-- Billing Services Module
(135, 1),

-- Patient Group Module
(29, 1),

-- complex Journal Vouchers
(137, 1),

-- inventory module
(138, 1),

-- inventory list module
(139, 1),

-- inventory configuration module
(140, 1),

-- Voucher records
(141, 1),

-- Update permission for Regular user

-- Account Management
(6,2),

-- [Folder] Finance
(5,2),

-- Fiscal Year
(13,2),

-- transaction type
(143, 1),

-- [Folder] Finance/Reports
(144,1),

-- [Folder] Reports
-- Cashflow report:       (145,1),
-- Chart of account:      (148, 1),
(180,1),
-- Balance report:        (150, 1),
-- Clients report:        (159, 1),
-- Aged Debts report:     (168, 1),

-- [Folder] reports/aged_debtors: The Report Aged Debtors 
(151,1),

-- [Folder] reports/account_reports: The Report accounts
(152,1),

-- Creditor groups Management
(146,1),

-- Cash Payment Registry
(147,1),

-- Posted Journal
(158,1),

-- Purchase order folder 
(154, 1), (155, 1), (156, 1),

-- Stock 
(160, 1), (161, 1), (162, 1), (163, 1), (164, 1), (165, 1), (166, 1), (167, 1),

-- Account statement
(170, 1),

<<<<<<< HEAD
-- Dashbord
=======
>>>>>>> e46831f2
(171, 1);

-- Fiscal Year 2015
SET @fiscalYear2015 = 0;
CALL CreateFiscalYear(1, NULL, 1, 'Test Fiscal Year 2015', 12, DATE('2015-01-01'), DATE('2015-12-31'), 'Note for 2015', @fiscalYear2015);

-- Fiscal Year 2016
SET @fiscalYear2016 = 0;
CALL CreateFiscalYear(1, @fiscalYear2015, 1, 'Test Fiscal Year 2016', 12, DATE('2016-01-01'), DATE('2016-12-31'), 'Note for 2016', @fiscalYear2016);

-- Fiscal Year 2017
SET @fiscalYear2017 = 0;
CALL CreateFiscalYear(1, @fiscalYear2016, 1, 'Test Fiscal Year 2017', 12, DATE('2017-01-01'), DATE('2017-12-31'), 'Note for 2017', @fiscalYear2017);

-- give test permission to both projects
INSERT INTO `project_permission` VALUES (1,1,1),(2,1,2),(3,2,1), (4, 4, 1);

INSERT INTO `cash_box` (id, label, project_id, is_auxiliary) VALUES
  (1,'Test Primary Cashbox A',1,0),
  (2,'Test Aux Cashbox A',1,1),
  (3,'Test Aux Cashbox B',1,1);

INSERT INTO `cash_box_account_currency` VALUES
  (1,1,1,3626,3627),
  (2,2,1,3627,3626),
  (3,1,2,3626,3627),
  (4,2,2,3626,3627);

INSERT INTO `inventory_group` VALUES
  (HUID('1410dfe0-b478-11e5-b297-023919d3d5b0'),'Test inventory group','INVGRP',3636,NULL,NULL,NULL);

INSERT INTO `inventory` VALUES
  (1, HUID('cf05da13-b477-11e5-b297-023919d3d5b0'), 'INV0', 'First Test Inventory Item', 25.0, 1, HUID('1410dfe0-b478-11e5-b297-023919d3d5b0'), 2, 0, 0, 0, 0, 0, 1, 1, 1, 1, 1, CURRENT_TIMESTAMP, NULL),
  (1, HUID('289cc0a1-b90f-11e5-8c73-159fdc73ab02'), 'INV1', 'Second Test Inventory Item', 10.0, 20, HUID('1410dfe0-b478-11e5-b297-023919d3d5b0'), 2, 0, 0, 0, 0, 0, 1, 1, 1, 1, 1, CURRENT_TIMESTAMP, NULL),
  (1, HUID('c48a3c4b-c07d-4899-95af-411f7708e296'), 'INV2', 'Third Test Inventory Item', 105.0, 1, HUID('1410dfe0-b478-11e5-b297-023919d3d5b0'), 2, 0, 0, 0, 0, 0, 1, 1, 1, 1, 1, CURRENT_TIMESTAMP, NULL);

INSERT INTO `debtor_group` VALUES
  (1,HUID('4de0fe47-177f-4d30-b95f-cff8166400b4'),'First Test Debtor Group',3631,HUID('1f162a10-9f67-4788-9eff-c1fea42fcc9b'),NULL,NULL,NULL,0,10,0,NULL,1,1,1, '#ff0000', CURRENT_TIMESTAMP, CURRENT_TIMESTAMP),
  (1,HUID('66f03607-bfbc-4b23-aa92-9321ca0ff586'),'Second Test Debtor Group',3631,HUID('1f162a10-9f67-4788-9eff-c1fea42fcc9b'),NULL,NULL,NULL,0,300,1,NULL,1,1,1, '#00ff00', CURRENT_TIMESTAMP, CURRENT_TIMESTAMP),
  (1,HUID('a11e6b7f-fbbb-432e-ac2a-5312a66dccf4'),'Third Test Debtor Group',3631,HUID('1f162a10-9f67-4788-9eff-c1fea42fcc9b'),NULL,NULL,NULL,0,20,1,NULL,1,1,1, '#0000ff',CURRENT_TIMESTAMP, CURRENT_TIMESTAMP);

INSERT INTO `patient_group` VALUES
  (HUID('0b8fcc00-8640-479d-872a-31d36361fcfd'),1,NULL,'Test Patient Group 1','Test Patient Group 1 Note','2016-03-10 08:44:23'),
  (HUID('112a9fb5-847d-4c6a-9b20-710fa8b4da24'),1,NULL,'Test Patient Group 2','Test Patient Group 2 Note','2016-03-10 08:44:23'),
  (HUID('112a9fb5-847d-4c6a-9b20-710fa8b4da22'),1,NULL,'Test Patient Group 3','Test Patient Group 2 Note','2016-03-12 08:44:23');

INSERT INTO `debtor` (uuid, group_uuid, text) VALUES
  (HUID('3be232f9-a4b9-4af6-984c-5d3f87d5c107'),HUID('66f03607-bfbc-4b23-aa92-9321ca0ff586'),'Patient/2/Patient'),
  (HUID('a11e6b7f-fbbb-432e-ac2a-5312a66dccf4'),HUID('4de0fe47-177f-4d30-b95f-cff8166400b4'),'Patient/1/Patient'),
  (HUID('be0096dd-2929-41d2-912e-fb2259356fb5'),HUID('4de0fe47-177f-4d30-b95f-cff8166400b4'),'Employee/Test Debtor');

INSERT INTO `patient` VALUES
  (HUID('274c51ae-efcc-4238-98c6-f402bfb39866'),1,2,HUID('3be232f9-a4b9-4af6-984c-5d3f87d5c107'),'Test 2 Patient','1990-06-01 00:00:00', FALSE, NULL,NULL,NULL,NULL,NULL,NULL,NULL,'M',NULL,NULL,NULL,NULL,NULL,NULL,HUID('1f162a10-9f67-4788-9eff-c1fea42fcc9b'),HUID('1f162a10-9f67-4788-9eff-c1fea42fcc9b'),'2015-11-14 07:04:49',NULL,NULL,'110', '', 1,'2015-11-14 07:04:49'),
  (HUID('81af634f-321a-40de-bc6f-ceb1167a9f65'),1,1,HUID('a11e6b7f-fbbb-432e-ac2a-5312a66dccf4'),'Test 1 Patient','1990-06-01 00:00:00', FALSE, NULL,NULL,NULL,NULL,NULL,NULL,NULL,'F',NULL,NULL,NULL,NULL,NULL,NULL,HUID('1f162a10-9f67-4788-9eff-c1fea42fcc9b'),HUID('1f162a10-9f67-4788-9eff-c1fea42fcc9b'),'2016-03-14 07:04:49',NULL,NULL,'100', '', 2,'2015-11-14 07:04:49');

INSERT INTO `patient_visit` (`uuid`, `patient_uuid`, `start_date`, `end_date`, `start_notes`, `end_notes`, `start_diagnosis_id`, `end_diagnosis_id`, `user_id`) VALUES
  (HUID('5d3f87d5c107-a4b9-4af6-984c-3be232f9'), HUID('274c51ae-efcc-4238-98c6-f402bfb39866'), '2016-04-25 00:00:00', '2016-04-29 00:00:00', 'He was sick', 'He got better', NULL, NULL, 1),
  (HUID('710fa8b4da22-847d-4c6a-9b20-112a9fb5'), HUID('81af634f-321a-40de-bc6f-ceb1167a9f65'), '2015-11-14 14:25:00', '2015-11-15 00:00:00', 'He was sick', 'He got better', NULL, NULL, 1);

INSERT INTO `assignation_patient` VALUES
  (HUID('49b90fec-e69c-11e5-8606-843a4bc830ac'),HUID('112a9fb5-847d-4c6a-9b20-710fa8b4da24'),HUID('81af634f-321a-40de-bc6f-ceb1167a9f65'));

-- Creditor group
INSERT INTO `creditor_group` VALUES
  (1,HUID('8bedb6df-6b08-4dcf-97f7-0cfbb07cf9e2'),'Fournisseur [Creditor Group Test]',3643,0),
  (1,HUID('b0fa5ed2-04f9-4cb3-92f7-61d6404696e7'),'Personnel [Creditor Group Test]',3644,0);

-- Creditor
INSERT INTO `creditor` VALUES
  (HUID('42d3756a-7770-4bb8-a899-7953cd859892'),HUID('b0fa5ed2-04f9-4cb3-92f7-61d6404696e7'),'Personnel'),
  (HUID('7ac4e83c-65f2-45a1-8357-8b025003d794'),HUID('8bedb6df-6b08-4dcf-97f7-0cfbb07cf9e2'),'Fournisseur');

-- Supplier
INSERT INTO `supplier` (uuid, creditor_uuid, display_name, address_1, address_2, email) VALUES
  (HUID('3ac4e83c-65f2-45a1-8357-8b025003d793'), HUID('7ac4e83c-65f2-45a1-8357-8b025003d794'), 'Test Supplier', '12th Avenue', 'New York City, NY 34305', 'supplier@test.org');

-- Grade
INSERT INTO `grade` VALUES
  (HUID('71e9f21c-d9b1-11e5-8ab7-78eb2f2a46e0'),'G1','grade 1',500.0000),
  (HUID('9ee06e4a-7b59-48e6-812c-c0f8a00cf7d3'),'A1','1.1',50.0000);

INSERT INTO `section_bilan` VALUES (1,'Section Bilan 1',1,1), (2, 'Section Bilan 2', 1, 1);
INSERT INTO `section_resultat` VALUES (1,'Section Resultat 1',1,1);

INSERT INTO `reference_group` VALUES (1,'AA','Reference Group 1',1,1);

INSERT INTO `reference` VALUES
  (1,0,'AB','Reference bilan 1',1,1,NULL),
  (3,0,'AC','Reference resultat 1',1,NULL,1),
  (4,0,'XX','Deletable reference 1',1,NULL,NULL);

INSERT INTO `cost_center` VALUES
  (1,1,'cost center 1','cost note',1),
  (1,2,'cost center 2','cost note 2',0),
  (1,3,'cost center 3', 'cost note 3', 1);

INSERT INTO `profit_center` VALUES
  (1,1,'profit center 1','profit note'),
  (1,2,'profit center 2','profit note 2'),
  (1,3,'profit center 3', 'profit note 3');

-- Services
INSERT INTO `service` VALUES
  (1, HUID('aff85bdc-d7c6-4047-afe7-1724f8cd369e'), 1, 'Test Service', 1, 1),
  (2, HUID('b1816006-5558-45f9-93a0-c222b5efa6cb'), 1, 'Administration', 2, 2),
  (3, HUID('e3988489-ef66-41df-88fa-8b8ed6aa03ac'), 1, 'Medecine Interne', 1, 2);

-- billing service configuration

INSERT INTO `billing_service` VALUES
  (1, 3626, 'Test Billing Service', 'Example billing service', 20, CURRENT_TIMESTAMP, CURRENT_TIMESTAMP),
  (2, 3626, 'Second Test Billing Service', 'Example billing service 2', 10, CURRENT_TIMESTAMP, CURRENT_TIMESTAMP);

INSERT INTO `patient_group_billing_service` VALUES
  (1, HUID('112a9fb5-847d-4c6a-9b20-710fa8b4da24'), 1, CURRENT_TIMESTAMP);

INSERT INTO `debtor_group_billing_service` VALUES
  (1, HUID('4de0fe47-177f-4d30-b95f-cff8166400b4'), 2, CURRENT_TIMESTAMP);

-- subsidy configuration

INSERT INTO `subsidy` VALUES
  (1, 3626, 'Test Subsidy', 'Subsidy for test purposes', 50, CURRENT_TIMESTAMP, CURRENT_TIMESTAMP),
  (2, 3626, 'Second Test Subsidy', 'Second subsidy for test purposes', 20, CURRENT_TIMESTAMP, CURRENT_TIMESTAMP);

INSERT INTO `patient_group_subsidy` VALUES
  (1, HUID('112a9fb5-847d-4c6a-9b20-710fa8b4da24'), 1, CURRENT_TIMESTAMP);

INSERT INTO `debtor_group_subsidy` VALUES
  (1, HUID('4de0fe47-177f-4d30-b95f-cff8166400b4'), 1, CURRENT_TIMESTAMP);

-- voucher sample data
SET @first_voucher = HUID('a5a5f950-a4c9-47f0-9a9a-2bfc3123e534');
SET @second_voucher = HUID('304cfa94-0249-466c-9870-95eb3c221b0a');
SET @third_voucher = HUID('3688e9ce-85ea-4b5c-9144-688177edcb63');

INSERT INTO `voucher` (uuid, `date`,  project_id, currency_id, amount, description, user_id, type_id) VALUES
  (@first_voucher, CURRENT_TIMESTAMP, 1,  2, 100, 'Sample voucher data one', 1, 1),
  (@second_voucher, CURRENT_TIMESTAMP, 2, 2, 200, 'Sample voucher data two', 1, NULL),
  (@third_voucher, CURRENT_TIMESTAMP, 3, 1, 300, 'Sample voucher data three', 1, NULL);

-- voucher items sample data
INSERT INTO `voucher_item` VALUES
  (HUID(UUID()), 3627, 100, 0, @first_voucher, HUID(UUID()), HUID(UUID())),
  (HUID(UUID()), 3628, 0, 100, @first_voucher, HUID(UUID()), HUID(UUID())),
  (HUID(UUID()), 3627, 200, 0, @second_voucher, HUID(UUID()), HUID(UUID())),
  (HUID(UUID()), 3628, 0, 200, @second_voucher, HUID(UUID()), HUID(UUID())),
  (HUID(UUID()), 3627, 300, 0, @third_voucher, HUID(UUID()), HUID(UUID())),
  (HUID(UUID()), 3628, 0, 300, @third_voucher, HUID(UUID()), HUID(UUID()));

-- patient invoices
SET @first_invoice = HUID('957e4e79-a6bb-4b4d-a8f7-c42152b2c2f6');
SET @second_invoice = HUID('c44619e0-3a88-4754-a750-a414fc9567bf');
SET @fourth_voucher = HUID('8fefadec-c036-48ce-bc4e-e307d1301960');

INSERT INTO invoice (project_id, reference, uuid, cost, debtor_uuid, service_id, user_id, date, description, created_at) VALUES
  (1,2,@first_invoice,75.0000,HUID('3be232f9-a4b9-4af6-984c-5d3f87d5c107'),1,1,'2016-01-07 14:35:55','TPA_VENTE/Thu Jan 07 2016 15:35:46 GMT+0100 (WAT)/Test 2 Patient','2016-01-07 14:35:55'),
  (1,1,@second_invoice,25.0000,HUID('3be232f9-a4b9-4af6-984c-5d3f87d5c107'),1,1,'2016-01-07 14:34:35','TPA_VENTE/Thu Jan 07 2016 15:30:59 GMT+0100 (WAT)/Test 2 Patient','2016-01-07 14:31:14');

INSERT INTO invoice_item VALUES
  (@first_invoice,HUID('2e1332a7-3e63-411e-827d-42ad585ff518'),HUID('cf05da13-b477-11e5-b297-023919d3d5b0'),3,25.0000,25.0000,0.0000,75.0000),
  (@second_invoice,HUID('ffb0350d-7d46-4204-b19d-f2e0506b386c'),HUID('cf05da13-b477-11e5-b297-023919d3d5b0'),1,25.0000,25.0000,0.0000,25.0000);

-- caution payment
SET @cash_payment = HUID('2e1332b7-3e63-411e-827d-42ad585ff517');

-- @todo Make sure this is in the posting_journal
INSERT INTO cash (uuid, project_id, reference, date, debtor_uuid, currency_id, amount, user_id, cashbox_id, description, is_caution) VALUES
  (@cash_payment, 1, 1, '2016-01-09 14:33:13', HUID('3be232f9-a4b9-4af6-984c-5d3f87d5c107'), 1, 100, 1, 2, "Some cool description", 1);

INSERT INTO `posting_journal` VALUES
  (HUID(UUID()),1,1,16,'TRANS1','2016-01-09 14:35:55',@first_invoice, 'description x',3631,75.0000,0.0000,75.0000,0.0000,2,HUID('3be232f9-a4b9-4af6-984c-5d3f87d5c107'),NULL,NULL,1,2,1,NULL),
  (HUID(UUID()),1,1,16,'TRANS1','2016-01-09 14:35:55',@first_invoice,'description x',3638,0.0000,75.0000,0.0000,75.0000,2,NULL,NULL,NULL,1,2,1,NULL),
  (HUID(UUID()),1,1,16,'TRANS2','2016-01-09 17:04:27',@second_invoice,'description x',3631,25.0000,0.0000,25.0000,0.0000,2,HUID('3be232f9-a4b9-4af6-984c-5d3f87d5c107'),NULL,NULL,1,2,1,NULL),
  (HUID(UUID()),1,1,16,'TRANS2','2016-01-09 17:04:27',@second_invoice,'description x',3638,0.0000,25.0000,0.0000,25.0000,2,NULL,NULL,NULL,1,2,1,NULL),
  -- vouchers data
  (HUID(UUID()),1,1,16,'TRANS3','2016-01-09 17:04:27',@first_voucher,'description x',3627,100.0000,0.0000,100.0000,0.0000,2,NULL,NULL,'Sample voucher data one',1,2,1,NULL),
  (HUID(UUID()),1,1,16,'TRANS3','2016-01-09 17:04:27',@first_voucher,'description x',3628,0.0000,100.0000,0.0000,100.0000,2,NULL,NULL,'Sample voucher data one',1,2,1,NULL),
  (HUID(UUID()),1,1,16,'TRANS4','2016-01-09 17:04:27',@second_voucher,'description x',3627,200.0000,0.0000,200.0000,0.0000,2,NULL,NULL,'Sample voucher data two',1,2,1,NULL),
  (HUID(UUID()),1,1,16,'TRANS4','2016-01-09 17:04:27',@second_voucher,'description x',3628,0.0000,200.0000,0.0000,200.0000,2,NULL,NULL,'Sample voucher data two',1,2,1,NULL),
  (HUID(UUID()),1,1,16,'TRANS5','2016-02-08 17:04:27',@third_voucher,'description x',3627,300.0000,0.0000,300.0000,0.0000,2,NULL,NULL,'Sample voucher data three',1,2,1,NULL),
  (HUID(UUID()),1,1,16,'TRANS5','2016-02-08 17:04:27',@third_voucher,'unique',3628,0.0000,300.0000,0.0000,300.0000,2,NULL,NULL,'Sample voucher data three',1,2,1,NULL),
  (HUID(UUID()),1,1,16,'TRANS6','2017-04-07 09:18:00',@fourth_voucher, 'description x',3641,1000.0000,0.0000,1000.0000,0.0000,2,NULL,NULL,NULL,1,2,1,NULL),
  (HUID(UUID()),1,1,16,'TRANS6','2017-04-07 09:18:00',@fourth_voucher,'description x',3643,0.0000,1000.0000,0.0000,1000.0000,2,NULL,NULL,NULL,1,2,1,NULL);

-- zones des santes SNIS
INSERT INTO `mod_snis_zs` VALUES
  (1,'Zone Sante A','Territoire A','Province A'),
  (2,'Zone Sante B','Territoire B','Province B');

-- exchange rate for the current date
INSERT INTO `exchange_rate` VALUES
  (1,1,1,900.0000, DATE('2016-01-01')),
  (2,1,1,930.0000, NOW());

INSERT INTO `employee` VALUES
  (1,'E1','Dedrick Kitamuka Mvuezolo','M','1980-02-01 00:00:00','2016-02-02 00:00:00',HUID('71e9f21c-d9b1-11e5-8ab7-78eb2f2a46e0'),1,3,500,'TMB', '1201-3456-5423-03','kinshasa','0896611111','my@email.com',1,3,HUID('42d3756a-7770-4bb8-a899-7953cd859892'),NULL,HUID('274c51ae-efcc-4238-98c6-f402bfb39866'));

INSERT INTO `price_list` VALUES
  (HUID('75e09694-dd5c-11e5-a8a2-6c29955775b0'), 1, 'Test Price List', 'Price list for test purposes', CURRENT_TIMESTAMP, CURRENT_TIMESTAMP);

INSERT INTO `price_list_item` VALUES
  (HUID(UUID()), HUID('cf05da13-b477-11e5-b297-023919d3d5b0'), HUID('75e09694-dd5c-11e5-a8a2-6c29955775b0'), 'label 1', 100, 1, CURRENT_TIMESTAMP),
  (HUID(UUID()), HUID('289cc0a1-b90f-11e5-8c73-159fdc73ab02'), HUID('75e09694-dd5c-11e5-a8a2-6c29955775b0'), 'label 2', 100, 1, CURRENT_TIMESTAMP);

UPDATE debtor_group SET price_list_uuid = HUID('75e09694-dd5c-11e5-a8a2-6c29955775b0') WHERE uuid = HUID('4de0fe47-177f-4d30-b95f-cff8166400b4');

SET @purchase_order = HUID('e07ceadc-82cf-4ae2-958a-6f6a78c87588');
INSERT INTO `purchase` VALUES
  (@purchase_order, 1, 1, 300, 2, HUID('3ac4e83c-65f2-45a1-8357-8b025003d793'), DATE('2016-02-19'), CURRENT_TIMESTAMP, 1, NULL, NULL, 0, 0, 0, 0);

INSERT INTO `purchase_item` VALUES
  (HUID(UUID()), @purchase_order, HUID('289cc0a1-b90f-11e5-8c73-159fdc73ab02'), 1, 200, 200),
  (HUID(UUID()), @purchase_order, HUID('c48a3c4b-c07d-4899-95af-411f7708e296'), 10, 10, 100);

-- confirmed purchase order
SET @purchase = HUID('8027d1c8-dd68-4686-9f4c-8860f856f8ba');
INSERT INTO `purchase` VALUES
  (@purchase, 1, 2, (1000 * 0.05), 2, HUID('3ac4e83c-65f2-45a1-8357-8b025003d793'), DATE('2017-03-29'), CURRENT_TIMESTAMP, 1, NULL, 'Purchase Order Confirmed', 1, 0, 0, 0);

INSERT INTO `purchase_item` VALUES
  (HUID(UUID()), @purchase, HUID('c48a3c4b-c07d-4899-95af-411f7708e296'), 1000, 0.05, (1000 * 0.05));

-- default depots
SET @depot_uuid = HUID("f9caeb16-1684-43c5-a6c4-47dbac1df296");
SET @second_depot_uuid = HUID("d4bb1452-e4fa-4742-a281-814140246877");
INSERT INTO `depot` VALUES 
  (@depot_uuid, 'Depot Principal', 1, 1),
  (@second_depot_uuid, 'Depot Secondaire', 1, 0);

-- stock lots 
INSERT INTO `lot` (`uuid`, `label`, `initial_quantity`, `quantity`, `unit_cost`, `expiration_date`, `inventory_uuid`, `origin_uuid`, `delay`, `entry_date`) VALUES 
  (HUID('064ab1d9-5246-4402-ae8a-958fcdb07b35'), 'VITAMINE-A', 100, 100, 1.2000, '2019-04-30', HUID('289cc0a1-b90f-11e5-8c73-159fdc73ab02'), HUID('e07ceadc-82cf-4ae2-958a-6f6a78c87588'), 0, '2017-02-02 11:09:25'),
  (HUID('5a0e06c2-6ca7-4633-8b17-92e2a59db44c'), 'VITAMINE-B', 20, 20, 0.5000, '2020-04-30', HUID('289cc0a1-b90f-11e5-8c73-159fdc73ab02'), HUID('e07ceadc-82cf-4ae2-958a-6f6a78c87588'), 0, '2017-02-02 11:09:25'),
  (HUID('6f80748b-1d94-4247-804e-d4be99e827d2'), 'QUININE-B', 200, 200, 0.8000, '2018-04-30', HUID('cf05da13-b477-11e5-b297-023919d3d5b0'), HUID('e07ceadc-82cf-4ae2-958a-6f6a78c87588'), 0, '2017-02-02 11:09:25'),
  (HUID('ae735e99-8faf-417b-aa63-9b404fca99ac'), 'QUININE-A', 100, 100, 1.2000, '2018-04-30', HUID('cf05da13-b477-11e5-b297-023919d3d5b0'), HUID('e07ceadc-82cf-4ae2-958a-6f6a78c87588'), 0, '2017-02-02 11:09:25'),
  (HUID('ef24cf1a-d5b9-4846-b70c-520e601c1ea6'), 'QUININE-C', 50, 50, 2.0000, '2017-04-30', HUID('cf05da13-b477-11e5-b297-023919d3d5b0'), HUID('e07ceadc-82cf-4ae2-958a-6f6a78c87588'), 0, '2017-02-02 11:09:25');


-- stock lots movements 
INSERT INTO `stock_movement` (`uuid`, `lot_uuid`, `document_uuid`, `depot_uuid`, `entity_uuid`, `flux_id`, `date`, `quantity`, `unit_cost`, `is_exit`, `user_id`) VALUES 
  (HUID('5b7dd0d6-9273-4955-a703-126fbd504b61'), HUID('ae735e99-8faf-417b-aa63-9b404fca99ac'), HUID('682e11c0-93a7-49f8-b79b-a4bc8e3e6f47'), HUID('f9caeb16-1684-43c5-a6c4-47dbac1df296'), '', 1, '2017-02-02', 100, 1.2000, 0, 1),
  (HUID('6529ba0c-aef4-4527-b572-5ae77273de62'), HUID('6f80748b-1d94-4247-804e-d4be99e827d2'), HUID('682e11c0-93a7-49f8-b79b-a4bc8e3e6f47'), HUID('f9caeb16-1684-43c5-a6c4-47dbac1df296'), '', 1, '2017-02-02', 200, 0.8000, 0, 1),
  (HUID('a4ff7358-f1f8-4301-86e4-e9e6fe99bd31'), HUID('5a0e06c2-6ca7-4633-8b17-92e2a59db44c'), HUID('682e11c0-93a7-49f8-b79b-a4bc8e3e6f47'), HUID('f9caeb16-1684-43c5-a6c4-47dbac1df296'), '', 1, '2017-02-02', 20, 0.5000, 0, 1),
  (HUID('d8c83ad9-a3ea-4f9f-96f9-456a435f480d'), HUID('ef24cf1a-d5b9-4846-b70c-520e601c1ea6'), HUID('682e11c0-93a7-49f8-b79b-a4bc8e3e6f47'), HUID('f9caeb16-1684-43c5-a6c4-47dbac1df296'), '', 1, '2017-02-02', 50, 2.0000, 0, 1),
  (HUID('f9aa33f1-65e2-4e37-89cb-843d27b2c586'), HUID('064ab1d9-5246-4402-ae8a-958fcdb07b35'), HUID('682e11c0-93a7-49f8-b79b-a4bc8e3e6f47'), HUID('f9caeb16-1684-43c5-a6c4-47dbac1df296'), '', 1, '2017-02-02', 100, 1.2000, 0, 1);

-- general ledger data
INSERT INTO `general_ledger` VALUES 
  (HUID('6b2b8aa9-3ff3-11e7-b0b2-507b9dd6e004'), 1, 3, 34, 'TPB10', CURRENT_DATE(), HUID('3b2754c2-969f-4767-8a10-bb0bca06a370'), 'Facture a Test 2 Patient (PA.TPA.2) pour 1 items dans le service Administration. ', 3631, 25.0000, 0.0000, 25.0000, 0.0000, 2, HUID('3be232f9-a4b9-4af6-984c-5d3f87d5c107'), '', NULL, 11, 1, NULL, NULL),
  (HUID('6b2b9882-3ff3-11e7-b0b2-507b9dd6e004'), 1, 3, 34, 'TPB11', CURRENT_DATE(), HUID('3b2754c2-969f-4767-8a10-bb0bca06a370'), 'Facture a Test 2 Patient (PA.TPA.2) pour 1 items dans le service Administration. ', 3642, 0.0000, 25.0000, 0.0000, 25.0000, 2, '', '', NULL, 11, 1, NULL, NULL);<|MERGE_RESOLUTION|>--- conflicted
+++ resolved
@@ -173,6 +173,9 @@
 -- [Folder] reports/account_reports: The Report accounts
 (152,1),
 
+-- [Folder] reports/balance_sheet_reports: The Report balance sheet
+(172,1),
+
 -- Creditor groups Management
 (146,1),
 
@@ -191,10 +194,7 @@
 -- Account statement
 (170, 1),
 
-<<<<<<< HEAD
 -- Dashbord
-=======
->>>>>>> e46831f2
 (171, 1);
 
 -- Fiscal Year 2015

--- conflicted
+++ resolved
@@ -36,14 +36,9 @@
     "angular-chart.js": "^0.9.0"
   },
   "resolutions": {
-    "angular": "^1.5.0",
-<<<<<<< HEAD
+    "angular": "^1.5.0"
   },
   "devDependencies": {
     "angular-mocks": "^1.5.3"
-=======
-    "angular-translate": "~2.11.0",
-    "moment": "^2.11.2"
->>>>>>> a40b4011
   }
 }
--- conflicted
+++ resolved
@@ -34,11 +34,7 @@
     "angular-dynamic-locale": "^0.1.30",
     "ngstorage": "^0.3.10",
     "Chart.js": "^2.1.6",
-<<<<<<< HEAD
-    "angular-chart.js": "~1.0.0-alpha6",
-=======
     "angular-chart.js": "~1.0.0-beta1",
->>>>>>> 1225e15e
     "components-font-awesome": "^4.6.3",
     "angular-ui-select": "^0.18.0"
   },

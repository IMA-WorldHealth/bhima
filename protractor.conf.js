/* global by,browser,element */

var q = require('q');

// we want to make sure we run tests locally, but TravisCI
// should run tests on it's own driver.  To find out if it
// is Travis loading the configuration, we parse the
// process.env.TRAVIS_BUILD_NUMBER and reconfigure for travis
// as appropriate.

var config = {
<<<<<<< HEAD
  
  //specs: ['client/test/e2e/cashboxes/cashboxes.spec.js'],
=======

>>>>>>> d932915d
  specs: ['client/test/e2e/**/*.spec.js'],

  framework : 'mocha',
  baseUrl : 'https://localhost:8080/',
  allScriptsTimeout : 30000,
  timeout : 10000,
  defaultTimeoutInterval : 30000,

  mochaOpts : {
    timeout : 30000,
  },
  // default browsers to run
  multiCapabilities: [{
    //'browserName': 'firefox',
 // }, {
    'browserName': 'chrome',
  }],

  // this will log the user in to begin with
  onPrepare : function () {
    return q.fcall(function () {
      browser.get('https://localhost:8080/#/login');

      element(by.model('LoginCtrl.credentials.username')).sendKeys('superuser');
      element(by.model('LoginCtrl.credentials.password')).sendKeys('superuser');
      element(by.id('submit')).click();

      // NOTE - you may need to play with the delay time to get this to work properly
      // Give this plenty of time to run
    }).delay(3100);
  }
};

// configuration for running on SauceLabs via Travis
if (process.env.TRAVIS_BUILD_NUMBER) {

  // SauceLabs credentials
  config.sauceUser = process.env.SAUCE_USERNAME;
  config.sauceKey = process.env.SAUCE_ACCESS_KEY;

  // modify the browsers to use Travis identifiers
  config.multiCapabilities = [{
    'browserName': 'firefox',
     'tunnel-identifier': process.env.TRAVIS_JOB_NUMBER,
     'build': process.env.TRAVIS_BUILD_NUMBER,
  }, {
    'browserName': 'chrome',
     'tunnel-identifier': process.env.TRAVIS_JOB_NUMBER,
     'build': process.env.TRAVIS_BUILD_NUMBER,
  }];
}

// expose to the outside world
exports.config = config;<|MERGE_RESOLUTION|>--- conflicted
+++ resolved
@@ -9,13 +9,10 @@
 // as appropriate.
 
 var config = {
-<<<<<<< HEAD
+
   
-  //specs: ['client/test/e2e/cashboxes/cashboxes.spec.js'],
-=======
-
->>>>>>> d932915d
   specs: ['client/test/e2e/**/*.spec.js'],
+  
 
   framework : 'mocha',
   baseUrl : 'https://localhost:8080/',

/* global by,browser,element */

var q = require('q');

// we want to make sure we run tests locally, but TravisCI
// should run tests on it's own driver.  To find out if it
// is Travis loading the configuration, we parse the
// process.env.TRAVIS_BUILD_NUMBER and reconfigure for travis
// as appropriate.

var config = {
  
<<<<<<< HEAD
  seleniumPort:      4444,
  // seleniumServerJar: '/usr/local/lib/node_modules/protractor/selenium/selenium-server-standalone-2.45.0.jar',
  // chromeDriver:      '/usr/local/lib/node_modules/protractor/selenium/chromedriver',

=======
>>>>>>> 0e781813
  specs: ['client/test/e2e/**/*.spec.js'],

  framework : 'mocha',
  baseUrl : 'https://localhost:8080/',
  allScriptsTimeout : 30000,
  timeout : 10000,
  defaultTimeoutInterval : 30000,

  mochaOpts : { 
    timeout : 30000,
  },
  // default browsers to run
  multiCapabilities: [{
    //'browserName': 'firefox',
 // }, {
    'browserName': 'chrome',
  }],

  // this will log the user in to begin with
  onPrepare : function () {
    return q.fcall(function () {
      browser.get('https://localhost:8080/#/login');

      element(by.model('LoginCtrl.credentials.username')).sendKeys('superuser');
      element(by.model('LoginCtrl.credentials.password')).sendKeys('superuser');
      element(by.id('submit')).click();

      // NOTE - you may need to play with the delay time to get this to work properly
      // Give this plenty of time to run
    }).delay(3100);
  }
};

// configuration for running on SauceLabs via Travis
if (process.env.TRAVIS_BUILD_NUMBER) {

  // SauceLabs credentials
  config.sauceUser = process.env.SAUCE_USERNAME;
  config.sauceKey = process.env.SAUCE_ACCESS_KEY;

  // modify the browsers to use Travis identifiers
  config.multiCapabilities = [{
    'browserName': 'firefox',
     'tunnel-identifier': process.env.TRAVIS_JOB_NUMBER,
     'build': process.env.TRAVIS_BUILD_NUMBER,
  }, {
    'browserName': 'chrome',
     'tunnel-identifier': process.env.TRAVIS_JOB_NUMBER,
     'build': process.env.TRAVIS_BUILD_NUMBER,
  }];
}

// expose to the outside world
exports.config = config;<|MERGE_RESOLUTION|>--- conflicted
+++ resolved
@@ -9,14 +9,11 @@
 // as appropriate.
 
 var config = {
-  
-<<<<<<< HEAD
+
   seleniumPort:      4444,
-  // seleniumServerJar: '/usr/local/lib/node_modules/protractor/selenium/selenium-server-standalone-2.45.0.jar',
-  // chromeDriver:      '/usr/local/lib/node_modules/protractor/selenium/chromedriver',
+  seleniumServerJar: '/usr/local/lib/node_modules/protractor/selenium/selenium-server-standalone-2.45.0.jar',
+  chromeDriver:      '/usr/local/lib/node_modules/protractor/selenium/chromedriver',
 
-=======
->>>>>>> 0e781813
   specs: ['client/test/e2e/**/*.spec.js'],
 
   framework : 'mocha',
@@ -25,7 +22,7 @@
   timeout : 10000,
   defaultTimeoutInterval : 30000,
 
-  mochaOpts : { 
+  mochaOpts : {
     timeout : 30000,
   },
   // default browsers to run

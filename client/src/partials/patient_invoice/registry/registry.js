angular.module('bhima.controllers')
  .controller('InvoiceRegistryController', InvoiceRegistryController);

InvoiceRegistryController.$inject = [
  'PatientInvoiceService', 'bhConstants', 'NotifyService',
  'SessionService', 'util', 'ReceiptModal', 'appcache',
  'uiGridConstants', 'ModalService', 'CashService'
];

/**
 * Invoice Registry Controller
 *
 * This module is responsible for the management of Invoice Registry.
 */
function InvoiceRegistryController(Invoices, bhConstants, Notify, Session, util, Receipt, AppCache, uiGridConstants, ModalService, Cash) {
  var vm = this;

  var cache = AppCache('InvoiceRegistry');

  // Background color for make the difference betwen the valid and cancel invoice
  var reversedBackgroundColor = {'background-color': '#ffb3b3' };
  var regularBackgroundColor = { 'background-color': 'none' };

  vm.search = search;
  vm.openReceiptModal = Receipt.invoice;
  vm.onRemoveFilter = onRemoveFilter;
  vm.clearFilters = clearFilters;
  vm.creditNote = creditNote;
  vm.bhConstants = bhConstants;
  vm.filterBarHeight = {};

  // track if module is making a HTTP request for invoices
  vm.loading = false;
  vm.enterprise = Session.enterprise;

  var columnDefs = [
    { field : 'reference',
      displayName : 'TABLE.COLUMNS.REFERENCE',
      headerCellFilter: 'translate',
      aggregationType: uiGridConstants.aggregationTypes.count,
      aggregationHideLabel : true,
      footerCellClass : 'text-center'
    },
    { field : 'date', cellFilter:'date', displayName : 'TABLE.COLUMNS.BILLING_DATE', headerCellFilter : 'translate', type: 'date' },
    { field : 'patientName', displayName : 'TABLE.COLUMNS.PATIENT', headerCellFilter : 'translate' },
    { field : 'cost',
      displayName : 'TABLE.COLUMNS.COST',
      headerCellFilter : 'translate',
      cellTemplate: '/partials/patient_invoice/registry/templates/cost.cell.tmpl.html',
      aggregationType: uiGridConstants.aggregationTypes.sum,
      aggregationHideLabel : true,
      footerCellClass : 'text-right',
      type: 'number',
      footerCellFilter: 'currency:' + Session.enterprise.currency_id
    },
    { field : 'serviceName', displayName : 'TABLE.COLUMNS.SERVICE', headerCellFilter : 'translate'  },
    { field : 'display_name', displayName : 'TABLE.COLUMNS.BY', headerCellFilter : 'translate' },
    { name : 'receipt_action', displayName : '', cellTemplate : '/partials/patient_invoice/registry/templates/invoiceReceipt.action.tmpl.html', enableSorting: false },
    { name : 'credit_action', displayName : '', cellTemplate : '/partials/patient_invoice/registry/templates/creditNote.action.tmpl.html', enableSorting: false }
  ];

  //setting columns names
  vm.uiGridOptions = {
    appScopeProvider : vm,
    showColumnFooter : true,
    enableColumnMenus : false,
<<<<<<< HEAD
    columnDefs : [
      { field : 'reference',
        displayName : 'TABLE.COLUMNS.REFERENCE',
        headerCellFilter: 'translate',
        aggregationType: uiGridConstants.aggregationTypes.count
      },
      {
        field : 'date',
        cellFilter:'date',
        displayName : 'TABLE.COLUMNS.BILLING_DATE',
        headerCellFilter : 'translate',
        sort : { priority : 0, direction : 'desc'}
      },
      { field : 'patientName', displayName : 'TABLE.COLUMNS.PATIENT', headerCellFilter : 'translate' },
      { field : 'cost',
        displayName : 'TABLE.COLUMNS.COST',
        headerCellFilter : 'translate',
        cellTemplate: '/partials/patient_invoice/registry/templates/cost.cell.tmpl.html',
        aggregationType: uiGridConstants.aggregationTypes.sum,
        footerCellFilter: 'currency:grid.appScope.enterprise.currency_id'
      },
      { field : 'serviceName', displayName : 'TABLE.COLUMNS.SERVICE', headerCellFilter : 'translate'  },
      { field : 'display_name', displayName : 'TABLE.COLUMNS.BY', headerCellFilter : 'translate' },
      { name : 'receipt_action', displayName : '', cellTemplate : '/partials/patient_invoice/registry/templates/invoiceReceipt.action.tmpl.html' },
      { name : 'credit_action', displayName : '', cellTemplate : '/partials/patient_invoice/registry/templates/creditNote.action.tmpl.html' }
    ],
=======
>>>>>>> 31ba6f34
    enableSorting : true,
    fastWatch: true,
    flatEntityAccess : true,
    columnDefs : columnDefs,
    rowTemplate : '/partials/patient_invoice/templates/grid.creditNote.tmpl.html'
  };

  vm.receiptOptions = {};

  // receiptOptions are used in the bh-print directive under the receipt-action template
  vm.setReceiptCurrency = function setReceiptCurrency(currencyId) {
    vm.receiptOptions.currency = currencyId;
  };

  function handler(error) {
    vm.hasError = true;
    Notify.handleError(error);
  }

  function toggleLoadingIndicator() {
    vm.loading = !vm.loading;
  }

  // this function loads invoices from the database with search parameters
  // if passed in.
  function load(parameters) {

    // flush error and loading states
    vm.hasError = false;
    toggleLoadingIndicator();

    if (parameters) {
      delete parameters.patientNames;
    }

    // if we have search parameters, use search.  Otherwise, just read all
    // invoices.
    var request = angular.isDefined(parameters) ?
      Invoices.search(parameters) :
      Invoices.read();

    // hook the returned patients up to the grid.
    request.then(function (invoices) {
      invoices.forEach(function (invoice) {
        invoice._backgroundColor =
          (invoice.type_id === bhConstants.transactionType.CREDIT_NOTE) ?  reversedBackgroundColor : regularBackgroundColor;
      });

      // put data in the grid
      vm.uiGridOptions.data = invoices;
    })
    .catch(handler)
    .finally(function () {
      toggleLoadingIndicator();
    });
  }

  // search and filter data in Invoice Registry
  function search() {

    Invoices.openSearchModal(vm.filters)
      .then(function (parameters) {
        // no parameters means the modal was dismissed.
        if (!parameters) { return; }

        cacheFilters(parameters);
        return load(vm.filters);
      });
  }

  // save the parameters to use later.  Formats the parameters in filtersFmt for the filter toolbar.
  function cacheFilters(filters) {
    vm.filters = cache.filters = filters;
    vm.filtersFmt = Invoices.formatFilterParameters(filters);

    // show filter bar as needed
    vm.filterBarHeight = (vm.filtersFmt.length > 0) ?
      { 'height' : 'calc(100vh - 105px)' } : {};
  }

  // remove a filter with from the filter object, save the filters and reload
  function onRemoveFilter(key) {
    delete vm.filters[key];
    cacheFilters(vm.filters);
    load(vm.filters);
  }

  // clears the filters by forcing a cache of an empty array
  function clearFilters() {
    cacheFilters({});
    load();
  }

  // startup function. Checks for cached filters and loads them.  This behavior could be changed.
  function startup() {
    vm.filters = cache.filters;

    // @TODO work around for not caching patient name
    if (vm.filters && vm.filters.patientUuid) {
      delete vm.filters.patientUuid;
    }
    vm.filtersFmt = Invoices.formatFilterParameters(vm.filters || {});

    load(vm.filters);

    // show filter bar as needed
    vm.filterBarHeight = (vm.filtersFmt.length > 0) ?
      { 'height' : 'calc(100vh - 105px)' } : {};
  }

 //Call the opening of Modal
  function openModal(invoice) {
    Invoices.openCreditNoteModal(invoice)
      .then(function (success) {
        if (success) {
          Notify.success('FORM.INFO.TRANSACTION_REVER_SUCCESS');
          return load();
        }
      })
      .catch(Notify.handleError);
  }

  // Function for Credit Note cancel all Invoice
  function creditNote(invoice) {
    Cash.checkCashPayment(invoice.uuid)
      .then(function (res) {
        var numberPayment = res.length;
        if (numberPayment > 0) {
          ModalService.confirm('FORM.DIALOGS.CONFIRM_CREDIT_NOTE')
            .then(function (bool) {
              if (bool) {
                openModal(invoice);
              }
            });
        } else {
          openModal(invoice);
        }
      })
      .catch(Notify.handleError);
  }

  // fire up the module
  startup();
}<|MERGE_RESOLUTION|>--- conflicted
+++ resolved
@@ -64,35 +64,6 @@
     appScopeProvider : vm,
     showColumnFooter : true,
     enableColumnMenus : false,
-<<<<<<< HEAD
-    columnDefs : [
-      { field : 'reference',
-        displayName : 'TABLE.COLUMNS.REFERENCE',
-        headerCellFilter: 'translate',
-        aggregationType: uiGridConstants.aggregationTypes.count
-      },
-      {
-        field : 'date',
-        cellFilter:'date',
-        displayName : 'TABLE.COLUMNS.BILLING_DATE',
-        headerCellFilter : 'translate',
-        sort : { priority : 0, direction : 'desc'}
-      },
-      { field : 'patientName', displayName : 'TABLE.COLUMNS.PATIENT', headerCellFilter : 'translate' },
-      { field : 'cost',
-        displayName : 'TABLE.COLUMNS.COST',
-        headerCellFilter : 'translate',
-        cellTemplate: '/partials/patient_invoice/registry/templates/cost.cell.tmpl.html',
-        aggregationType: uiGridConstants.aggregationTypes.sum,
-        footerCellFilter: 'currency:grid.appScope.enterprise.currency_id'
-      },
-      { field : 'serviceName', displayName : 'TABLE.COLUMNS.SERVICE', headerCellFilter : 'translate'  },
-      { field : 'display_name', displayName : 'TABLE.COLUMNS.BY', headerCellFilter : 'translate' },
-      { name : 'receipt_action', displayName : '', cellTemplate : '/partials/patient_invoice/registry/templates/invoiceReceipt.action.tmpl.html' },
-      { name : 'credit_action', displayName : '', cellTemplate : '/partials/patient_invoice/registry/templates/creditNote.action.tmpl.html' }
-    ],
-=======
->>>>>>> 31ba6f34
     enableSorting : true,
     fastWatch: true,
     flatEntityAccess : true,

angular.module('bhima.controllers')
  .controller('TrialBalanceMainFooterController', TrialBalanceMainFooterController);

TrialBalanceMainFooterController.$inject = [
  '$state', 'TrialBalanceService', 'NotifyService',
];

/**
 * @module journal/modals/trialBalanceMain.footer.js
 *
 * @description
 * This controller handles the view for the footer of the trial balance modal
 */
function TrialBalanceMainFooterController($state, trialBalanceService, Notify) {
  var vm = this;
  vm.state = $state;

  /**
   * @function cancel
   * @description
   * closes the modal and stop the posting process
   **/
  function cancel() {
    $state.go('journal');
  }

  /**
   * @function submit
   * @description for submitting a dialog content
   */
  function submit() {
    trialBalanceService.postToGeneralLedger($state.params.records)
      .then(function () {
<<<<<<< HEAD
        $state.go('postedJournal', null, {reload : true});
=======
        $state.go('generalLedger');
>>>>>>> 0ece44dd
      })
      .catch(Notify.handleError);
  }

  vm.cancel = cancel;
  vm.submit = submit;
}<|MERGE_RESOLUTION|>--- conflicted
+++ resolved
@@ -31,11 +31,7 @@
   function submit() {
     trialBalanceService.postToGeneralLedger($state.params.records)
       .then(function () {
-<<<<<<< HEAD
-        $state.go('postedJournal', null, {reload : true});
-=======
-        $state.go('generalLedger');
->>>>>>> 0ece44dd
+        $state.go('postedJournal');
       })
       .catch(Notify.handleError);
   }

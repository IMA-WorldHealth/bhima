--- conflicted
+++ resolved
@@ -19,22 +19,6 @@
   vm.cancel = ModalInstance.dismiss;
   vm.report = report;
 
-<<<<<<< HEAD
-  vm.$loading = false;
-
-  Cashbox.read(null, { detailed: 1 })
-  .then(function (list) {
-    list.forEach(function (cashbox) {
-      cashbox.hrlabel = cashbox.label + ' ' + cashbox.symbol;
-    });
-    vm.cashboxes = list;
-  })
-  .catch(Notify.handleError);
-
-  function generate() {
-    var url = 'reports/finance/cashflow';
-    if (!vm.cashbox || !vm.dateFrom || !vm.label || !vm.dateTo) { return ; }
-=======
   Cashbox.read(null, { detailed: 1 })
     .then(function (cashboxes) {
 
@@ -45,7 +29,6 @@
       vm.cashboxes = cashboxes;
     })
     .catch(Notify.handleError);
->>>>>>> 080c2f8c
 
   function generate(form) {
     if (form.$invalid) { return; }

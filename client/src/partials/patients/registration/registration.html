<div class="flex-header">
  <div class="bhima-title">

    <ol class="headercrumb">
      <li class="static">{{ "TREE.HOSPITAL" | translate }}</li>
      <li class="title">{{ "PATIENT_REG.PAGE_TITLE" | translate }}</li>
    </ol>

  </div>
</div>

<div class="flex-content">
  <div class="container-fluid">
    
    <!-- Module wide error handling -->
    <div class="row">
      <div class="col-md-12">
        
        <uib-alert id="exceptionAlert" type="danger" ng-show="PatientRegCtrl.exception">
          <span class="glyphicon glyphicon-exclamation-sign"></span> 
          <b>{{ PatientRegCtrl.exception.data.code | translate }}</b> ({{PatientRegCtrl.exception.status}} - {{PatientRegCtrl.exception.data.description}})
        </uib-alert>
      </div>
    </div>
    
    <div class="row">

      <!-- Patient Details Form -->
      <div class="col-md-7">
        <div id="patient-details" class="panel panel-primary">
          <div class="panel-heading">{{ "PATIENT_REG.PATIENT_DETAILS" | translate }}</div>
          <div class="panel-body">

            <form name="details"  class="form-horizontal">

              <!-- Last Name -->
              <div
                class="form-group has-feedback"
                ng-class="{'has-error' : details.lastName.$invalid && details.$submitted}">

                <label for="second-name" class="col-md-3 control-label">{{ "PATIENT_REG.SECOND_NAME" | translate }}</label>
                <div class="col-md-9">
                  <input id="second-name" class="form-control" name="lastName" ng-model="PatientRegCtrl.medical.last_name" required>
                  
                  <div class="help-block" ng-messages="details.lastName.$error" ng-show="details.$submitted">
                    <div ng-messages-include="partials/templates/messages.tmpl.html"></div>
                  </div>
                </div>
              </div>

              <!-- Middle Name -->
              <div
                class="form-group has-feedback"
                ng-class="{'has-error' : details.middleName.$invalid && details.$submitted}">

                <label for="middle-name" class="col-md-3 control-label">{{ "INVOICE.MIDDLE_NAME" | translate }}</label>
                <div class="col-md-9">
                  <input id="middle-name" class="form-control" name="middleName" ng-model="PatientRegCtrl.medical.middle_name" required>
                  
                  <div class="help-block" ng-messages="details.middleName.$error" ng-show="details.$submitted">
                    <div ng-messages-include="partials/templates/messages.tmpl.html"></div>
                  </div>
                </div>
              </div>

              <!-- First Name -->
              <div
                class="form-group has-feedback"
                ng-class="{'has-error' : details.firstName.$invalid && details.$submitted}">

                <label for="new-first-name" class="col-md-3 control-label">{{ "PATIENT_REG.FIRST_NAME" | translate }}</label>
                <div class="col-md-9">
                  <input id="new-first-name" class="form-control" name="first-name" ng-model="PatientRegCtrl.medical.first_name">
                </div>
              </div>

              <!-- Hospital File Number -->
              <div
                class="form-group has-feedback"
                ng-class="{'has-error' : details.hospitalNumber.$invalid && details.$submitted || details.hospitalNumber.$error.unique}">

                <label for="new-hospital-number" class="col-md-3 control-label">{{ "INVOICE.HOSPITAL_FILE_NR" | translate }} </label>
                <div class="col-md-9">
<<<<<<< HEAD
                  
                  <input 
                    id="new-hospital-number"
                    name="hospitalNumber"
                    class="form-control"
                    autocomplete="off"
                    ng-model="PatientRegCtrl.medical.hospital_no"
                    bh-unique="/patients/hospital_number"
                    required>
                  
                  <span ng-if="details.hospitalNumber.$error.unique" class="glyphicon glyphicon-remove form-control-feedback" id="unique-error-icon"></span>
                  <span ng-if="details.hospitalNumber.$pending.unique"  class="glyphicon glyphicon-hourglass form-control-feedback"></span>
                  
                  <div class="help-block" ng-messages="details.hospitalNumber.$error" ng-show="details.$submitted || details.hospitalNumber.$error.unique">
                    <p ng-messages-include="partials/templates/messages.tmpl.html"></p> 
                  </div>
                
=======

                  <!-- TODO Encapsulate feedback glyphicons + help block in hospital-number directive -->
                  <input id="new-hospital-number" name="hospitalNumber" class="form-control" ng-model="PatientRegCtrl.medical.hospital_no" hospital-number required>
                  <span ng-if="details.$error.hospitalNumber" class="glyphicon glyphicon-remove form-control-feedback"></span>
                  <span ng-if="details.$pending.hospitalNumber"  class="glyphicon glyphicon-hourglass form-control-feedback"></span>
                  
                  <div class="help-block" ng-messages="details.hospitalNumber.$error" ng-if="details.$submitted">
                    <div ng-messages-include="partials/templates/messages.tmpl.html"></div>
                  </div>
                  
                  <!-- Custom validation (hospital number already registered -->
                  <p id="hospitalNumber-alert" ng-if="details.$error.hospitalNumber" class="help-block">
                    {{ "UTIL.PATIENT_EXIT" | translate }}
                  </p>
>>>>>>> e5696e93
                </div>
              </div>

              <!-- Year of Birth -->
              <div class="form-group"
                ng-if="!PatientRegCtrl.fullDateEnabled"
                ng-class="{'has-error' : details.yob.$invalid && details.$submitted}">

                <label for="yob" class="col-md-3 control-label">{{ "PATIENT_REG.YOB" | translate }}</label>
                <div class="col-md-9">
                  <div class="input-group">
                    <input id="yob" name="yob" type="text" class="form-control" ng-model="PatientRegCtrl.yob" ng-change="PatientRegCtrl.calculateYOB(details.yob.$modelValue)" required>
                    <span class="input-group-btn">
                      <button class="btn btn-default" type="button" ng-click="PatientRegCtrl.enableFullDate()">{{ "PATIENT_REG.ENTER_FULL_DATE" | translate }}</button>
                    </span>
                  </div>
                </div>
              </div>

              <!-- Full date of birth -->
              <div class="form-group has-feedback"
                ng-class="{'has-error' : details.dob.$invalid && details.$submitted}">

                <label for="patient-dob" class="col-md-3 control-label">{{ "PATIENT_REG.DOB" | translate }}</label>
                <div class="col-md-9">
                  <input required name="dob" id="patient-dob" type="date" class="form-control" ng-disabled="!PatientRegCtrl.fullDateEnabled" ng-model="PatientRegCtrl.medical.dob" min="{{PatientRegCtrl.minDOB | date : 'yyyy-MM-dd'}}" max="{{PatientRegCtrl.maxDOB | date : 'yyyy-MM-dd'}}">
    
                  <!-- ng-if used to remove element for various test cases - this is not required for functionality -->
                  <div ng-if="details.dob.$invalid">
                    <div class="help-block" ng-messages="details.dob.$error" data-date-error>
                      <div ng-messages-include="partials/templates/dates.messages.tmpl.html"></div>
                    </div>
                  </div>
                </div>
              </div>

              <!-- Gender -->
              <div id="gender" class="form-group has-feedback"
                ng-class="{'has-error' : details.genderOptions.$invalid && details.$submitted}">
                <label for="male" class="col-md-3 control-label"> {{ "PATIENT_REG.GENDER" | translate }} </label>
                <div class="col-md-9">
                  <label class="radio-inline">
                    <input type="radio" name="genderOptions" id="male" value="M" ng-model="PatientRegCtrl.medical.sex" required>
                    {{ "PATIENT_REG.MALE" | translate }}
                  </label>

                  <label class="radio-inline">
                    <input type="radio" name="genderOptions" id="female" value="F" ng-model="PatientRegCtrl.medical.sex" required>
                    {{ "PATIENT_REG.FEMALE" | translate }}
                  </label>
                  
                  <div class="help-block" ng-messages="details.genderOptions.$error" ng-show="details.$submitted">
                    <div ng-messages-include="partials/templates/messages.tmpl.html"></div>
                  </div>
                </div>
              </div>

              <!-- Seperate location settings -->
              <hr>

              <!-- Location -->
              <div class="row">
                <div class="col-md-5 col-md-offset-1">
                    <h4>{{ "PATIENT_REG.ORIGIN_LOCATION" | translate }}</h4>
                    <bh-location-select
                      id="origin-location-id"
                      validation-trigger="details.$submitted"
                      location-uuid="PatientRegCtrl.medical.origin_location_id">
                    </bh-location-select>
                </div>

                <!-- Seperate location searches given a certain screen size -->
                <div class="visible-sm-block visible-xs-block"><hr></div>

                <div class="col-md-5 col-md-offset-1">
                  <h4>{{ "PATIENT_REG.CURRENT_LOCATION" | translate }}</h4>
                  <bh-location-select
                    id="current-location-id"
                    validation-trigger="details.$submitted"
                    location-uuid="PatientRegCtrl.medical.current_location_id">
                  </bh-location-select>
                </div>
              </div>

              <!-- Seperate finance settings -->
              <hr>

              <!-- Debtor Group -->
              <div class="form-group has-feedback"
                ng-class="{'has-error' : details.debtorGroup.$invalid && details.$submitted}">
                
                <!-- Warning for incomplete data - the page will not be able to continue -->
                <uib-alert type="warning" ng-if="PatientRegCtrl.options.debtorGroups.length === 0">
                  <span class="glyphicon glyphicon-warning-sign"></span>
                  {{ "PATIENT_REG.NO_DEBTOR_GROUPS" | translate }} <b>{{ "FORM.CONTACT_ADMIN" | translate }}</b>
                </uib-alert>

                <label for="new-debtor-group" class="col-md-3 control-label">Debtor Group</label>
                <div class="col-md-9">
                  <select class="form-control" name="debtorGroup" id="debtor-group" ng-model="PatientRegCtrl.finance.debitor_group_uuid" ng-options="g.uuid as g.name for g in PatientRegCtrl.options.debtorGroups | orderBy:'name'" required>
                    <option value="" disabled="disabled">-- {{"SELECT.DEBITOR_GROUP" | translate }} --</option>
                  </select>

                  <div class="help-block" ng-messages="details.debtorGroup.$error" ng-show="details.$submitted">
                    <div ng-messages-include="partials/templates/messages.tmpl.html"></div>
                  </div>
                </div>
              </div>
            </form>
          </div>

          <div class="panel-footer">
           
            <p class="text-danger" ng-if="details.$submitted && details.$invalid">
              <span class="glyphicon glyphicon-remove-sign"></span> {{ "PATIENT_EDIT.RECORD_ERROR" | translate }}
            </p>
            <button type="submit" ng-click="PatientRegCtrl.registerPatient(details)" class="btn btn-primary btn-sm" data-method="submit">
              {{ "PATIENT_REG.REGISTER_PATIENT" | translate }}
            </button>
          </div>
        </div>
      </div>

      <!-- Optional Information Form -->
      <div class="col-md-5">
        <div id="registration-type" class="panel panel-default">
          <div class="panel-heading">{{ "PATIENT_REG.OPTIONAL_INFO" | translate }}</div>
          <div class="panel-body">
            <form class="form-horizontal">

              <div class="form-group">
                <label for="title" class="col-md-3 control-label">Title</label>
                <div class="col-md-9">
                  <input type="text" class="form-control" id="title" ng-model="PatientRegCtrl.medical.title">
                </div>
              </div>

              <div class="form-group">
                <label for="phone" class="col-md-3 control-label">{{ "PATIENT_REG.PHONE_NO" | translate }}</label>
                <div class="col-md-9">
                  <input type="text" class="form-control" id="form-control" ng-model="PatientRegCtrl.medical.phone">
                </div>
              </div>

              <div class="form-group">
                <label for="email" class="col-md-3 control-label">{{ "PATIENT_REG.EMAIL" | translate }}</label>
                <div class="col-md-9">
                  <input type="email" class="form-control" id="email" ng-model="PatientRegCtrl.medical.email">
                </div>
              </div>

              <div class="form-group">
                <label for="address1" class="col-md-3 control-label">{{ "PATIENT_REG.ADDRESS1" | translate }}</label>
                <div class="col-md-9">
                  <input type="text" class="form-control" id="address1" ng-model="PatientRegCtrl.medical.address_1">
                </div>
              </div>

              <div class="form-group">
                <label for="address2" class="col-md-3 control-label">{{ "PATIENT_REG.ADDRESS2" | translate }}</label>
                <div class="col-md-9">
                  <input type="text" class="form-control" id="address2" ng-model="PatientRegCtrl.medical.address_2">
                </div>
              </div>

              <div class="form-group">
                <label for="father_name" class="col-md-3 control-label">{{ "PATIENT_REG.FATHER_NAME" | translate }}</label>
                <div class="col-md-9">
                  <input type="text" class="form-control" id="father_name" ng-model="PatientRegCtrl.medical.father_name">
                </div>
              </div>

              <div class="form-group">
                <label for="mother_name" class="col-md-3 control-label">{{ "PATIENT_REG.MOTHER_NAME" | translate }}</label>
                <div class="col-md-9">
                  <input type="text" class="form-control" id="mother_name" ng-model="PatientRegCtrl.medical.mother_name">
                </div>
              </div>

              <div class="form-group">
                <label for="religion" class="col-md-3 control-label">{{ "PATIENT_REG.RELIGION" | translate }}</label>
                <div class="col-md-9">
                  <input type="text" class="form-control" id="religion" ng-model="PatientRegCtrl.medical.religion">
                </div>
              </div>

              <div class="form-group" >
                <label for="marital" class="col-md-3 control-label">{{ "PATIENT_REG.MARITAL_STATUS" | translate }}</label>
                <div class="col-md-9">
                  <input type="text" class="form-control" id="marital" ng-model="PatientRegCtrl.medical.marital_status">
                </div>
              </div>

              <div class="form-group">
                <label for="profession" class="col-md-3 control-label">{{ "PATIENT_REG.PROFESSION" | translate }}</label>
                <div class="col-md-9">
                  <input type="text" class="form-control" id="profession" ng-model="PatientRegCtrl.medical.profession">
                </div>
              </div>

              <div class="form-group">
                <label for="employer" class="col-md-3 control-label">{{ "PATIENT_REG.EMPLOYER" | translate }}</label>
                <div class="col-md-9">
                  <input type="text" class="form-control" id="employer" ng-model="PatientRegCtrl.medical.employer">
                </div>
              </div>

              <div class="form-group">
                <label for="spouse" class="col-md-3 control-label">{{ "PATIENT_REG.SPOUSE" | translate }}</label>
                <div class="col-md-9">
                  <input type="text" class="form-control" id="spouse" ng-model="PatientRegCtrl.medical.spouse">
                </div>
              </div>

              <div class="form-group">
                <label for="spouse_profession" class="col-md-3 control-label">{{ "PATIENT_REG.SPOUSE_PROFESSION" | translate }}</label>
                <div class="col-md-9">
                  <input type="text" class="form-control" id="spouse_profession" ng-model="PatientRegCtrl.medical.spouse_profession">
                </div>
              </div>

              <div class="form-group">
                <label for="spouse_employer" class="col-md-3 control-label">{{ "PATIENT_REG.SPOUSE_EMPLOYER" | translate }}</label>
                <div class="col-md-9">
                  <input type="text" class="form-control" id="spouse_employer" ng-model="PatientRegCtrl.medical.spouse_employer">
                </div>
              </div>

              <div class="form-group">
                <label for="notes" class="col-md-3 control-label">{{ "PATIENT_REG.NOTES" | translate }}</label>
                <div class="col-md-9">
                  <textarea class="form-control" id="notes" ng-model="PatientRegCtrl.medical.notes" rows="4"></textarea>
                </div>
              </div>
            </form>
          </div>
        </div>
      </div>
    </div>
  </div>
</div><|MERGE_RESOLUTION|>--- conflicted
+++ resolved
@@ -81,8 +81,6 @@
 
                 <label for="new-hospital-number" class="col-md-3 control-label">{{ "INVOICE.HOSPITAL_FILE_NR" | translate }} </label>
                 <div class="col-md-9">
-<<<<<<< HEAD
-                  
                   <input 
                     id="new-hospital-number"
                     name="hospitalNumber"
@@ -98,23 +96,6 @@
                   <div class="help-block" ng-messages="details.hospitalNumber.$error" ng-show="details.$submitted || details.hospitalNumber.$error.unique">
                     <p ng-messages-include="partials/templates/messages.tmpl.html"></p> 
                   </div>
-                
-=======
-
-                  <!-- TODO Encapsulate feedback glyphicons + help block in hospital-number directive -->
-                  <input id="new-hospital-number" name="hospitalNumber" class="form-control" ng-model="PatientRegCtrl.medical.hospital_no" hospital-number required>
-                  <span ng-if="details.$error.hospitalNumber" class="glyphicon glyphicon-remove form-control-feedback"></span>
-                  <span ng-if="details.$pending.hospitalNumber"  class="glyphicon glyphicon-hourglass form-control-feedback"></span>
-                  
-                  <div class="help-block" ng-messages="details.hospitalNumber.$error" ng-if="details.$submitted">
-                    <div ng-messages-include="partials/templates/messages.tmpl.html"></div>
-                  </div>
-                  
-                  <!-- Custom validation (hospital number already registered -->
-                  <p id="hospitalNumber-alert" ng-if="details.$error.hospitalNumber" class="help-block">
-                    {{ "UTIL.PATIENT_EXIT" | translate }}
-                  </p>
->>>>>>> e5696e93
                 </div>
               </div>
 

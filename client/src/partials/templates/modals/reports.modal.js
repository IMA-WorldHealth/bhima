angular.module('bhima.controllers')
.controller('ReportsModalController', ReportsModalController);

// dependencies injection
ReportsModalController.$inject = [
  '$http', '$uibModalInstance', '$sce',
  '$window', 'data', 'NotifyService', 'util'];

/**
 * Reports Modal Controller
 * This controller is responsible display document as report
 */
function ReportsModalController($http, Instance, $sce, $window, Data, Notify, util) {
  var vm = this;

  vm.renderer = Data.renderer;
  vm.loading  = true;

  // Requesting the report
  reportRequest(Data.url, Data.renderer)
  .then(function (report) {

    if (vm.renderer === 'pdf') {

      // store downloaded base64 PDF file in a browser blob - this will be accessible through 'blob://...'
      var file = new Blob([report], { type : 'application/pdf'});

      // determine the direct path to the newly (temporarily) stored PDF file
      var fileURL = URL.createObjectURL(file);

      // trust and expose the file to the view to embed the PDF
      vm.report = $sce.trustAsResourceUrl(fileURL);

    } else {
      // simply expose receipt object to view
      vm.report = report;
    }

    // stop the loading indicator
    vm.loading = false;

  })
  .catch(Notify.errorHandler);

  function reportRequest(url, filetype) {

    // filetype setup
    var responseType = filetype === 'pdf' ? 'arraybuffer' : null;
    var params = { renderer: filetype };

    // send the GET request
    return $http.get(url, {
      params: params,
      responseType: responseType
    })
    .then(util.unwrapHttpResponse);
  }

  // Instance manipulation
  vm.close = function close() {
    Instance.close();
  };

  vm.print = function () {
    if (vm.renderer === 'pdf') {
      return $window.frames.pdf.contentWindow.print();
    } else {
      $window.print();
    }
    Instance.close();
<<<<<<< HEAD
  }

=======
  };
>>>>>>> 1225e15e
}<|MERGE_RESOLUTION|>--- conflicted
+++ resolved
@@ -68,10 +68,6 @@
       $window.print();
     }
     Instance.close();
-<<<<<<< HEAD
-  }
-
-=======
   };
->>>>>>> 1225e15e
+  
 }
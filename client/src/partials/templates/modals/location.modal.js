--- conflicted
+++ resolved
@@ -2,11 +2,7 @@
 .controller('LocationModalController', LocationModalController);
 
 LocationModalController.$inject = [
-<<<<<<< HEAD
-  'LocationService', '$uibModalInstance', 'appcache', 'Store', 'NotifyService'
-=======
-  '$rootScope', 'LocationService', '$uibModalInstance', 'appcache'
->>>>>>> 9585352f
+  '$rootScope', 'LocationService', '$uibModalInstance', 'appcache', 'Store', 'NotifyService'
 ];
 
 /**
@@ -19,11 +15,7 @@
  *
  * @class LocationModalController
  */
-<<<<<<< HEAD
-function LocationModalController(Locations, Instance, AppCache, Store, Notify) {
-=======
-function LocationModalController($rootScope, Locations, Instance, AppCache) {
->>>>>>> 9585352f
+function LocationModalController($rootScope, Locations, Instance, AppCache, Store, Notify) {
   var vm = this;
 
   /** caches the current view in local storage */
@@ -210,12 +202,12 @@
         return;
     }
 
-<<<<<<< HEAD
     return promise
       .then(function (data) {
 
         // notify success
         Notify.success('FORM.INFO.CREATE_SUCCESS');
+        $rootScope.$broadcast('LOCATIONS_UPDATED', data);
 
         if (vm.registerMultiple) {
 
@@ -233,21 +225,12 @@
           }
 
         } else {
+
           return Instance.close(data);
         }
       })
       .catch(function (error) {
         vm.error = error;
       });
-=======
-    return promise.then(function (data) {
-      // udpate all instances of bhLocationSelect
-      $rootScope.$broadcast('LOCATIONS_UPDATED', data);
-      return Instance.close(data);
-    })
-    .catch(function (error) {
-      vm.error = error;
-    });
->>>>>>> 9585352f
   }
 }
--- conflicted
+++ resolved
@@ -1,16 +1,14 @@
-<<<<<<< HEAD
+<!-- displays "There was a problem validating this field. Please check your internet connection." -->
+<p ng-message="exception">{{ "VALIDATION.EXCEPTION" | translate }}</p>
+
 <!-- displays "This field cannot be empty." -->
 <p ng-message="required">{{ "VALIDATION.REQUIRED" | translate }}</p>
 
 <!-- displays "This value must be a whole number (integer)." -->
 <p ng-message="integer">{{ "VALIDATION.INTEGER" | translate }}</p>
-=======
-<!-- displays "There was a problem validating this field. Please check your internet connection." -->
-<p ng-message="exception">{{ "VALIDATION.EXCEPTION" | translate }}</p>
 
 <!-- displays "This field must be unique. This value is already taken. -->
 <p ng-message="unique">{{ "VALIDATION.UNIQUE" | translate }}</p>
->>>>>>> 8b392b93
 
 <!-- displays "This value is too small for this field." -->
 <p ng-message="min">{{ "VALIDATION.MIN" | translate }}</p>

<div ng-switch="type" data-find-patient>

  <!-- inline Find Patient Directive UI  -->
  <div class="form-group has-feedback"
    ng-switch-default
    ng-form="FindPatientForm"
    ng-class="{
<<<<<<< HEAD
      'has-success': !$ctrl.showSearchView && $ctrl.loadStatus=='loaded',
      'has-error': !$ctrl.showSearchView && $ctrl.loadStatus=='error'
      }"
    autocomplete="off"
    autocapitalize="off"
    autocorrect="off"
=======
    'has-success': !$ctrl.showSearchView && $ctrl.loadStatus=='loaded',
    'has-error': !$ctrl.showSearchView && $ctrl.loadStatus=='error'
    }"
    bh-form-defaults
>>>>>>> 7441018c
    novalidate>

    <!-- inline input zone -->
    <div class="input-group" ng-if="$ctrl.showSearchView">

      <!-- dropdown button -->
      <div class="input-group-btn" uib-dropdown tabindex=-1>
        <button class="btn btn-default" type="button" uib-dropdown-toggle data-find-patient-dropdown-toggle tabindex=-1>
          {{ $ctrl.selected.label | translate }} <span class="caret"></span>
        </button>
        <ul uib-dropdown-menu>
          <li ng-repeat="(key, option) in $ctrl.options">
            <a href="" ng-click="$ctrl.findBy(key)" data-find-patient-option="{{ option.label }}">
              {{ option.label | translate }}
            </a>
          </li>
        </ul>
      </div>
      <!-- /dropdown button -->

      <!-- search by ID  -->
      <input ng-model="$ctrl.idInput"
        ng-if="$ctrl.selected == $ctrl.options.findById"
        ng-keypress="$ctrl.readInput($event)"
        ng-change="$ctrl.validateNameSearch($ctrl.idInput)"
        name="idInput"
        type="text"
        class="form-control"
        placeholder="{{ $ctrl.selected.placeholder | translate }}...",
        ng-required="$ctrl.required">

      <!-- search by Name  -->
      <input ng-model="$ctrl.nameInput"
        ng-if="$ctrl.selected == $ctrl.options.findByName"
        ng-keypress="readInput($event)"
        name="nameInput"
        type="text"
        class="form-control"
        placeholder="{{ $ctrl.selected.placeholder | translate }}..."
        uib-typeahead="patient as patient.label for patient in $ctrl.searchByName($viewValue)"
        typeahead-no-results="$ctrl.noPatients"
        typeahead-loading="$ctrl.loadingPatients"
        typeahead-template-url="/partials/templates/patientListe.tmpl.html"
        typeahead-on-select="$ctrl.selectPatient($item)"
        ng-required="$ctrl.required">

      <!-- submit button for search by ID -->
      <!-- use of fixed width that correspond to notification text margin right -->
      <span class="input-group-btn" ng-if="$ctrl.selected == $ctrl.options.findById">

        <!--
         button type="button" allows angular to disable the elements click event as well
         as not submitting the form
         -->
        <button style="width:8em;" class="btn btn-success"
          type="button"
          ng-disabled="!$ctrl.validInput"
          ng-click="$ctrl.submit()"
          data-find-patient-submit>
          <span>{{ "FORM.BUTTONS.SEARCH" | translate }}</span>
        </button>
      </span>
    </div>
    <!-- /inline input zone -->

    <!-- inline notification -->
    <!-- HACK: The Notification position must correspond to search button width  -->
    <div ng-if="$ctrl.showSearchView" class="pull-right" style="margin-right:8em;">
      <span class="text-warning" ng-if="($ctrl.noPatients && $ctrl.nameInput)"><i class="glyphicon glyphicon-alert"></i> {{ "FORM.INFOS.PATIENT_NOT_FOUND" | translate }}</span>
      <span class="text-info" ng-if="($ctrl.loadingPatients && $ctrl.nameInput)"><i class="glyphicon glyphicon-hourglass"></i> {{ "FORM.INFOS.PATIENT_LOADING" | translate }}</span>
    </div>
    <!-- /inline notification -->

    <!-- notification zone for result  -->

    <div ng-if="!$ctrl.showSearchView">

      <div class="input-group">

        <span class="input-group-addon">
           <span class="glyphicon glyphicon-user"></span>
        </span>

        <input ng-if="$ctrl.loadStatus=='loaded'" readonly class="form-control" value="[{{ $ctrl.patient.reference }}] {{ $ctrl.patient.name }}">
        <input ng-if="$ctrl.loadStatus=='error'" readonly class="form-control" value="{{ 'FORM.INFOS.PATIENT_NOT_FOUND' | translate }}">

        <div class="input-group-btn">
          <a
            ng-if="$ctrl.loadStatus=='loaded'"
            class="btn btn-default"
            uib-popover-template="'partials/templates/popover/patientinfo.tmpl.html'"
            popover-title="Patient Record"
            popover-placement="bottom"
            popover-trigger="mouseenter"
            popover-append-to-body="true">
           <span class="glyphicon glyphicon-info-sign"></span>
          </a>

          <!-- Only shown if the controller has not specified suppressReset -->
          <a
            ng-if="!$ctrl.suppressReset"
            class="btn btn-default"
            ng-click="$ctrl.reload()">
           <span class="glyphicon glyphicon-refresh"></span>
          </a>
        </div>
      </div>
    </div>
    <!-- /notification zone  -->

  </div>
  <!-- /Inline Find Patient Directive UI  -->

<!-- ======================================================================= -->

  <!-- "Panel" Find Patient Directive UI -->
  <div class="panel panel-default"
    ng-class="{'panel-success': $ctrl.loadStatus=='loaded', 'panel-danger': $ctrl.loadStatus=='error'}"
    ng-switch-when="panel">

    <!-- panel heading -->
    <div class="panel-heading">
      <span class="glyphicon glyphicon-search"></span> {{ "PATIENT_REG.FIND_PATIENT" | translate }}

      <!-- state notification  -->
      <div class="pull-right"
        ng-if="$ctrl.loadStatus!='loaded' && $ctrl.loadStatus!='error'">
        <span class="text-warning" ng-if="($ctrl.noPatients && $ctrl.nameInput)">
          <span class="glyphicon glyphicon-alert"></span> {{ "FORM.INFOS.PATIENT_NOT_FOUND" | translate }}
        </span>
        <span class="text-info" ng-if="($ctrl.loadingPatients && $ctrl.nameInput)">
          <span class="glyphicon glyphicon-hourglass"></span> {{ "FORM.INFOS.PATIENT_LOADING" | translate }}
        </span>
      </div>
    </div>

    <!-- panel body -->
    <div class="panel-body">

      <div class="form-group has-feedback"
        ng-class="{'has-success': $ctrl.loadStatus ==='loaded', 'has-error': $ctrl.loadStatus === 'error'}"
        ng-form="FindPatientForm"
        novalidate>

        <!-- input zone -->
        <div class="input-group input-group-sm">

          <!-- dropdown button -->
          <!-- use of fixed width that correspond to notification text margin left -->
          <div class="input-group-btn" uib-dropdown>
            <button style="width:135px;" class="btn btn-default" uib-dropdown-toggle tabindex=-1>
              {{ $ctrl.selected.label | translate }} <span class="caret"></span>
            </button>
            <ul uib-dropdown-menu>
              <li ng-repeat="(key, option) in $ctrl.options">
                <a href="" ng-click="$ctrl.findBy(key)">{{ option.label | translate }}</a>
              </li>
            </ul>
          </div>
          <!-- /dropdown button -->

          <!-- search by ID  -->
          <input ng-model="$ctrl.idInput"
            ng-if="$ctrl.selected == $ctrl.options.findById"
            ng-keypress="$ctrl.readInput($event)"
            ng-change="$ctrl.validateNameSearch($ctrl.idInput)"
            name="idInput"
            type="text"
            class="form-control"
            placeholder="{{ $ctrl.selected.placeholder | translate }}"
            ng-required="$ctrl.required">

          <!-- search by name  -->
          <input ng-model="$ctrl.nameInput"
            ng-if="$ctrl.selected == $ctrl.options.findByName"
            ng-keypress="$ctrl.readInput($event)"
            name="nameInput"
            type="text"
            class="form-control"
            placeholder="{{ $ctrl.selected.placeholder | translate }}..."
            uib-typeahead="patient as patient.label for patient in $ctrl.searchByName($viewValue)"
            typeahead-no-results="$ctrl.noPatients"
            typeahead-loading="$ctrl.loadingPatients"
            typeahead-template-url="/partials/templates/patientListe.tmpl.html"
            typeahead-on-select="$ctrl.selectPatient($item)"
            ng-required="$ctrl.required">

        </div>
        <!-- /input zone -->

        <!-- notification zone  -->
        <!-- HACK: The notification position must correspond to dropdown button width  -->
        <div class="pull-left help-block" style="margin-left:135px; margin-top:10px;"
          ng-if="$ctrl.loadStatus=='loaded' || $ctrl.loadStatus=='error'">

          <!-- patient found notification -->
          <span ng-if="$ctrl.loadStatus=='loaded'">
            <i class="glyphicon glyphicon-ok"></i> {{ "FORM.INFOS.PATIENT_FOUND" | translate }}:
            <strong>({{ $ctrl.patient.reference }})</strong>
            {{ $ctrl.patient.name + ' (' + $ctrl.patient.sex  + ' ' + ($ctrl.timestamp | amDifference:$ctrl.patient.dob:'years') + ')' }}
          </span>

          <!-- patient not found notification -->
          <span ng-if="$ctrl.loadStatus=='error'">
            <span class="glyphicon glyphicon-alert"></span> {{ 'FORM.INFOS.PATIENT_NOT_FOUND' | translate }}
          </span>

        </div>
        <!-- /notification zone  -->

        <!-- submit button -->
        <div class="pull-right">
          <button class="btn btn-success btn-sm" style="margin-top:5px;"
            ng-disabled="!($ctrl.validInput || $ctrl.nameInput)"
            ng-click="$ctrl.submit()">
            {{ "FORM.BUTTONS.SEARCH" | translate }}
          </button>
        </div>
        <!-- /submit button -->

      </div>
    </div>
  </div>
  <!-- /Panel Find Patient Directive UI  -->
</div><|MERGE_RESOLUTION|>--- conflicted
+++ resolved
@@ -5,19 +5,10 @@
     ng-switch-default
     ng-form="FindPatientForm"
     ng-class="{
-<<<<<<< HEAD
       'has-success': !$ctrl.showSearchView && $ctrl.loadStatus=='loaded',
       'has-error': !$ctrl.showSearchView && $ctrl.loadStatus=='error'
       }"
-    autocomplete="off"
-    autocapitalize="off"
-    autocorrect="off"
-=======
-    'has-success': !$ctrl.showSearchView && $ctrl.loadStatus=='loaded',
-    'has-error': !$ctrl.showSearchView && $ctrl.loadStatus=='error'
-    }"
     bh-form-defaults
->>>>>>> 7441018c
     novalidate>
 
     <!-- inline input zone -->

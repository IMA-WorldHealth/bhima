--- conflicted
+++ resolved
@@ -102,17 +102,12 @@
 </div>
 
 <div class="modal-footer">
-<<<<<<< HEAD
   <button  class="btn btn-primary" ng-click="CashReceiptModalCtrl.print()">
     <i class="glyphicon glyphicon-print"></i>
     {{ "FORM.BUTTONS.PRINT" | translate }}
   </button>
-  
-  <button  class="btn btn-default" ng-click="CashReceiptModalCtrl.cancel()">
+
+  <button  class="btn btn-default" ng-click="CashReceiptModalCtrl.cancel()" data-modal-action="dismiss">
     {{ "FORM.BUTTONS.CANCEL" | translate }}
-=======
-  <button class="btn btn-success" ng-click="CashReceiptModalCtrl.cancel()" data-modal-action="dismiss">
-    {{ "FORM.BUTTONS.DISMISS" | translate }}
->>>>>>> a666482d
   </button>
 </div>
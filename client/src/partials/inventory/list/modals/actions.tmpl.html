--- conflicted
+++ resolved
@@ -11,12 +11,7 @@
     </ol>
   </div>
 
-<<<<<<< HEAD
-  <div class="modal-body">
-    <div style="height: 500px; overflow: auto;">
-=======
   <div class="modal-body" style="max-height:500px; overflow-y: scroll;">
->>>>>>> eae6d7a7
     <div
       class="form-group"
       ng-class="{ 'has-error' : ActionForm.$submitted && ActionForm.code.$invalid }">
@@ -173,8 +168,6 @@
         <span class="input-group-addon" translate>FORM.LABELS.MONTH</span>
       </div>
     </div>
-
-    </div>
     
   </div>
 

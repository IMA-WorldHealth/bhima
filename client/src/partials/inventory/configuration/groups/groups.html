<div class="panel panel-default">

  <div class="panel-heading" style="display: flex; justify-content: space-between;">
    <span>
      <i class="fa fa-object-group"></i>
      <span translate> INVENTORY.LIST_GROUP </span> ({{ GroupsCtrl.groupList.length }})
    </span>

    <button
      ng-click="GroupsCtrl.addInventoryGroup()"
      class="pull-right btn btn-default btn-sm"
      type="button" data-create-group>
      <i class="fa fa-plus"></i><span translate> FORM.LABELS.ADD </span>
    </button>
  </div>

  <section style="height: 300px; overflow: auto;">
    <table class="table table-condensed">
      <thead>
        <tr>
          <th translate> FORM.LABELS.CODE </th>
          <th translate> FORM.LABELS.NAME </th>
          <th translate> INVENTORY.CONTAINS </th>
          <th class="text-center" colspan="3" translate> FORM.LABELS.ACCOUNT </th>
          <th>&nbsp;</th>
        </tr>
        <tr>
          <th></th><th></th><th></th>
          <th class="text-center"><small translate> FORM.LABELS.SALE </small></th>
          <th class="text-center"><small translate> FORM.LABELS.STOCK </small></th>
          <th class="text-center"><small translate> FORM.LABELS.CHARGE </small></th>
        </tr>
      </thead>

      <tbody>
        <tr ng-repeat="group in GroupsCtrl.groupList | orderBy:'name' track by group.code">
          <td>{{ group.code }}</td>
          <td>{{ group.name }}</td>
          <td>{{ group.inventory_counted }} <small class="text-lowercase" translate> INVENTORY.ELEMENT</small>(s)</td>
          <td class="text-center">{{ group.saleAccountNumber }}</td>
          <td class="text-center">{{ group.stockAccountNumber }}</td>
          <td class="text-center">{{ group.cogsAccountNumber }}</td>
          <td>
            <a href
              ng-click="GroupsCtrl.editInventoryGroup(group.uuid)"
              data-edit-group="{{ group.code }}">
<<<<<<< HEAD
              <i class="fa fa-edit"></i> {{ 'FORM.BUTTONS.EDIT' | translate }}
            </a>
          </td>
          <td>
            <a href
              ng-click="GroupsCtrl.deleteInventoryGroup(group.uuid)"
              data-delete-group="{{ group.code }}">
              <i class="fa fa-remove"></i> {{ 'FORM.BUTTONS.DELETE' | translate }}
=======
              <i class="fa fa-edit"></i><span translate> FORM.LABELS.EDIT </span>
>>>>>>> f2df45b4
            </a>
          </td>
        </tr>
      </tbody>
    </table>
  </section>
</div><|MERGE_RESOLUTION|>--- conflicted
+++ resolved
@@ -44,7 +44,6 @@
             <a href
               ng-click="GroupsCtrl.editInventoryGroup(group.uuid)"
               data-edit-group="{{ group.code }}">
-<<<<<<< HEAD
               <i class="fa fa-edit"></i> {{ 'FORM.BUTTONS.EDIT' | translate }}
             </a>
           </td>
@@ -53,9 +52,6 @@
               ng-click="GroupsCtrl.deleteInventoryGroup(group.uuid)"
               data-delete-group="{{ group.code }}">
               <i class="fa fa-remove"></i> {{ 'FORM.BUTTONS.DELETE' | translate }}
-=======
-              <i class="fa fa-edit"></i><span translate> FORM.LABELS.EDIT </span>
->>>>>>> f2df45b4
             </a>
           </td>
         </tr>

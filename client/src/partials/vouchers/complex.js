--- conflicted
+++ resolved
@@ -4,12 +4,8 @@
 ComplexJournalVoucherController.$inject = [
   'VoucherService', '$translate', 'AccountService',
   'CurrencyService', 'SessionService', 'FindEntityService',
-<<<<<<< HEAD
   'FindReferenceService', 'NotifyService', 'CashboxService',
-  'VoucherToolkitService'
-=======
-  'FindReferenceService', 'NotifyService', 'CashboxService', 'ReceiptModal'
->>>>>>> cabc1fa8
+  'VoucherToolkitService', 'ReceiptModal'
 ];
 
 /**
@@ -24,11 +20,7 @@
  * @todo - Implement Patient Invoices data and Cash Payment data for modal
  * @todo - Implement a mean to categorise transactions for cashflow reports
  */
-<<<<<<< HEAD
-function ComplexJournalVoucherController(Vouchers, $translate, Accounts, Currencies, Session, FindEntity, FindReference, Notify, Cashbox, Toolkit) {
-=======
-function ComplexJournalVoucherController(Vouchers, $translate, Accounts, Currencies, Session, FindEntity, FindReference, Notify, Cashbox, Receipts) {
->>>>>>> cabc1fa8
+function ComplexJournalVoucherController(Vouchers, $translate, Accounts, Currencies, Session, FindEntity, FindReference, Notify, Cashbox, Toolkit, Receipts) {
   var vm = this;
 
   // bread crumb paths

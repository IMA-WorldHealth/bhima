--- conflicted
+++ resolved
@@ -530,11 +530,7 @@
         return currentPath.indexOf(data.path) === 0;
       });
 
-<<<<<<< HEAD
-      if(!authorized){
-=======
       if (!authorized) {
->>>>>>> 9caa027b
         $location.path('/error403');
       }
     }

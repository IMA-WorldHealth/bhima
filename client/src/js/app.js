var bhima = angular.module('bhima', [
  'bhima.controllers', 'bhima.services', 'bhima.directives', 'bhima.filters',
  'bhima.components', 'bhima.routes', 'ui.bootstrap', 'pascalprecht.translate',
  'ngStorage', 'chart.js', 'tmh.dynamicLocale', 'ngFileUpload', 'ui.grid',
  'ui.grid.selection', 'ui.grid.autoResize', 'ui.grid.resizeColumns',
  'angularMoment', 'ngMessages', 'ui.grid.pagination', 'ui.grid.moveColumns', 'ui.grid.treeView',
  'ui.grid.grouping', 'growlNotifications', 'ngAnimate', 'ngSanitize'
]);

function bhimaConfig($stateProvider, $urlRouterProvider, $urlMatcherFactoryProvider) {

  // allow trailing slashes in routes
  $urlMatcherFactoryProvider.strictMode(false);
  /* misc routes */

  $stateProvider
  .state('index', {
    url : '/',
    controller : 'HomeController as HomeCtrl',
    templateUrl : 'partials/home/home.html'
  })
  .state('login', {
    url : '/login',
    controller : 'LoginController as LoginCtrl',
    templateUrl : 'partials/login/login.html'
  })
  .state('permissions', {
    url : '/permissions',
    controller: 'PermissionsController as PermissionsCtrl',
    templateUrl: 'partials/permissions/permissions.html'
  })
  .state('enterprises', {
    url : '/enterprises',
    controller: 'EnterpriseController as EnterpriseCtrl',
    templateUrl: 'partials/enterprises/enterprises.html'
  })
  .state('projects', {
    url : '/projects',
    controller : 'ProjectController as ProjectCtrl',
    templateUrl : 'partials/projects/projects.html'
  })
  .state('exchange', {
    url : '/exchange',
    controller : 'ExchangeRateController as ExchangeCtrl',
    templateUrl: 'partials/exchange/exchange.html'
  })
  .state('settings', {
    url : '/settings?previous',
    controller: 'settings as SettingsCtrl',
    templateUrl: 'partials/settings/settings.html'
  })
  .state('services', {
    url : '/services',
    controller : 'ServicesController as ServicesCtrl',
    templateUrl : 'partials/services/services.html'
  })
  /**
   * @fixme - this is to allow end to end testing of the patient invoice module
   * @todo - replace this with a real receipt.
   */
  .state('invoiceMessage', {
    url : '/invoice/sale/:invoiceId',
    template: '<div id="temp-success-message">Successfully created a patient invoice!</div>'
  })

  .state('invoiceRegistry', {
    url  : '/invoices',
    controller: 'InvoiceRegistryController as InvoiceRegistryCtrl',
    templateUrl: '/partials/patient_invoice/registry/registry.html'
  })
  .state('invoice', {
    url : '/invoice/:originId/:invoiceId',
    controller: 'receipts',
    templateUrl: 'partials/receipts/receipts.html'
  })
  .state('configBilan', {
    url: '/section_bilan',
    controller : 'sectionBilanController as sectionBilanCtrl',
    templateUrl : 'partials/section_bilan/section_bilan.html'
  })
  .state('configResultat', {
    url : '/section_resultat',
    controller : 'sectionResultatController as sectionResultatCtrl',
    templateUrl : 'partials/section_resultat/section_resultat.html'
  })
  .state('subsidies', {
    url : '/subsidies',
    controller : 'SubsidyController as SubsidyCtrl',
    templateUrl : 'partials/subsidies/subsidies.html'
  })

  /* admin : depot management */
  .state('depots', {
    url : '/depots',
    controller : 'DepotManagementController as DepotCtrl',
    templateUrl : 'partials/depots/depots.html'
  })

  /* employees routes */
  .state('employees', {
    url : '/employees',
    controller : 'EmployeeController as EmployeeCtrl',
    templateUrl : 'partials/employees/employees.html'
  })
  /* location routes */

  .state('locations', {
    url : '/locations',
    controller : 'LocationController as LocationCtrl',
    templateUrl: 'partials/locations/locations.html'
  })
  .state('locationsVillage', {
    url : '/locations/village',
    controller : 'VillageController as VillageCtrl',
    templateUrl: 'partials/locations/village/village.html'
  })
  .state('locationsSector', {
    url : '/locations/sector',
    controller : 'SectorController as SectorCtrl',
    templateUrl: 'partials/locations/sector/sector.html'
  })
  .state('locationsProvince', {
    url : '/locations/province',
    controller : 'ProvinceController as ProvinceCtrl',
    templateUrl: 'partials/locations/province/province.html'
  })
  .state('locationsCountry', {
    url : '/locations/country',
    controller : 'CountryController as CountryCtrl',
    templateUrl: 'partials/locations/country/country.html'
  })

  /**
   * Billing Services Routes
   *
   * The billing services route endpoints.
   *
   * @todo - discuss if the "delete" route should be included as a separate
   * view/state.  It doesn't really need to be deep-linked.
   */
  .state('billingServices', {
    url : '/admin/billing_services/{id:int}',
    params : {
      // this is required to match the route when a billing service id is present
      // or omitted.  See: http://stackoverflow.com/questions/30720672/
      id : { squash : true, value : null },
      created : false,  // default for transitioning from child states
      updated : false,  // default for transitioning from child states
    },
    templateUrl : 'partials/billing_services/index.html',
    controller : 'BillingServicesController as BillingServicesCtrl',
  })
    .state('billingServices.create', {
      onEnter : ['$state', '$uibModal', function ($state, Modal) {
        Modal.open({
          templateUrl : 'partials/billing_services/modal.html',
          controller : 'BillingServicesCreateController as BillingServicesFormCtrl',
        }).result.then(function (id) {
          // go to the parent state (with refresh)
          $state.go('^', { id : id, created : true }, { reload : true });
        })
        .catch(function () {
          $state.go('^', { id : $state.params.id }, { notify: false });
        });
      }]
    })
    .state('billingServices.update', {
      url: '/update',
      onEnter : ['$state', '$uibModal', function ($state, Modal) {
        Modal.open({
          templateUrl : 'partials/billing_services/modal.html',
          controller : 'BillingServicesUpdateController as BillingServicesFormCtrl',
        }).result.then(function (id) {
          // go to the parent state (with refresh)
          $state.go('^', { id : id, updated: true }, { reload : true });
        })
        .catch(function () {
          $state.go('^', { id : $state.params.id }, { notify: false });
        });
      }]
    })
    .state('billingServices.delete', {
      url: '/delete',
      onEnter : ['$state', '$uibModal', function ($state, Modal) {
        Modal.open({
          animation : false,
          keyboard : true,
          size : 'md',
          controller : 'BillingServicesDeleteController as ConfirmModalCtrl',
          templateUrl : '/partials/templates/modals/confirm.modal.html'
        }).result.then(function () {
          // go to the parent state (with refresh)
          $state.go('^', { id: null }, { reload : true });
        })
        .catch(function () {
          $state.go('^', { id : $state.params.id }, { notify: false });
        });
      }]
    })

  /* journal routes */

  .state('journalPrint', {
    controller : 'journal.print',
    templateUrl : 'partials/journal/print.html'
  })
  .state('journalVoucher', {
    controller: 'JournalVoucherController as JournalVoucherCtrl',
    templateUrl: 'partials/journal/voucher/voucher.html'
  })
  .state('simpleVouchers', {
    url : '/vouchers/simple',
    controller: 'SimpleJournalVoucherController as SimpleVoucherCtrl',
    templateUrl: 'partials/vouchers/simple.html'
  })
  .state('vouchersComplex', {
    url : '/vouchers/complex',
    controller: 'ComplexJournalVoucherController as ComplexVoucherCtrl',
    templateUrl: 'partials/vouchers/complex.html'
  })

  /* 2.X Journal routes */
  .state('journal', {
    url : '/journal',
    controller : 'JournalController as JournalCtrl',
    templateUrl : 'partials/journal/journal.html'
  })

  /* debtors routes */
  .state('debtorGroups', {
    url : '/debtors/groups/:uuid',
    abstract : true,
    params : {
      uuid : { squash : true, value : null }
    },
    controller : 'DebtorGroupController as GroupCtrl',
    templateUrl: 'partials/debtors/groups.html'
  })

    .state('debtorGroups.list', {
      url : '',
      templateUrl : 'partials/debtors/groups.list.html'
    })

    .state('debtorGroups.create', {

      // setting the URL as simply create mathces as a :uuid - there should be a way to set orders
      // this should ideally route to /create
      url : '/create/new',
      templateUrl : 'partials/debtors/groups.edit.html',
      controller : 'DebtorGroupCreateController as GroupEditCtrl'
    })
    .state('debtorGroups.update', {
      url : '/update',
      templateUrl : 'partials/debtors/groups.edit.html',
      controller : 'DebtorGroupUpdateController as GroupEditCtrl',
      data : { label : null }
    })


  /* Fiscal Year */
  .state('fiscal', {
    url : '/fiscal/:id',
    abstract : true,
    params : {
      id : { squash : true, value : null }
    },
    controller: 'FiscalController as FiscalCtrl',
    templateUrl: 'partials/fiscal/fiscal.html'
  })

    .state('fiscal.list', {
      url : '',
      templateUrl : 'partials/fiscal/fiscal.list.html'
    })
    .state('fiscal.create', {
      url : '/create/new',
      controller : 'FiscalCreateController as FiscalManageCtrl',
      templateUrl : 'partials/fiscal/fiscal.manage.html'
    })
    .state('fiscal.update', {
      url : '/fiscal/update',
      controller : 'FiscalUpdateController as FiscalManageCtrl',
      templateUrl : 'partials/fiscal/fiscal.manage.html',
      data : { label : null }
    })
  /* references routes */

  .state('references', {
    url : '/references',
    controller: 'ReferenceController as ReferenceCtrl',
    templateUrl: 'partials/references/references.html'
  })

  .state('referenceGroups', {
    url : '/references/groups',
    controller: 'ReferenceGroupController as ReferenceGroupCtrl',
    templateUrl: 'partials/references/groups/groups.html'
  })

  /* inventory routes */

  .state('inventory', {
    controller: 'inventory',
    templateUrl: '/partials/inventory/index.html'
  })
  .state('inventoryList', {
    url : '/inventory/list',
    controller : 'InventoryListController as InventoryCtrl',
    templateUrl : 'partials/inventory/list/list.html'
  })
  .state('inventoryConfiguration', {
    url : '/inventory/configuration',
    views : {
      '' : {
        templateUrl : 'partials/inventory/configuration/configuration.html',
        controller : 'InventoryConfigurationController as InventoryCtrl'
      },
      'groups@inventoryConfiguration' : {
        templateUrl : 'partials/inventory/configuration/groups/groups.html',
        controller : 'InventoryGroupsController as GroupsCtrl'
      },
      'types@inventoryConfiguration' : {
        templateUrl : 'partials/inventory/configuration/types/types.html',
        controller : 'InventoryTypesController as TypesCtrl'
      },
      'units@inventoryConfiguration' : {
        templateUrl : 'partials/inventory/configuration/units/units.html',
        controller : 'InventoryUnitsController as UnitsCtrl'
      }
    }
  })
  // @TODO IMPLEMENT THEM
  // .state('/inventory/types',  {
  //   url : '/inventory/types',
  //   controller : 'InventoryTypesController as InventoryCtrl',
  //   templateUrl : 'partials/inventory/types/types.html'
  // })
  .state('prices', {
    url : '/prices',
    controller: 'PriceListController as PriceListCtrl',
    templateUrl: 'partials/price_list/pricelist.html'
  })

  /* invoices routes */
  // .state('invoices', {
  //   url : '/invoices',
  //   controller: 'invoices',
  //   templateUrl: '/partials/invoices/invoices.html'
  // })

  /* cash routes */
  .state('cashId', {
    url : '/cash/:id',
    params : {
      id : { squash: true, value: null }
    },
    controller: 'CashController as CashCtrl',
    templateUrl: '/partials/cash/cash.html'
  })

  /* creditor routes */

  .state('suppliers', {
    url : '/suppliers',
    controller: 'SupplierController as SupplierCtrl',
    templateUrl: '/partials/suppliers/suppliers.html'
  })

  /* purchase routes */


  .state('purchasesCreate', {
    url : '/purchases/new',
    controller : 'PurchaseOrderController as PurchaseCtrl',
    templateUrl : 'partials/purchases/create/create.html'
  })

  /* patients routes */

  .state('patientsRegister', {
    url : '/patients/register',
    controller: 'PatientRegistrationController as PatientRegCtrl',
    templateUrl: 'partials/patients/registration/registration.html'
  })

  /* Patient Edit */
  .state('patientEdit', {
    url : '/patients/:uuid/edit',
    controller: 'PatientEdit as PatientEditCtrl',
    templateUrl: 'partials/patients/edit/edit.html'
  })

  .state('patientDocuments', {
    url    : '/patients/:patient_uuid/documents',
    controller  : 'PatientDocumentsController as PatientDocCtrl',
    templateUrl : 'partials/patients/documents/documents.html'
  })

  /* Patient Invoicing */
  .state('patientInvoice', {
    url : '/invoices/patient',
    controller : 'PatientInvoiceController as PatientInvoiceCtrl',
    templateUrl : 'partials/patient_invoice/patientInvoice.html'
  })

  .state('patientRegistry', {
    url  : '/patients',
    controller: 'PatientRegistryController as PatientRegistryCtrl',
    templateUrl: '/partials/patients/registry/registry.html'
  })
  .state('patientGroups', {
    url : '/patients/groups',
    controller: 'PatientGroupController as PatientGroupCtrl',
    templateUrl: 'partials/patients/groups/groups.html'
  })

  /* Patient record */
  .state('patientRecord', {
    abstract : true,
    url : '/patients/:patientID',
    templateUrl: 'partials/patients/record/patient_record.html',
    controller: 'PatientRecordController as PatientRecordCtrl'
  })
    .state('patientRecord.details', {
      url : '',
      views : {
        'checkin@patientRecord' : {
          templateUrl : 'partials/patients/record/units/checkin.html',
          controller : 'CheckInController as CheckInCtrl'
        }
      }
    })

  /* cashbox routes */
  .state('cashboxes', {
    url : '/cashboxes',
    controller : 'CashboxController as CashCtrl',
    templateUrl : 'partials/cash/cashboxes/cashboxes.html'
  })
  .state('cashboxes.currencies', {
    url : '/cashboxes/:uuid/currencies',
    controller : 'cash.cashbox_account',
    templateUrl : 'partials/cash/cashboxes/currencies/currencies.html'
  })
  .state('error403', {
    url : '/error403',
    templateUrl : 'partials/error403/error403.html'
  })
  .state('error404', {
    url : '/error404',
    templateUrl : 'partials/error404/error404.html'
  });

<<<<<<< HEAD
  $urlRouterProvider.otherwise('error404');
}
=======
  $urlRouterProvider.otherwise('error404');}
>>>>>>> 93e1e510

function translateConfig($translateProvider) {
  //TODO Review i18n and determine if this it the right solution/grade_employers/
  $translateProvider.useStaticFilesLoader({
    prefix: '/i18n/',
    suffix: '.json'
  });

  $translateProvider.useSanitizeValueStrategy('escape');

  $translateProvider.preferredLanguage('fr');
}

function localeConfig(tmhDynamicLocaleProvider) {

  // TODO Hardcoded default translation/ localisation
  tmhDynamicLocaleProvider.localeLocationPattern('/i18n/locale/angular-locale_{{locale}}.js');
  tmhDynamicLocaleProvider.defaultLocale('fr-be');
}

// redirect to login if not signed in.
function startupConfig($rootScope, $state, $uibModalStack, SessionService, amMoment, Notify, $location) {

  // make sure the user is logged in and allowed to access states when
  // navigating by URL.  This is pure an authentication issue.
  $rootScope.$on('$locationChangeStart', function (event, next) {
    var isLoggedIn = !!SessionService.user;
    var isLoginState = next.indexOf('#/login') !== -1;

    if (next.indexOf('/error403') !== -1) {
      $state.go('/error403');
    }

    // if the user is logged in and trying to access the login state, deny the
    // attempt with a message "Cannot return to login.  Please log out from the
    // Settings Page."
    if (isLoggedIn && isLoginState) {
      event.preventDefault();
      Notify.warn('AUTH.CANNOT_RETURN_TO_LOGIN');

    // if the user is not logged in and trying to access any other state, deny
    // the attempt with a message that their session expired and redirect them
    // to the login page.
    } else if (!isLoggedIn && !isLoginState) {
      event.preventDefault();
      Notify.warn('AUTH.UNAUTHENTICATED');
      $state.go('login');
    }

    // else, the user is free to continue as they wish
  });

  // the above $locationChangeStart is not enough in the case that $state.go()
  // is used (as it is on the /settings page).  If an attacker manages to
  // trigger a $state.go() to the login state, it will not be stopped - the
  // $locationChangeStart event will only prevent the URL from changing ... not
  // the actual state transition!  So, we need this to stop $stateChange events.

  // var paths recovered all the path that the user is allowed to enter
  // Tests if the path has elements and other common paths are not called
  // if the test is positive, the current path is verified in the path list
  // if the current path does not exist in the path list in this case the user will rédirrigé to error403 page

  $rootScope.$on('$stateChangeStart', function (event, next) {
    var isLoggedIn = !!SessionService.user;
    var isLoginState = next.name.indexOf('login') !== -1;

    if (isLoggedIn && isLoginState) {
      event.preventDefault();
      Notify.warn('AUTH.CANNOT_RETURN_TO_LOGIN');
    }

    // clean up any modals that are currently active, this allows modules to use onEnter state modals
    // without considering all exit cases
    $uibModalStack.dismissAll();

    var currentPath = $location.$$path;
    var paths = SessionService.path;

    if(paths && currentPath !== '/' && currentPath !=='/settings' && currentPath !== '/login' && currentPath !== '/error404'){
      var authorized = paths.some(function (data) {
        return currentPath.indexOf(data.path) === 0;
      });

<<<<<<< HEAD
      if(!authorized){
=======
      if (!authorized) {
>>>>>>> 93e1e510
        $location.path('/error403');
      }
    }
  });

  // make sure $stateChangeErrors are emitted to the console.
  $rootScope.$on('$stateChangeError', console.log.bind(console));

  // TODO Hardcoded default translation/ localisation
  amMoment.changeLocale('fr');
}

// set the proper key prifix
function localStorageConfig($localStorageProvider) {
  var PREFIX = 'bhima-';
  $localStorageProvider.setKeyPrefix(PREFIX);
}

/**
 * @todo some of these constants are system standards, others should be
 * populated according to the enterprise configuration
 */
function constantConfig() {
  return {
    accounts : {
      ROOT : 0,
      TITLE : 4
    }
  };
}

/**
 * This function is responsible for configuring angular's $http service. Any
 * relevant services/ factories are registered at this point.
 *
 * @param {Object} $httpProvider   Angular provider inject containing
 *                                  'interceptors' that are chained on any HTTP request
 */
function httpConfig($httpProvider) {

  // register an auth injector, which logs $http errors to the console, even if
  // caught by a .catch() statement.
  // TODO - in production, we shouldn't log as many errors
  $httpProvider.interceptors.push('AuthInjectorFactory');

  // register error handling interceptor
  $httpProvider.interceptors.push('ErrorInterceptor');
}

/**
 * Configure ng-animate - currently this library tries to apply to all elements
 * which has significant performance implications. Filtering the scope to only
 * elements wit 'ng-animate-enabled' allows the library to be used without the
 * performance hit.
 */
function animateConfig($animateProvider) {
  $animateProvider.classNameFilter(/ng-animate-enabled/);
}

bhima.constant('bhConstants', constantConfig());

// configure services, providers, factories
bhima.config(['$stateProvider', '$urlRouterProvider', '$urlMatcherFactoryProvider', bhimaConfig]);
bhima.config(['$translateProvider', translateConfig]);
bhima.config(['tmhDynamicLocaleProvider', localeConfig]);
bhima.config(['$localStorageProvider', localStorageConfig]);
bhima.config(['$httpProvider', httpConfig]);
bhima.config(['$animateProvider', animateConfig]);

// run the application
bhima.run(['$rootScope', '$state', '$uibModalStack', 'SessionService', 'amMoment', 'NotifyService', '$location', startupConfig]);<|MERGE_RESOLUTION|>--- conflicted
+++ resolved
@@ -452,12 +452,8 @@
     templateUrl : 'partials/error404/error404.html'
   });
 
-<<<<<<< HEAD
   $urlRouterProvider.otherwise('error404');
 }
-=======
-  $urlRouterProvider.otherwise('error404');}
->>>>>>> 93e1e510
 
 function translateConfig($translateProvider) {
   //TODO Review i18n and determine if this it the right solution/grade_employers/
@@ -542,11 +538,7 @@
         return currentPath.indexOf(data.path) === 0;
       });
 
-<<<<<<< HEAD
-      if(!authorized){
-=======
       if (!authorized) {
->>>>>>> 93e1e510
         $location.path('/error403');
       }
     }

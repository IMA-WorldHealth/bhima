var bhima = angular.module('bhima', [
  'bhima.controllers', 'bhima.services', 'bhima.directives', 'bhima.filters', 'bhima.components', 'ui.router',
  'ui.bootstrap', 'pascalprecht.translate', 'ngStorage', 'chart.js', 'tmh.dynamicLocale',
  'ngFileUpload', 'ui.grid', 'ui.grid.selection', 'ui.grid.autoResize', 'ui.grid.resizeColumns', 'angularMoment', 'ngMessages',
  'ui.grid.pagination', 'ui.grid.moveColumns', 'ui.grid.grouping'
]);


function bhimaConfig($stateProvider, $urlRouterProvider, $urlMatcherFactoryProvider) {
  // allow trailing slashes in routes
  $urlMatcherFactoryProvider.strictMode(false);

  /* misc routes */

  $stateProvider
  .state('index', {
    url : '/',
    controller : 'HomeController as HomeCtrl',
    templateUrl : 'partials/home/home.html'
  })
  .state('login', {
    url : '/login',
    controller : 'LoginController as LoginCtrl',
    templateUrl : 'partials/login/login.html'
  })
  .state('permissions', {
    url : '/permissions',
    controller: 'PermissionsController as PermissionsCtrl',
    templateUrl: 'partials/permissions/permissions.html'
  })
  .state('enterprises', {
    url : '/enterprises',
    controller: 'EnterpriseController as EnterpriseCtrl',
    templateUrl: 'partials/enterprises/enterprises.html'
  })
  .state('projects', {
    url : '/projects',
    controller : 'ProjectController as ProjectCtrl',
    templateUrl : 'partials/projects/projects.html'
  })
  .state('fiscal', {
    url : '/fiscal',
    controller: 'FiscalController as FiscalCtrl',
    templateUrl: 'partials/fiscal/fiscal.html'
  })
  .state('exchange', {
    url : '/exchange',
    controller : 'ExchangeRateController as ExchangeCtrl',
    templateUrl: 'partials/exchange/exchange.html'
  })
  .state('settings', {
    url : '/settings',
    controller: 'settings as SettingsCtrl',
    templateUrl: 'partials/settings/settings.html'
  })
  .state('services', {
    url : '/services',
    controller : 'ServicesController as ServicesCtrl',
    templateUrl : 'partials/services/services.html'
  })
  .state('caution', {
    url : '/caution',
    controller : 'CautionController as CautionCtrl',
    templateUrl : 'partials/caution/caution.html'
  })
  .state('extra_payment', {
    url : '/extra_payment',
    controller : 'ExtraPaymentController as PaymentCtrl',
    templateUrl : 'partials/cash/extra_payment/extra_payment.html'
  })
  
  /**
   * @fixme - this is to allow end to end testing of the patient invoice module
   * @todo - replace this with a real receipt.
   */
  .state('invoiceMessage', {
    url : '/invoice/sale/:invoiceId',
    template: '<div id="temp-success-message">Successfully created a patient invoice!</div>'
  })
  .state('invoice', {
    url : '/invoice/:originId/:invoiceId',
    controller: 'receipts',
    templateUrl: 'partials/receipts/receipts.html'
  })
  .state('/cash_discard/:receiptId?', {
    controller: 'cashDiscard',
    templateUrl: 'partials/cash/discard/discard.html'
  })
  .state('configBilan', {
    url: '/section_bilan',
    controller : 'sectionBilanController as sectionBilanCtrl',
    templateUrl : 'partials/section_bilan/section_bilan.html'
  })
  .state('configResultat', {
    url : '/section_resultat',
    controller : 'sectionResultatController as sectionResultatCtrl',
    templateUrl : 'partials/section_resultat/section_resultat.html'
  })
  .state('/variation_exploitation', {
    controller : 'variationExploitationController as variationCtrl',
    templateUrl : 'partials/reports_proposed/variation_exploitation/variation_exploitation.html'
  })
  .state('groupInvoice', {
    url : '/group_invoice',
    controller : 'GroupInvoiceController as InvoiceCtrl',
    templateUrl : 'partials/group_invoice/group_invoice.html'
  })
  .state('support', {
    url : '/support/:id?',
    controller : 'support',
    templateUrl : 'partials/support/support.html'
  })
  .state('accounts', {
    url : '/accounts',
    controller: 'AccountsController as AccountsCtrl',
    templateUrl: 'partials/accounts/accounts.html'
  })
  .state('dashboards/finance', {
    url : '/dashboards/finance',
    templateUrl : 'partials/dashboard/finance.html'
  })
  .state('/config_accounting', {
    controller: 'ConfigAccountingController as ConfigAccountCtrl',
    templateUrl: 'partials/payroll/config_accounting/config_accounting.html'
  })
  .state('subsidies', {
    url : '/subsidies',
    controller : 'SubsidyController as SubsidyCtrl',
    templateUrl : 'partials/subsidies/subsidies.html'
  })
  .state('/report/invoice/:target', {
    controller : 'configureInvoice',
    templateUrl : 'partials/reports_proposed/invoice/invoice.html'
  })

  /* Admin : depot management */
  .state('/depots_management', {
    url : '/depots_management',
    controller : 'DepotManagementController as DepotCtrl',
    templateUrl : 'partials/depots_management/depots_management.html'
  })

  /* Admin : debtor group management */
  .state('debtor_groups', {
    url : '/debtor_groups',
    controller : 'DebtorGroupsController as DebtorGroupCtrl',
    templateUrl : 'partials/debtor_groups/debtor_groups.html'
  })

  /* Admin: donors management */
  .when('/donors', {
    controller : 'DonorsController as DonorCtrl',
    templateUrl : 'partials/donors/donors.html'
  })

  /* employees routes */
  .state('employees', {
    url : '/employees',
    controller : 'EmployeeController as EmployeeCtrl',
    templateUrl : 'partials/employees/employees.html'
  })
  .state('/employees/fonction', {
    controller : 'FonctionController',
    templateUrl : 'partials/employees/fonction/fonction.html'
  })
  .state('/employees/grades', {
    controller : 'EmployeeGradeController',
    templateUrl : 'partials/employees/grades/grades.html'
  })
  .state('/employees/offdays', {
    controller : 'OffdayController as OffdayCtrl',
    templateUrl : 'partials/employees/offdays/offdays.html'
  })
  .state('/employees/holidays', {
    controller : 'HolidayController as HolidayCtrl',
    templateUrl : 'partials/employees/holidays/holidays.html'
  })

  /* location routes */

  .state('/locations', {
    url : '/locations',
    controller : 'LocationController as LocationCtrl',
    templateUrl: 'partials/locations/locations.html'
  })
  .state('locations/village', {
    url : '/locations/village',
    controller : 'VillageController as VillageCtrl',
    templateUrl: 'partials/locations/village/village.html'
  })
  .state('locations/sector', {
    url : '/locations/sector',
    controller : 'SectorController as SectorCtrl',
    templateUrl: 'partials/locations/sector/sector.html'
  })
  .state('locations/province', {
    url : '/locations/province',
    controller : 'ProvinceController as ProvinceCtrl',
    templateUrl: 'partials/locations/province/province.html'
  })
  .state('locations/country', {
    url : '/locations/country',
    controller : 'CountryController as CountryCtrl',
    templateUrl: 'partials/locations/country/country.html'
  })

  /**
   * Billing Services Routes
   *
   * The billing services route endpoints.
   *
   * @todo - discuss if the "delete" route should be included as a separate
   * view/state.  It doesn't really need to be deep-linked.
   */
  .state('billingServices', {
    url : '/admin/billing_services/{id:int}',
    params : {
      // this is required to match the route when a billing service id is present
      // or omitted.  See: http://stackoverflow.com/questions/30720672/
      id : { squash : true, value : null },
      created : false,  // default for transitioning from child states
      updated : false,  // default for transitioning from child states
    },
    templateUrl : 'partials/billing_services/index.html',
    controller : 'BillingServicesController as BillingServicesCtrl',
  })
    .state('billingServices.create', {
      onEnter : ['$state', '$uibModal', function ($state, Modal) {
        Modal.open({
          templateUrl : 'partials/billing_services/modal.html',
          controller : 'BillingServicesCreateController as BillingServicesFormCtrl',
        }).result.then(function (id) {
          // go to the parent state (with refresh)
          $state.go('^', { id : id, created : true }, { reload : true });
        })
        .catch(function () {
          $state.go('^', { id : $state.params.id }, { notify: false });
        });
      }]
    })
    .state('billingServices.update', {
      url: '/update',
      onEnter : ['$state', '$uibModal', function ($state, Modal) {
        Modal.open({
          templateUrl : 'partials/billing_services/modal.html',
          controller : 'BillingServicesUpdateController as BillingServicesFormCtrl',
        }).result.then(function (id) {
          // go to the parent state (with refresh)
          $state.go('^', { id : id, updated: true }, { reload : true });
        })
        .catch(function () {
          $state.go('^', { id : $state.params.id }, { notify: false });
        });
      }]
    })
    .state('billingServices.delete', {
      url: '/delete',
      onEnter : ['$state', '$uibModal', function ($state, Modal) {
        Modal.open({
          animation : false,
          keyboard : true,
          size : 'md',
          controller : 'BillingServicesDeleteController as ConfirmModalCtrl',
          templateUrl : '/partials/templates/modals/confirm.modal.html'
        }).result.then(function () {
          // go to the parent state (with refresh)
          $state.go('^', { id: null }, { reload : true });
        })
        .catch(function () {
          $state.go('^', { id : $state.params.id }, { notify: false });
        });
      }]
    })

  /* budget routes */

  .state('/budgets/create', {
    controller: 'NewBudgetController as BudgetCtrl',
    templateUrl: 'partials/budget/create/create.html'
  })
  .state('/budgets/update', {
    controller: 'editAccountBudget',
    templateUrl: 'partials/budget/update/update.html'
  })
  .state('/budgets/analysis', {
    controller: 'AnalysisBudgetController as BudgetCtrl',
    templateUrl: 'partials/budget/analysis/analysis.html'
  })
  .state('/budgets/:accountID?', {
    controller: 'budget',
    templateUrl: 'partials/budget/budget.html'
  })

  /* journal routes */

  .state('/journal', {
    controller: 'journal.grid',
    templateUrl:'partials/journal/journal.html'
  })
  .state('/journal/print', {
    controller : 'journal.print',
    templateUrl : 'partials/journal/print.html'
  })
  .state('/journal/voucher', {
    controller: 'JournalVoucherController as JournalVoucherCtrl',
    templateUrl: 'partials/journal/voucher/voucher.html'
  })
  .state('simpleVouchers', {
    url : '/vouchers/simple',
    controller: 'SimpleJournalVoucherController as SimpleVoucherCtrl',
    templateUrl: 'partials/vouchers/simple.html'
  })

  /* 2.X Journal routes */
  .state('journal', {
    url : '/journal',
    controller : 'JournalController as JournalCtrl', 
    templateUrl : 'partials/2.X-journal/journal.html'
  })

  /* debtors routes */

  .state('debtors/groups', {
    url : '/debtors/groups',
    controller : 'DebtorGroupController as GroupCtrl',
    templateUrl: 'partials/debtors/groups.html'
  })

  /* references routes */

  .state('references', {
    url : '/references',
    controller: 'ReferenceController',
    templateUrl: 'partials/references/references.html'
  })
  .state('referenceGroups', {
    url : '/references/groups',
    controller: 'ReferenceGroupController as ReferenceGroupCtrl',
    templateUrl: 'partials/references/groups/groups.html'
  })

  /* inventory routes */

  .state('/inventory', {
    controller: 'inventory',
    templateUrl: '/partials/inventory/inventory.html'
  })
  .state('/inventory/view', {
    controller : 'inventoryView',
    templateUrl:'/partials/inventory/view/view.html'
  })
  .state('/inventory/register', {
    controller: 'InventoryRegisterController',
    templateUrl: '/partials/inventory/register/register.html'
  })
  .state('/inventory/update', {
    controller : 'InventoryUpdateController',
    templateUrl : 'partials/inventory/update_item/update_item.html'
  })
  .state('/inventory/groups', {
    controller : 'inventory.groups',
    templateUrl : 'partials/inventory/groups/groups.html'
  })
  .state('/inventory/types',  {
    controller : 'InventoryTypeController',
    templateUrl : 'partials/inventory/types/types.html'
  })
  .state('/inventory/manifest', {
    controller : 'inventory.manifest',
    templateUrl : 'partials/inventory/manifest/manifest.html'
  })
  .state('/inventory/depot', {
    controller : 'inventory.depot',
    templateUrl : 'partials/inventory/depot/depot.html'
  })
  .state('prices', {
    url : '/prices',
    controller: 'PriceListController as PriceListCtrl',
    templateUrl: 'partials/price_list/pricelist.html'
  })
  .state('/inventory/distribution/:depotId?', {
    controller : 'InventoryDistributionController',
    templateUrl : 'partials/inventory/distribution/distribution.html'
  })

  /* sales routes */
  .state('sales', {
    url : '/sales',
    controller: 'sales',
    templateUrl: '/partials/sales/sales.html'
  })

  /* cash routes */

  .state('/cash', {
    url : '/cash',
    controller: 'CashboxSelectController as CashboxSelectCtrl',
    templateUrl: '/partials/cash/cashboxSelect.html'
  })
  .state('/cash/:id', {
    url : '/cash/:id',
    controller: 'CashController as CashCtrl',
    templateUrl: '/partials/cash/cash.html'
  })

  /* creditor routes */

  .state('creditors', {
    url : '/creditors',
    controller: 'SupplierController as SupplierCtrl',
    templateUrl: '/partials/creditors/creditors.html'
  })
  .state('creditors/groups', {
    url : '/creditors/groups',
    controller: 'CreditorGroupController',
    templateUrl: 'partials/creditors/groups/groups.html'
  })

  /* purchase routes */


  .state('purchases', {
    url : '/purchases',
    controller : 'PurchaseController',
    templateUrl : 'partials/purchases/purchases.html'
  })
  .state('/purchases/create', {
    controller: 'CreatePurchaseOrderController',
    templateUrl: 'partials/purchases/create/purchase.html'
  })
  .state('/purchases/view', {
    controller: 'purchaseRecords as purchaseRecordsCtrl',
    templateUrl: 'partials/purchases/view/purchase_records.html'
  })
  .state('/purchases/view/:option', {
    controller: 'purchase_view',
    templateUrl: 'partials/purchases/view/purchase_view.html'
  })
  .state('/purchases/confirm', {
    controller: 'PurchaseConfirm as purchaseConfirmCtrl',
    templateUrl: 'partials/purchases/confirm/confirm.html'
  })
  .state('/purchases/validate', {
    controller: 'purchaseValidate',
    templateUrl: 'partials/purchases/validate/validate.html'
  })
  .state('/purchases/authorization', {
    controller: 'purchaseAuthorization',
    templateUrl: 'partials/purchases/authorization/authorization.html'
  })

  /* cost center routes */

  .state('/cost_center', {
    controller: 'CostCenterController as CenterCtrl',
    templateUrl: 'partials/cost_center/cost_center.html'
  })
  .state('/cost_center/center', {
    controller: 'AnalysisCostCenterController as CenterCtrl',
    templateUrl: 'partials/cost_center/center/analysis_center.html'
  })
  .state('/cost_center/assigning', {
    controller: 'CostCenterAssignmentController',
    templateUrl: 'partials/cost_center/assigning/assigning.html'
  })
  .state('/cost_center/allocation', {
    controller: 'CostCenterAllocationController as CenterCtrl',
    templateUrl: 'partials/cost_center/allocation/allocation.html'
  })

  /* profit center routes */

  .state('/profit_center', {
    controller: 'ProfitCenterController as CenterCtrl',
    templateUrl: 'partials/profit_center/profit_center.html'
  })
  .state('/profit_center/center', {
    controller: 'AnalysisProfitCenterController as CenterCtrl',
    templateUrl: 'partials/profit_center/center/analysis.html'
  })
  .state('/profit_center/allocation', {
    controller: 'ProfitCenterAllocationController as ProfitCtrl',
    templateUrl: 'partials/profit_center/allocation/allocation.html'
  })

  /* patients routes */

  .state('patients/register', {
    url : '/patients/register',
    controller: 'PatientRegistrationController as PatientRegCtrl',
    templateUrl: 'partials/patients/registration/registration.html'
  })

  /* Patient Edit */
  .state('patients/edit/', {
    url  : '/patients/edit',
    controller  : 'PatientEditFind as PatientEditFindCtrl',
    templateUrl : 'partials/patients/edit/find.html'
  })
  .state('patients/edit/:patientID', {
    url : '/patients/edit/:patientID',
    controller: 'PatientEdit as PatientEditCtrl',
    templateUrl: 'partials/patients/edit/edit.html'
  })

  /* Patient Invoicing */

  .state('patientInvoice', {
    url : '/invoices/patient',
    controller : 'PatientInvoiceController as PatientInvoiceCtrl',
    templateUrl : 'partials/patient_invoice/patientInvoice.html'
  })

  .state('/patients/search/:patientID?', {
    controller: 'patientRecords',
    templateUrl: '/partials/patients/search/search.html'
  })
  .state('/patients/groups', {
    controller: 'patientGroup',
    templateUrl: 'partials/patients/groups/groups.html'
  })
  .state('/patients/groups/assignment', {
    controller: 'AssignPatientGroupController',
    templateUrl: 'partials/patients/groups/assignment.html'
  })
  .state('/patients/debtor', {
    controller : 'group.debtor.reassignment',
    templateUrl : 'partials/patients/debtor/swap.html'
  })
  .state('/trialbalance/print', {
    controller : 'TrialBalancePrintController as PrintCtrl',
    templateUrl : 'partials/journal/trialbalance/print.html'
  })

  /* depot routes */
  .state('depots', {
    url : '/depots',
    controller : 'DepotController as DepotCtrl',
    templateUrl : 'partials/depots/depots.html'
  })
  .state('/depots/:depotId/entry', {
    controller : 'DepotEntryController',
    templateUrl : 'partials/depots/entry/entry.html'
  })
  .state('/depots/:depotId/losses', {
    controller : 'DepotLossController as LossCtrl',
    templateUrl : 'partials/depots/loss/loss.html'
  })
  .state('/depots/:depotId/movements', {
    controller : 'StockMovementController as MovementCtrl',
    templateUrl : 'partials/depots/movement/movement.html'
  })
  .state('/depots/:depotId/distributions/patients', {
    controller : 'StockDistributionsController as StockDistributionsCtrl',
    templateUrl : 'partials/depots/distributions/patients/patients.html'
  })
  .state('/depots/:depotId/distributions/services', {
    controller : 'StockServiceDistributionsController as DistributionsCtrl',
    templateUrl : 'partials/depots/distributions/services/services.html'
  })
  .state('/depots/:depotId/distributions/:consumptionId/cancel', {
    controller : 'DepotDistributionsCancelController as CancelCtrl',
    templateUrl : 'partials/depots/distributions/cancel/cancel.html'
  })
  .state('/depots/:depotId/integrations', {
    controller : 'stockIntegration as integrationCtrl',
    templateUrl : 'partials/stock/integration/integration.html'
  })
  .state('/depots/:uuid/search', {
    controller : 'DepotStockSearchController',
    templateUrl: 'partials/depots/stock_search/search.html'
  })
  .state('/depots/:depotId/reports/distributions/:type', {
    controller : 'DepotStockDistributionsController as DistributionsCtrl',
    templateUrl : 'partials/depots/reports/distributions/distributions.html'
  })
  .state('/stock/entry/report/:documentId?', {
    controller : 'stock.entry.report',
    templateUrl : 'partials/stock/entry/report.html'
  })

  // TODO -- these should probably have an /inventory/ or /depot/ prefix
  .state('/stock/count', {
    controller : 'stock.count',
    templateUrl : 'partials/stock/count/count.html'
  })
  .state('/stock/expiring/:depotId', {
    controller : 'stock.expiring',
    templateUrl : 'partials/stock/expiring/expiring.html'
  })

  /* donation routes */
<<<<<<< HEAD
  .when('/donations/:depotId?', {
=======

  .state('donors', {
    url : '/donors',
    controller: 'DonorManagementController',
    templateUrl: '/partials/inventory/donors/donors.html'
  })
  .state('/donations/:depotId?', {
>>>>>>> 4a602789
    controller : 'DonationManagementController as DonationCtrl',
    templateUrl : 'partials/donations/donations.html'
  })
  .state('/donations/confirm', {
    controller : 'ConfirmDonationController as ConfirmCtrl',
    templateUrl : 'partials/donations/confirm/confirm.html'
  })
  .state('/donations/report/:documentId', {
    controller : 'ReportDonationsController',
    templateUrl : 'partials/donations/report.html'
  })

  // TODO -- these should be namespaced/prefixed by depot
  .state('/stock/dashboard', {
    controller : 'StockDashboardController as StockDashCtrl',
    templateUrl : 'partials/stock/dashboard/dashboard.html'
  })
  .state('/stock/integration_confirm', {
    controller : 'ConfirmStockIntegrationController as ConfirmCtrl',
    templateUrl : 'partials/stock/integration/confirm_integration/confirm_integration.html'
  })

  /* snis routes */

  .state('/snis', {
    controller : 'SnisController',
    templateUrl : 'partials/snis/snis.html'
  })
  .state('/snis/create', {
    controller : 'SnisCreateController',
    templateUrl : 'partials/snis/create/create.html'
  })
  .state('/snis/update/:id', {
    controller : 'SnisUpdateController',
    templateUrl : 'partials/snis/update/update.html'
  })

  /* tax routes */

  .state('/taxes', {
    controller : 'TaxesController',
    templateUrl : 'partials/taxes/taxes.html'
  })
  .state('/taxes/create', {
    controller : 'CreateTaxController',
    templateUrl : 'partials/taxes/create/create.html'
  })
  .state('/taxes/ipr', {
    controller : 'taxes_management.ipr',
    templateUrl : 'partials/taxes/ipr/ipr.html'
  })
  .state('/taxes/config_tax', {
    controller : 'config_tax',
    templateUrl : 'partials/taxes/config/config.html'
  })

  /* cotisations management */

  .state('/cotisations_management', {
    controller : 'cotisations_management.menu',
    templateUrl : 'partials/cotisation/cotisation_management.html'
  })
  .state('/cotisations_management/create', {
    controller : 'cotisations_management.create',
    templateUrl : 'partials/cotisation/create/create_cotisation.html'
  })
  .state('/cotisations_management/config_cotisation', {
    controller : 'config_cotisation',
    templateUrl : 'partials/cotisation/config_cotisation/config_cotisation.html'
  })
  .state('/payment_period', {
    controller : 'PaymentPeriodController',
    templateUrl : 'partials/payroll/payment_period/payment_period.html'
  })
  .state('/rubric_management', {
    controller : 'rubric_management.menu',
    templateUrl : 'partials/payroll/rubrics/rubrics.html'
  })
  .state('/rubric_management/config_rubric', {
    controller : 'config_rubric',
    templateUrl : 'partials/payroll/rubrics/config_rubric/config_rubric.html'
  })
  .state('/rubric_management/rubriques_payroll', {
    controller : 'RubriquePayrollController as RubriqueCtrl',
    templateUrl : 'partials/payroll/rubrics/rubriques_payroll/rubriques_payroll.html'
  })

  /* cashbox routes */
  .state('cashboxes', {
    url : '/cashboxes',
    controller : 'CashboxController as CashCtrl',
    templateUrl : 'partials/cash/cashboxes/cashboxes.html'
  })
  .state('cashboxes.currencies', {
    url : '/cashboxes/:uuid/currencies',
    controller : 'cash.cashbox_account',
    templateUrl : 'partials/cash/cashboxes/currencies/currencies.html'
  })

  /* reports routes */

  .state('/reports/daily_consumption', {
    controller : 'ReportDailyConsumptionController as ReportCtrl',
    templateUrl : 'partials/reports/daily_consumption/daily_consumption.html'
  })
  .state('/reports/distributions', {
    controller : 'ReportDepotDistributionsController as ReportCtrl',
    templateUrl : 'partials/reports/distributions/distributions.html'
  })
  .state('/reports/finance', {
    controller: 'reportFinance',
    templateUrl: 'partials/reports/finance/finance_report.html'
  })
  .state('/reports/patient_registrations', {
    controller : 'reportPatientRegistrations',
    templateUrl : 'partials/reports/patient_registrations/patient_registrations.html'
  })
  .state('/reports/cash_payments', {
    controller: 'reportCashPayments',
    templateUrl: 'partials/reports/cash_payments/cash_payments.html'
  })
  .state('/reports/summary', {
    controller: 'summary',
    templateUrl: 'partials/reports/summary/summary.html'
  })
  .state('/reports/patient_group/:uuid', {
    controller : 'report.patientGroup',
    templateUrl : 'partials/reports/patient_group/patient_group.html'
  })
  .state('/reports/prices', {
    controller : 'report.prices',
    templateUrl : 'partials/reports/prices/prices.html'
  })
  .state('/reports/transactions/account', {
    controller : 'report.transactions.account',
    templateUrl : 'partials/reports/transactions/account.html'
  })
  .state('/reports/transaction_report', {
    controller: 'reportTransaction',
    templateUrl: 'partials/reports/transaction_report/transaction_report.html'
  })
  .state('/reports/patient_standing', {
    controller : 'reportPatientStanding',
    templateUrl : '/partials/reports/patient_standing/patient_standing.html'
  })
  .state('/reports/employee_standing', {
    controller : 'reportEmployeeStanding',
    templateUrl : '/partials/reports/employee_standing/employee_standing.html'
  })
  .state('/reports/ledger/general_ledger', {
    controller: 'reportGeneralLedger',
    templateUrl: '/partials/reports/ledger/general_ledger.html'
  })
  .state('/reports/payroll_report', {
    controller : 'payroll_report',
    templateUrl : 'partials/reports/payroll_report/payroll_report.html'
  })
  .state('/reports/operating_account', {
    controller : 'OperatingAccountController as OperatingCtrl',
    templateUrl : 'partials/reports/operating_account/operating_account.html'
  })
  .state('/reports/debtor_aging', {
    controller: 'reportDebitorAging',
    templateUrl: 'partials/reports/debtor_aging/debtor_aging.html'
  })
  .state('/reports/account_statement/:id?', {
    controller: 'accountStatement',
    templateUrl: 'partials/reports/account_statement/account_statement.html'
  })
  .state('/reports/income_expensive', {
    controller: 'reportIncomeExpensive',
    templateUrl: 'partials/reports/income_expensive/income_expensive.html'
  })
  .state('/reports/service_exploitation', {
    controller: 'report.service_exploitation',
    templateUrl: 'partials/reports/service_exploitation/service_exploitation.html'
  })
  .state('/reports/global_transaction', {
    controller: 'ReportGlobalTransactionController as ReportCtrl',
    templateUrl: 'partials/reports/global_transaction/global_transaction.html'
  })
  .state('/reports/balance_mensuelle', {
    controller: 'ReportBalanceMensuelleController as ReportCtrl',
    templateUrl: 'partials/reports/balance_mensuelle/balance_mensuelle.html'
  })
  .state('/reports/donation', {
    controller: 'ReportDonationController as ReportCtrl',
    templateUrl: 'partials/reports/donation/donation.html'
  })
  .state('/reports/chart_of_accounts', {
    controller: 'ReportChartOfAccountsController',
    templateUrl: 'partials/reports/chart_of_accounts/chart.html'
  })
  .state('/reports/all_transactions', {
    controller : 'allTransactions',
    templateUrl : 'partials/reports/all_transactions/all_transactions.html'
  })
  .state('/reports/expiring', {
    controller : 'ReportStockExpirationsController as ReportCtrl',
    templateUrl : 'partials/reports/expiring_stock/expiring_stock.html'
  })
  .state('/reports/stock_store/:depotId', {
    controller : 'stock_store',
    templateUrl : 'partials/reports/stock_store/stock_store.html'
  })
  .state('/reports/purchase_order', {
    controller : 'purchase_order',
    templateUrl : 'partials/reports/purchase_order/purchase_order.html'
  })
  .state('/reports/donation_confirmation', {
    controller : 'donation_confirmation',
    templateUrl : 'partials/reports/donation_confirmation/donation_confirmation.html'
  })
  .state('/reports/stock_integration', {
    controller : 'ReportStockIntegrationController as ReportCtrl',
    templateUrl : 'partials/reports/stock_integration/stock_integration.html'
  })
  .state('/reports/stock_movement', {
    controller : 'stock_movement',
    templateUrl : 'partials/reports/stock_movement/stock_movement.html'
  })
  .state('/reports/bilan', {
    controller : 'configureBilan',
    templateUrl : 'partials/reports_proposed/bilan/bilan.html'
  })
  .state('/reports/debitor_group_report', {
    controller : 'DebtorGroupReportController as debtorGroupReportCtrl',
    templateUrl : 'partials/reports_proposed/debitor_group_report/debitor_group_report.html'
  })
  .state('/reports/result_account', {
    controller : 'configureResult',
    templateUrl : 'partials/reports_proposed/result_account/result_account.html'
  })
  .state('/reports/balance', {
    controller : 'configureBalance',
    templateUrl : 'partials/reports_proposed/balance/balance.html'
  })
  .state('/reports/debtorgroup/annual', {
    controller : 'DebtorGroupAnnualReportController as AnnualCtrl',
    templateUrl : 'partials/reports_proposed/debtor_group/annual.html'
  })
  .state('/reports/grand_livre', {
    controller : 'configureGrandLivre',
    templateUrl : 'partials/reports_proposed/grand_livre/grand_livre.html'
  })
  .state('/reports/employee_state', {
    controller : 'configureEmployeeState',
    templateUrl : 'partials/reports_proposed/employee_state/employee_state.html'
  })
  .state('/reports/cotisation_payment', {
    controller : 'cotisation_payment',
    templateUrl : 'partials/reports/cotisation_payment/cotisation_payment.html'
  })
  .state('/reports/salary_payment', {
    controller : 'salary_payment',
    templateUrl : 'partials/reports/salary_payment/salary_payment.html'
  })
  .state('/reports/taxes_payment', {
    controller : 'taxes_payment',
    templateUrl : 'partials/reports/taxes_payment/taxes_payment.html'
  })
  .state('/reports/stock_status', {
    controller : 'StockStatusReportController as StatusCtrl',
    templateUrl : 'partials/reports/stock_status/stock_status.html'
  })
  .state('/reports/loss_record', {
    controller : 'loss_record',
    templateUrl : 'partials/reports/loss_record/loss_record.html'
  })
  .state('/reports/income_report', {
    controller : 'primary_cash.incomeReport',
    templateUrl : 'partials/reports/primary_cash/income/income_report.html'
  })
  .state('/reports/expense_report', {
    controller : 'primary_cash.expenseReport',
    templateUrl : 'partials/reports/primary_cash/expense/expense_report.html'
  })
  .state('/reports/cash_flow/', {
    controller : 'cashFlowReportController as ReportCtrl',
    templateUrl : 'partials/reports/cash_flow/cash_flow.html'
  })
  .state('/reports/stock_report', {
    controller : 'stock_report',
    templateUrl : 'partials/reports/stock/stock_report.html'
  })
  .state('/reports/patient_visit_status', {
    controller : 'ReportPatientVisitStatus',
    templateUrl : '/partials/reports/patient_visit_status/patient_visit_status.html'
  })
  .state('/reports/stock_entry', {
    controller : 'ReportStockEntryController',
    templateUrl : 'partials/reports/stock/stock_entry/stock_entry.html'
  });

  $urlRouterProvider.otherwise('/');
}

function translateConfig($translateProvider) {
  //TODO Review i18n and determine if this it the right solution/grade_employers/
  $translateProvider.useStaticFilesLoader({
    prefix: '/i18n/',
    suffix: '.json'
  });

  $translateProvider.useSanitizeValueStrategy('escape');

  $translateProvider.preferredLanguage('fr');
}

function localeConfig(tmhDynamicLocaleProvider) {

  // TODO Hardcoded default translation/ localisation
  tmhDynamicLocaleProvider.localeLocationPattern('/i18n/locale/angular-locale_{{locale}}.js');
  tmhDynamicLocaleProvider.defaultLocale('fr-be');
}

// Logs HTTP errors to the console, even if uncaught
// TODO - in production, we shouldn't log as many errors
function authConfig($httpProvider) {
  $httpProvider.interceptors.push(['$injector', function ($injector) {
    return $injector.get('AuthInjectorFactory');
  }]);
}

// Redirect to login if not signed in.
function startupConfig($rootScope, $location, SessionService, amMoment) {
  $rootScope.$on('$stateChangeStart', function (event, next) {
    if (!SessionService.user) {
      $location.url('/login');
    }
  });

  // make sure $stateChangeErrors are emitted to the console.
  $rootScope.$on('$stateChangeError', console.log.bind(console));

  // TODO Hardcoded default translation/ localisation
  amMoment.changeLocale('fr');
}

// set the proper key prifix
function localStorageConfig($localStorageProvider) {
  var PREFIX = 'bhima-';
  $localStorageProvider.setKeyPrefix(PREFIX);
}

/**
 * This function is responsible for configuring anulgar's $http service. Any 
 * relevent services/ factories are registered at this point. 
 *
 * @params {Object} $httpProvider   Angular provider bject containing 
 *                                  'interceptors' that are chained on any HTTP request
 */
function httpConfig($httpProvider) { 
  
  // register error handling interceptor 
  $httpProvider.interceptors.push('ErrorInterceptor');
}

// configuration
bhima.config(['$stateProvider', '$urlRouterProvider', '$urlMatcherFactoryProvider', bhimaConfig]);
bhima.config(['$translateProvider', translateConfig]);
bhima.config(['tmhDynamicLocaleProvider', localeConfig]);
bhima.config(['$httpProvider', authConfig]);
bhima.config(['$localStorageProvider', localStorageConfig]);
bhima.config(['$httpProvider', httpConfig]);

// run
bhima.run(['$rootScope', '$location', 'SessionService', 'amMoment', startupConfig]);<|MERGE_RESOLUTION|>--- conflicted
+++ resolved
@@ -68,7 +68,7 @@
     controller : 'ExtraPaymentController as PaymentCtrl',
     templateUrl : 'partials/cash/extra_payment/extra_payment.html'
   })
-  
+
   /**
    * @fixme - this is to allow end to end testing of the patient invoice module
    * @todo - replace this with a real receipt.
@@ -148,7 +148,8 @@
   })
 
   /* Admin: donors management */
-  .when('/donors', {
+  .state('donors', {
+    url : '/donors'
     controller : 'DonorsController as DonorCtrl',
     templateUrl : 'partials/donors/donors.html'
   })
@@ -314,7 +315,7 @@
   /* 2.X Journal routes */
   .state('journal', {
     url : '/journal',
-    controller : 'JournalController as JournalCtrl', 
+    controller : 'JournalController as JournalCtrl',
     templateUrl : 'partials/2.X-journal/journal.html'
   })
 
@@ -590,17 +591,7 @@
   })
 
   /* donation routes */
-<<<<<<< HEAD
-  .when('/donations/:depotId?', {
-=======
-
-  .state('donors', {
-    url : '/donors',
-    controller: 'DonorManagementController',
-    templateUrl: '/partials/inventory/donors/donors.html'
-  })
   .state('/donations/:depotId?', {
->>>>>>> 4a602789
     controller : 'DonationManagementController as DonationCtrl',
     templateUrl : 'partials/donations/donations.html'
   })
@@ -947,15 +938,15 @@
 }
 
 /**
- * This function is responsible for configuring anulgar's $http service. Any 
- * relevent services/ factories are registered at this point. 
+ * This function is responsible for configuring anulgar's $http service. Any
+ * relevent services/ factories are registered at this point.
  *
- * @params {Object} $httpProvider   Angular provider bject containing 
+ * @params {Object} $httpProvider   Angular provider bject containing
  *                                  'interceptors' that are chained on any HTTP request
  */
-function httpConfig($httpProvider) { 
-  
-  // register error handling interceptor 
+function httpConfig($httpProvider) {
+
+  // register error handling interceptor
   $httpProvider.interceptors.push('ErrorInterceptor');
 }
 

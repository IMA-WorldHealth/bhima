var bhima = angular.module('bhima', [
  'bhima.controllers', 'bhima.services', 'bhima.directives', 'bhima.filters',
  'bhima.components', 'bhima.routes', 'ui.bootstrap',
  'pascalprecht.translate', 'ngStorage', 'chart.js',
  'tmh.dynamicLocale', 'ngFileUpload', 'ui.grid',
  'ui.grid.selection', 'ui.grid.autoResize', 'ui.grid.resizeColumns',
  'ui.grid.edit', 'ui.grid.grouping', 'ui.grid.treeView', 'ui.grid.cellNav',
  'ui.grid.pagination', 'ui.grid.moveColumns', 'angularMoment', 'ngMessages',
  'growlNotifications', 'ngAnimate', 'ngSanitize', 'ui.select', 'ngTouch'
]);

function bhimaConfig($stateProvider, $urlMatcherFactoryProvider) {

  // allow trailing slashes in routes
  $urlMatcherFactoryProvider.strictMode(false);

  $stateProvider
  .state('index', {
    abstract : true,
    url : '/',
    controller : 'HomeController as HomeCtrl',
    templateUrl : 'partials/home/home.html'
  })
  .state('index.details', {
    url : '',
    views : {
      'debtors@index' : {
        templateUrl : 'partials/home/units/debtors.html',
        controller : 'DashboardDebtorController as DebtorCtrl'
      },
      'invoices@index' : {
        templateUrl : 'partials/home/units/invoices.html',
        controller : 'DashboardInvoiceController as InvoiceCtrl'
      },
      'patients@index' : {
        templateUrl : 'partials/home/units/patients.html',
        controller : 'DashboardPatientController as PatientCtrl'
      }
    }
  })
  .state('exchange', {
    abstract : true,
    url : '/exchange',
    templateUrl: 'partials/application/exchange.html'
  })
  .state('exchange.index', {
    url : '',
    views : {
      'exchange@exchange' : {
        templateUrl : 'partials/enterprises/exchange/exchange.html',
        controller : 'ExchangeController as ExchangeCtrl'
      }
    }
  })
  .state('login', {
    url : '/login',
    controller : 'LoginController as LoginCtrl',
    templateUrl : 'partials/login/login.html'
  })
  .state('settings', {
    url : '/settings?previous',
    controller: 'settings as SettingsCtrl',
    templateUrl: 'partials/settings/settings.html'
  })
  .state('services', {
    url : '/services',
    controller : 'ServicesController as ServicesCtrl',
    templateUrl : 'partials/services/services.html'
  })

  .state('invoiceRegistry', {
    url  : '/invoices',
    controller: 'InvoiceRegistryController as InvoiceRegistryCtrl',
    templateUrl: '/partials/patient_invoice/registry/registry.html',
    params : {
      filters : null,
      display : null
    }     
  })
  .state('configBilan', {
    url: '/section_bilan',
    controller : 'sectionBilanController as sectionBilanCtrl',
    templateUrl : 'partials/section_bilan/section_bilan.html'
  })
  .state('configResultat', {
    url : '/section_resultat',
    controller : 'sectionResultatController as sectionResultatCtrl',
    templateUrl : 'partials/section_resultat/section_resultat.html'
  })
  .state('subsidies', {
    url : '/subsidies',
    controller : 'SubsidyController as SubsidyCtrl',
    templateUrl : 'partials/subsidies/subsidies.html'
  })

  /* admin : depot management */
  .state('depots', {
    url : '/depots',
    controller : 'DepotManagementController as DepotCtrl',
    templateUrl : 'partials/depots/depots.html'
  })

  /* employees routes */
  .state('employees', {
    url : '/employees',
    controller : 'EmployeeController as EmployeeCtrl',
    templateUrl : 'partials/employees/employees.html'
  })
  /* location routes */

  .state('locations', {
    url : '/locations',
    controller : 'LocationController as LocationCtrl',
    templateUrl: 'partials/locations/locations.html'
  })
  .state('locationsVillage', {
    url : '/locations/village',
    controller : 'VillageController as VillageCtrl',
    templateUrl: 'partials/locations/village/village.html'
  })
  .state('locationsSector', {
    url : '/locations/sector',
    controller : 'SectorController as SectorCtrl',
    templateUrl: 'partials/locations/sector/sector.html'
  })
  .state('locationsProvince', {
    url : '/locations/province',
    controller : 'ProvinceController as ProvinceCtrl',
    templateUrl: 'partials/locations/province/province.html'
  })
  .state('locationsCountry', {
    url : '/locations/country',
    controller : 'CountryController as CountryCtrl',
    templateUrl: 'partials/locations/country/country.html'
  })

  /** General ledger routes**/
  .state('generalLedger', {
    url : '/general_ledger',
    controller : 'GeneralLedgerController as GeneralLedgerCtrl',
    templateUrl : 'partials/general_ledger/general_ledger.html'
  })

  /* references routes */

  .state('references', {
    url : '/references',
    controller: 'ReferenceController as ReferenceCtrl',
    templateUrl: 'partials/references/references.html'
  })

  .state('referenceGroups', {
    url : '/references/groups',
    controller: 'ReferenceGroupController as ReferenceGroupCtrl',
    templateUrl: 'partials/references/groups/groups.html'
  })

  .state('prices', {
    url : '/prices',
    controller: 'PriceListController as PriceListCtrl',
    templateUrl: 'partials/price_list/pricelist.html'
  })

  /* creditor routes */
  .state('suppliers', {
    url : '/suppliers',
    controller: 'SupplierController as SupplierCtrl',
    templateUrl: '/partials/suppliers/suppliers.html'
  })

<<<<<<< HEAD
=======
  /* purchase routes */
  .state('purchasesCreate', {
    url : '/purchases/create',
    controller : 'PurchaseOrderController as PurchaseCtrl',
    templateUrl : 'partials/purchases/create/create.html'
  })

>>>>>>> 7cccee49
  /* transaction type */
  .state('transactionType', {
    url: '/admin/transaction_type',
    controller: 'TransactionTypeController as TypeCtrl',
    templateUrl: 'partials/admin/transaction_type/transaction_type.html'
  })

  .state('403', {
    templateUrl : 'partials/errors/403.html'
  })

  // this is a catch-all state.  It matches all URLs and preserves the URL in the top bar.
  .state('404', {
    url: '{path:.*}',
    templateUrl : 'partials/errors/404.html'
  });
}

function translateConfig($translateProvider) {
  //TODO Review i18n and determine if this it the right solution/grade_employers/
  $translateProvider.useStaticFilesLoader({
    prefix: '/i18n/',
    suffix: '.json'
  });

  $translateProvider.useSanitizeValueStrategy('escape');

  $translateProvider.preferredLanguage('fr');
}

function localeConfig(tmhDynamicLocaleProvider) {

  // TODO Hardcoded default translation/ localisation
  tmhDynamicLocaleProvider.localeLocationPattern('/i18n/locale/angular-locale_{{locale}}.js');
  tmhDynamicLocaleProvider.defaultLocale('fr-be');
}

// redirect to login if not signed in.
function startupConfig($rootScope, $state, $uibModalStack, SessionService, amMoment, Notify, $location) {

  var loginStateRegexp = /#\/login$/;
  var rootStateRegexp = /#\/$|\/$|#$/;


  // make sure the user is logged in and allowed to access states when
  // navigating by URL.  This is pure an authentication issue.
  $rootScope.$on('$locationChangeStart', function (event, next) {
    var isLoggedIn = !!SessionService.user;

    var isLoginState = loginStateRegexp.test(next);
    var isRootState = rootStateRegexp.test(next);

    // if the user is logged in and trying to access the login state, deny the
    // attempt with a message "Cannot return to login.  Please log out from the
    // Settings Page."
    if (isLoggedIn && isLoginState) {
      event.preventDefault();
      Notify.warn('AUTH.CANNOT_RETURN_TO_LOGIN');

    // if the user is not logged in and trying to access any other state, deny
    // the attempt with a message that their session expired and redirect them
    // to the login page.
    } else if (!isLoggedIn && !isLoginState) {
      event.preventDefault();

      if (!isRootState) {
        Notify.warn('AUTH.UNAUTHENTICATED');
      }

      $state.go('login');
    }

    // else, the user is free to continue as they wish
  });

  // the above $locationChangeStart is not enough in the case that $state.go()
  // is used (as it is on the /settings page).  If an attacker manages to
  // trigger a $state.go() to the login state, it will not be stopped - the
  // $locationChangeStart event will only prevent the URL from changing ... not
  // the actual state transition!  So, we need this to stop $stateChange events.
  $rootScope.$on('$stateChangeStart', function (event, next) {
    var isLoggedIn = !!SessionService.user;
    var isLoginState = next.name.indexOf('login') !== -1;

    if (isLoggedIn && isLoginState) {
      event.preventDefault();
      Notify.warn('AUTH.CANNOT_RETURN_TO_LOGIN');
      return;
    }

    // check if we are going to an error state;
    var isErrorState = (
      next.name.indexOf('404') !== -1 ||
      next.name.indexOf('403') !== -1
    );

    // pass through to error state
    if (isErrorState) {
      return;
    }

    // verify that the user is authorized to go to the next state
    var path = $location.path();

    var paths = SessionService.paths;
    var publicRoutes = ['/', '/settings', '/login'];

    var isPublicPath = publicRoutes.indexOf(path) > -1;

    // pass through
    if (!paths || isPublicPath) { return; }

    // check if the user is authorized to access this route.
    var authorized = paths.some(function (data) {
      return path.indexOf(data.path) === 0 && data.authorized;
    });

    // if the user is not authorized, go to the 403 state instead
    if (!authorized) {
      event.preventDefault();
      $state.go('403');
    }
  });

  // make sure $stateChangeErrors are emitted to the console.
  $rootScope.$on('$stateChangeError', console.log.bind(console));

  // TODO Hardcoded default translation/ localisation
  amMoment.changeLocale('fr');
}

// set the proper key prifix
function localStorageConfig($localStorageProvider) {
  var PREFIX = 'bhima-';
  $localStorageProvider.setKeyPrefix(PREFIX);
}

/**
 * @todo some of these constants are system standards, others should be
 * populated according to the enterprise configuration
 */
function constantConfig() {
  return {
    accounts : {
      ROOT : 0,
      TITLE : 4
    },
    purchase : {
      GRID_HEIGHT: 200
    },
    settings: {
      CONTACT_EMAIL : 'developers@imaworldhealth.org',
    },
    dates : {
      minDOB : new Date('1900-01-01'),
    },
    yearOptions : {
      format : 'yyyy',
      datepickerMode : 'year',
      minMode : 'year'
    },
    dayOptions : {
      format : 'dd/MM/yyyy',
      datepickerMode : 'day',
      minMode : 'day'
    },    
    lengths : {
      maxTextLength : 1000,
      minDecimalValue: 0.0001
    },
    grid : {
      ROW_HIGHLIGHT_FLAG : '_highlight',
      ROW_ERROR_FLAG : '_error',
      FILTER_BAR_HEIGHT : { height : 'calc(100vh - 105px)' }
    },
    transactions : {
      ROW_EDIT_FLAG : '_edit',
      ROW_HIGHLIGHT_FLAG : '_highlight',
      ROW_INVALID_FLAG : '_invalid'
    },
    barcodes : {
      LENGTH : 10
    },
    transactionType : {
      GENERIC_INCOME     : 1,
      CASH_PAYMENT       : 2,
      CONVENTION_PAYMENT : 3,
      SUPPORT_INCOME     : 4,
      TRANSFER           : 5,
      GENERIC_EXPENSE    : 6,
      SALARY_PAYMENT     : 7,
      CASH_RETURN        : 8,
      PURCHASES          : 9,
      CREDIT_NOTE        : 10,
      INCOME             : 'income',
      EXPENSE            : 'expense'
    },
    reports : {
      AGED_DEBTOR : 'AGED_DEBTOR',
      CASHFLOW : 'CASHFLOW',
      INCOME_EXPENSE : 'INCOME_EXPENSE'
    },
    precision: {
      MAX_DECIMAL_PRECISION : 4
    }
  };
}

/**
 * This function is responsible for configuring angular's $http service. Any
 * relevant services/ factories are registered at this point.
 *
 * @param {Object} $httpProvider   Angular provider inject containing
 *                                  'interceptors' that are chained on any HTTP request
 */
function httpConfig($httpProvider) {

  // register an auth injector, which logs $http errors to the console, even if
  // caught by a .catch() statement.
  // TODO - in production, we shouldn't log as many errors
  $httpProvider.interceptors.push('AuthInjectorFactory');

  // register error handling interceptor
  $httpProvider.interceptors.push('ErrorInterceptor');
}

/**
 * Configure ng-animate - currently this library tries to apply to all elements
 * which has significant performance implications. Filtering the scope to only
 * elements wit 'ng-animate-enabled' allows the library to be used without the
 * performance hit.
 */
function animateConfig($animateProvider) {
  $animateProvider.classNameFilter(/ng-animate-enabled/);
}

/**
 * Configure the $compiler with performance enhancing variables
 */
function compileConfig($compileProvider) {

  // switch this variable when going into production for an easy performance win.
  var PRODUCTION = true;

  if (PRODUCTION) {
    $compileProvider.debugInfoEnabled(false);

    // available in angular:1.6.x
    //$compileProvider.commentDirectivesEnabled(false);
    //$compileProvider.cssClassDirectivesEnabled(false);
  }
}

/**
 * Configure global properties about ui-select
 */
function uiSelectConfig(uiSelectConfig) {
  uiSelectConfig.theme = 'bootstrap';
}

bhima.constant('bhConstants', constantConfig());

// configure services, providers, factories
bhima.config(['$stateProvider', '$urlMatcherFactoryProvider', bhimaConfig]);
bhima.config(['$translateProvider', translateConfig]);
bhima.config(['uiSelectConfig', uiSelectConfig]);
bhima.config(['tmhDynamicLocaleProvider', localeConfig]);
bhima.config(['$localStorageProvider', localStorageConfig]);
bhima.config(['$httpProvider', httpConfig]);
bhima.config(['$animateProvider', animateConfig]);
bhima.config(['$compileProvider', compileConfig]);

// run the application
bhima.run(['$rootScope', '$state', '$uibModalStack', 'SessionService', 'amMoment', 'NotifyService', '$location', startupConfig]);<|MERGE_RESOLUTION|>--- conflicted
+++ resolved
@@ -168,8 +168,6 @@
     templateUrl: '/partials/suppliers/suppliers.html'
   })
 
-<<<<<<< HEAD
-=======
   /* purchase routes */
   .state('purchasesCreate', {
     url : '/purchases/create',
@@ -177,7 +175,6 @@
     templateUrl : 'partials/purchases/create/create.html'
   })
 
->>>>>>> 7cccee49
   /* transaction type */
   .state('transactionType', {
     url: '/admin/transaction_type',

--- conflicted
+++ resolved
@@ -372,12 +372,6 @@
     controller: 'SupplierController as SupplierCtrl',
     templateUrl: '/partials/suppliers/suppliers.html'
   })
-<<<<<<< HEAD
-  .state('creditors/groups', {
-    url : '/creditors/groups',
-    controller: 'CreditorGroupController',
-    templateUrl: 'partials/suppliers/groups/groups.html'
-  })
 
   /* purchase routes */
 
@@ -387,42 +381,6 @@
     controller : 'PurchaseOrderController as PurchaseCtrl',
     templateUrl : 'partials/purchases/create/create.html'
   })
-
-  /* cost center routes */
-
-  .state('/cost_center', {
-    controller: 'CostCenterController as CenterCtrl',
-    templateUrl: 'partials/cost_center/cost_center.html'
-  })
-  .state('/cost_center/center', {
-    controller: 'AnalysisCostCenterController as CenterCtrl',
-    templateUrl: 'partials/cost_center/center/analysis_center.html'
-  })
-  .state('/cost_center/assigning', {
-    controller: 'CostCenterAssignmentController',
-    templateUrl: 'partials/cost_center/assigning/assigning.html'
-  })
-  .state('/cost_center/allocation', {
-    controller: 'CostCenterAllocationController as CenterCtrl',
-    templateUrl: 'partials/cost_center/allocation/allocation.html'
-  })
-
-  /* profit center routes */
-
-  .state('/profit_center', {
-    controller: 'ProfitCenterController as CenterCtrl',
-    templateUrl: 'partials/profit_center/profit_center.html'
-  })
-  .state('/profit_center/center', {
-    controller: 'AnalysisProfitCenterController as CenterCtrl',
-    templateUrl: 'partials/profit_center/center/analysis.html'
-  })
-  .state('/profit_center/allocation', {
-    controller: 'ProfitCenterAllocationController as ProfitCtrl',
-    templateUrl: 'partials/profit_center/allocation/allocation.html'
-  })
-=======
->>>>>>> 54ca439d
 
   /* patients routes */
 
@@ -499,13 +457,9 @@
     url : '/error404',
     templateUrl : 'partials/error404/error404.html'
   });
-<<<<<<< HEAD
-
-  $urlRouterProvider.otherwise('/error404');}
-=======
-  
-  $urlRouterProvider.otherwise('error404');}
->>>>>>> 54ca439d
+
+  $urlRouterProvider.otherwise('error404');
+}
 
 function translateConfig($translateProvider) {
   //TODO Review i18n and determine if this it the right solution/grade_employers/

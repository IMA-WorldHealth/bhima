angular.module('bhima.services')
.service('ReceiptService', ReceiptService);

ReceiptService.$inject = ['$http', 'util'];

/**
 * Receipts Service
 *
 * This service is responsible for interfacing with any receipts routes on the
 * server.
 *
 * @module services/receipts/ReciptService
 */
function ReceiptService($http, util) {
  var service = this;
  var renderers = {
    PDF  : 'pdf',
    HTML : 'html',
    JSON : 'json'
  };

  service.invoice = invoice;
  service.patient = patient;
  service.purchase = purchase;
  service.renderers = renderers;
  /** service.patientRegistrations = patientRegistrations; */

  /**
   * @method fetch
   *
   * @description
   * Generic fetch method for recovering any data from the server given a target
   * path.
   *
   * @param {String} target    The target URL to send a GET request o
   * @param {Object} options   Configuration options for the server generated
   *                           report, this includes things like renderer target.
   * @returns {Promise}        Eventually returns report object from server
   * @private
   */
  function fetch(target, options) {
    var responseType = null;

    if (options.renderer === renderers.PDF) {
      responseType = 'arraybuffer';
    }

    return $http.get(target, {params: options, responseType: responseType})
      .then(util.unwrapHttpResponse);

  }

  /**
   * Fetch invoice report data from /reports/invoices/:uuid
   *
   * @param {String} uuid      Target invoice UUID to report on
   * @param {Object} options   Configuration options for the server generated
   *                           report, this includes things like renderer target.
   * @return {Promise}         Eventually returns report object from server
   */
  function invoice(uuid, options) {
    var route = '/reports/invoices/'.concat(uuid);
    return fetch(route, options);
  }

  // print the patient card
  function patient(uuid, options) {
    var route ='/reports/patient/'.concat(uuid);
    return fetch(route, options);
  }
<<<<<<< HEAD

  // TODO - migrate this to a separate reports fetching method
  function patientRegistrations(options) {
    var route = '/reports/patient/registrations';
    return fetch(route, options);
  }

  // print a receipt modal
  function purchase(uuid, options) {
    var route ='/reports/purchases/'.concat(uuid);
    return fetch(route, options);
  }
=======
>>>>>>> 93e1e510
}<|MERGE_RESOLUTION|>--- conflicted
+++ resolved
@@ -68,19 +68,10 @@
     var route ='/reports/patient/'.concat(uuid);
     return fetch(route, options);
   }
-<<<<<<< HEAD
-
-  // TODO - migrate this to a separate reports fetching method
-  function patientRegistrations(options) {
-    var route = '/reports/patient/registrations';
-    return fetch(route, options);
-  }
 
   // print a receipt modal
   function purchase(uuid, options) {
     var route ='/reports/purchases/'.concat(uuid);
     return fetch(route, options);
   }
-=======
->>>>>>> 93e1e510
 }
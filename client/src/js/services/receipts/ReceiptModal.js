angular.module('bhima.services')
.service('ReceiptModal', ReceiptModal);

ReceiptModal.$inject = ['$uibModal', 'ReceiptService'];

/**
 * Receipts Modal Service
 *
 * This service is responsible for combining receipt service data with the
 * receipts modal controller and providing a clean interface to be used within
 * module controllers.
 *
 * @module services/receipts/ReceiptModal
 */
function ReceiptModal(Modal, Receipts) {
  var service = this;

  var modalConfiguration = {
    templateUrl : '/js/services/receipts/modal/receiptModal.tmpl.html',
    controller  : 'ReceiptModalController as ReceiptCtrl',
    size        : 'md',
    backdrop    : 'static',
    animation   : false
  };

  // expose available receipts
  service.invoice = invoice;
  service.patient = patient;
<<<<<<< HEAD
  service.purchase = purchase;
  service.patientRegistrations = patientRegistrations;
=======
  /** service.patientRegistrations = patientRegistrations; */
>>>>>>> 93e1e510

  /**
   * Invokes a patient invoice receipt
   *
   * @param {String} uuid             Target invoice UUID
   * @param {Boolean} notifyCreated   Defines if a success message should be shown for entity creation
   */
  function invoice(uuid, notifyCreated) {

    /** @todo Discuss if these should be overridable from the controller or if the config should be set here */
    var options = {
      title         : 'PATIENT_INVOICE.PAGE_TITLE',
      createdKey    : 'PATIENT_INVOICE.SUCCESS',
      identifier    : 'reference',
      renderer      : Receipts.renderers.PDF,
      notifyCreated : notifyCreated
    };

    var invoiceRequest = Receipts.invoice(uuid, { renderer : options.renderer });
    var invoiceProvider = {
      resolve : {
        receipt       : function receiptProvider() { return { promise : invoiceRequest }; },
        options       : function optionsProvider() { return options; },
      }
    };

    var configuration = angular.extend(modalConfiguration, invoiceProvider);
    var instance = Modal.open(configuration);
    return instance.result;
  }

  function patient(uuid, notifyCreated) {

    var options = {
      title         : 'PATIENT_REG.PAGE_TITLE',
      createdKey    : 'PATIENT_REG.SUCCESS',
      identifier    : 'reference',
      renderer      : Receipts.renderers.PDF,
      notifyCreated : notifyCreated
    };

    var patientRequest = Receipts.patient(uuid, { renderer : options.renderer });
    var patientProvider = {
      resolve : {
        receipt       : function receiptProvider() { return { promise : patientRequest }; },
        options       : function optionsProvider() { return options; },
      }
    };

    var configuration = angular.extend(modalConfiguration, patientProvider);
    var instance = Modal.open(configuration);
    return instance.result;
  }
<<<<<<< HEAD

  // in this case, the options are actually all filters from the ui-grid
  function patientRegistrations(options) {
    var reportOptions = {
      title: 'PATIENT_REG.PATIENT_REGISTRATIONS',
      renderer: Receipts.renderers.PDF,
    };

    options.renderer = Receipts.renderers.PDF;

    var reportRequest = Receipts.patientRegistrations(options);
    var reportProvider = {
      resolve : {
        receipt       : function reportProvider () { return { promise : reportRequest }; },
        options       : function optionsProvider() { return reportOptions; },
      }
    };

    var configuration = angular.extend(modalConfiguration, reportProvider);
    var instance = Modal.open(configuration);
    return instance.result;
  }

  function purchase(uuid, notifyCreated) {
    var options = {
      title         : 'PURCHASES.PAGE_TITLE',
      createdKey    : 'PURCHASES.RECEIPT.SUCCESS',
      identifier    : 'reference',
      renderer      : Receipts.renderers.PDF,
      notifyCreated : notifyCreated
    };

    var purchaseRequest = Receipts.purchase(uuid, { renderer: options.renderer });
    var reportProvider = {
      resolve : {
        receipt       : function receiptProvider() { return { promise : purchaseRequest}; },
        options       : function optionsProvider() { return options; },
      }
    };

    var configuration = angular.extend(modalConfiguration, reportProvider);
    var instance = Modal.open(configuration);
    return instance.result;
  }
=======
>>>>>>> 93e1e510
}<|MERGE_RESOLUTION|>--- conflicted
+++ resolved
@@ -26,12 +26,7 @@
   // expose available receipts
   service.invoice = invoice;
   service.patient = patient;
-<<<<<<< HEAD
   service.purchase = purchase;
-  service.patientRegistrations = patientRegistrations;
-=======
-  /** service.patientRegistrations = patientRegistrations; */
->>>>>>> 93e1e510
 
   /**
    * Invokes a patient invoice receipt
@@ -85,29 +80,6 @@
     var instance = Modal.open(configuration);
     return instance.result;
   }
-<<<<<<< HEAD
-
-  // in this case, the options are actually all filters from the ui-grid
-  function patientRegistrations(options) {
-    var reportOptions = {
-      title: 'PATIENT_REG.PATIENT_REGISTRATIONS',
-      renderer: Receipts.renderers.PDF,
-    };
-
-    options.renderer = Receipts.renderers.PDF;
-
-    var reportRequest = Receipts.patientRegistrations(options);
-    var reportProvider = {
-      resolve : {
-        receipt       : function reportProvider () { return { promise : reportRequest }; },
-        options       : function optionsProvider() { return reportOptions; },
-      }
-    };
-
-    var configuration = angular.extend(modalConfiguration, reportProvider);
-    var instance = Modal.open(configuration);
-    return instance.result;
-  }
 
   function purchase(uuid, notifyCreated) {
     var options = {
@@ -130,6 +102,4 @@
     var instance = Modal.open(configuration);
     return instance.result;
   }
-=======
->>>>>>> 93e1e510
 }
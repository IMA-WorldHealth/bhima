angular.module('bhima.services')
.service('PatientService', PatientService);

PatientService.$inject = [ '$http', 'util', 'SessionService' ];

/**
 * Patient Service
 *
 * This service is reponsible for providing an interface between angular
 * module controllers and the server /patients API.
 *
 * @example
 * Controller.$inject = ['PatientService'];
 *
 * var Patients = PatientService;
 *
 * // returns patient details
 * Patients.read(uuid)...
 *
 * // creates a patient
 * Patients.create(medicalDetails, financeDetails)...
 *
 * @module services/PatientService
 */
function PatientService($http, util, Session) {
  var service = this;
  var baseUrl = '/patients/';

<<<<<<< HEAD
  service.list = list;
  service.detail = list;
=======
  service.read = read;
>>>>>>> 13d9c092
  service.create = create;
  service.update = update;
  service.groups = groups;
  service.updateGroups = updateGroups;
  service.logVisit = logVisit;

  service.billingServices = billingServices;
  service.subsidies = subsidies;

  /** uses the "search" endpoint to pass query strings to the database */
  service.search = search;

  /**
   * This method returns information on a patient given the patients UUID. This
   * route provides almost all of the patients attributes.
   *
<<<<<<< HEAD
   * @param {String} uuid   The patient's UUID
=======
   * @param {String|Null} uuid   The patient's UUID  (could be null)
>>>>>>> 13d9c092
   * @return {Object}       Promise object that will return patient details
   */
  function read(uuid) {
    return $http.get(baseUrl.concat(uuid || ''))
      .then(util.unwrapHttpResponse);
  }

  /**
   * This method accepts infromation recorded by a controllers form, formats it
   * for submission and forwards it to the server /patients/create API. It can
   * be used for creating new patient records in the database.
   *
   * @params {Object} medical   A patients medical information.
   * @params {Object} finance   A patients financial information.
   * @returns {Object}          Promise object returning success/failure confirmation.
   */
  function create(medical, finance) {
    var formatPatientRequest = {
      medical : medical,
      finance : finance
    };

    // Assign implicit information
    formatPatientRequest.medical.project_id = Session.project.id;

    return $http.post(baseUrl, formatPatientRequest)
      .then(util.unwrapHttpResponse);
  }

  function update(uuid, definition) {
    return $http.put(baseUrl.concat(uuid), definition)
      .then(util.unwrapHttpResponse);
  }

  /**
   * This method is responsible for fetching patient groups. If a patient UUID
   * is provided the method will only get the groups for that patient. If no
   * value is passed it will request all of the patient groups.
   *
   * @param {String} patientUuid    The patient's UUID - used to subselect groups
   * @return {Object}               Promise object that will return the groups requested
   */
  function groups(patientUuid) {
    var path;

    // if a patient ID has been specified - return only the patient groups for that patient
    if (angular.isDefined(patientUuid)) {
      path = baseUrl.concat(patientUuid, '/groups');
    } else {

      // no Patient ID is specified - return a list of all patient groups
      path = baseUrl.concat('groups');
    }

    return $http.get(path)
      .then(util.unwrapHttpResponse);
  }

  /**
   * Responsible for assigning groups to a patient entity based on the groups
   * provided. Note: This process will clear all previous groups and leave the
   * patient subscribed to only the groups passed to this method.
   *
   * @params {String} uuid              The target patient's UUID
   * @params {Array}  subsribedGroups   An array of group UUIDs
   * @return {Object}                   Promise object returning success/ failure
   *                                    confiramtion.
   */
  function updateGroups(uuid, subscribedGroups) {
    var options = formatGroupOptions(subscribedGroups);
    var path = baseUrl.concat(uuid, '/groups');

    return $http.post(path, options)
      .then(util.unwrapHttpResponse);
  }

  function logVisit(patientUuid) {
    return $http.post(baseUrl.concat('visit'), {uuid : patientUuid})
      .then(util.unwrapHttpResponse);
  }

  /**
   * Uses query strings to generically search for patients.
   *
   * @method search
   *
   * @param {object} options - a JSON of options to be parsed by Angular's
   * paramSerializer
   */
  function search(options) {
    var target = baseUrl.concat('search');

    return $http.get(target, { params : options })
      .then(util.unwrapHttpResponse);
  }

  /**
   * Fetches all billing services subslected by a patient entity
   *
   * @param   {String} patientUuid    UUID of patient to select billing services for
   * @returnl {Object}                Promise object returning an array of billing
   *                                  services
   */
  function billingServices(patientUuid) {
    var path = patientAttributePath('services', patientUuid);
    return $http.get(path)
      .then(util.unwrapHttpResponse);
  }

  /**
   * Fetches all subsidies subslected by a patient entity
   *
   * @param   {String} patientUuid    UUID of patient to select subsidies for
   * @returnl {Object}                Promise object returning an array of subsidies
   */
  function subsidies(patientUuid) {
    var path = patientAttributePath('subsidies', patientUuid);
    return $http.get(path)
      .then(util.unwrapHttpResponse);
  }

  /* ----------------------------------------------------------------- */
  /** Utility Methods */
  /* ----------------------------------------------------------------- */
  function formatGroupOptions(groupFormOptions) {
    var groupUuids = Object.keys(groupFormOptions);

    var formatted = groupUuids.filter(function (groupUuid) {

      // Filter out UUIDs without a true subscription
      return groupFormOptions[groupUuid];
    });

    return {
      assignments : formatted
    };
  }

  /**
   * Combine and return the patient entity with a service/attribute - returns a
   * correctly formatted path.
   *
   * @param   {String} path   Entity path (e.g 'services')
   * @param   {String} uuid   UUID of patient to format services request
   * @return  {String}        Formatted URL for patient service
   */
  function patientAttributePath(path, patientUuid) {
    var root = '/patients/';
    return root.concat(patientUuid, '/', path);
  }


  return service;
}<|MERGE_RESOLUTION|>--- conflicted
+++ resolved
@@ -26,12 +26,9 @@
   var service = this;
   var baseUrl = '/patients/';
 
-<<<<<<< HEAD
   service.list = list;
   service.detail = list;
-=======
   service.read = read;
->>>>>>> 13d9c092
   service.create = create;
   service.update = update;
   service.groups = groups;
@@ -48,11 +45,7 @@
    * This method returns information on a patient given the patients UUID. This
    * route provides almost all of the patients attributes.
    *
-<<<<<<< HEAD
-   * @param {String} uuid   The patient's UUID
-=======
    * @param {String|Null} uuid   The patient's UUID  (could be null)
->>>>>>> 13d9c092
    * @return {Object}       Promise object that will return patient details
    */
   function read(uuid) {

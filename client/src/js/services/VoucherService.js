--- conflicted
+++ resolved
@@ -13,8 +13,6 @@
 function VoucherService(Api) {
   var service = new Api('/vouchers/');
 
-<<<<<<< HEAD
-=======
   // transfer type
   service.transferType = [
     { id: 0, text: 'VOUCHERS.SIMPLE.GENERIC_INCOME', incomeExpense: 'income', prefix: 'REC. GEN' },
@@ -28,8 +26,6 @@
     { id: 8, text: 'VOUCHERS.SIMPLE.PURCHASES', incomeExpense: 'expense', prefix: 'ACHAT' }
   ];
 
-  service.url = '/vouchers/';
->>>>>>> 1244ef06
   service.createSimple = createSimple;
   service.create = create;
 

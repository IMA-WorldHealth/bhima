--- conflicted
+++ resolved
@@ -26,23 +26,7 @@
     { id: 8, text: 'VOUCHERS.SIMPLE.PURCHASES', incomeExpense: 'expense', prefix: 'ACHAT' }
   ];
 
-<<<<<<< HEAD
-  // transfer type
-  service.transferType = [
-    { id: 0, text: 'VOUCHERS.SIMPLE.GENERIC_INCOME', incomeExpense: 'income', prefix: 'REC. GEN' },
-    { id: 1, text: 'VOUCHERS.SIMPLE.CASH_PAYMENT', incomeExpense: 'income', prefix: 'CASH' },
-    { id: 2, text: 'VOUCHERS.SIMPLE.CONVENTION_PAYMENT', incomeExpense: 'income', prefix: 'CONV' },
-    { id: 3, text: 'VOUCHERS.SIMPLE.SUPPORT_INCOME', incomeExpense: 'income', prefix: 'PEC' },
-    { id: 4, text: 'VOUCHERS.SIMPLE.TRANSFER', incomeExpense: 'income', prefix: 'TRANSF' },
-    { id: 5, text: 'VOUCHERS.SIMPLE.GENERIC_EXPENSE', incomeExpense: 'expense', prefix: 'DEP. GEN' },
-    { id: 6, text: 'VOUCHERS.SIMPLE.SALARY_PAYMENT', incomeExpense: 'expense', prefix: 'SALAIRE' },
-    { id: 7, text: 'VOUCHERS.SIMPLE.CASH_RETURN', incomeExpense: 'expense', prefix: 'PAYBACK' },
-    { id: 8, text: 'VOUCHERS.SIMPLE.PURCHASES', incomeExpense: 'expense', prefix: 'ACHAT' }
-  ];
-
   service.url = '/vouchers/';
-=======
->>>>>>> 1225e15e
   service.createSimple = createSimple;
   service.create = create;
 

angular.module('bhima.services')
.service('PrototypeApiService', PrototypeApiService);

PrototypeApiService.$inject = ['$http', 'util'];

/**
 * @class PrototypeApiService
 *
 * @description
 * This service is the parent/prototype of all API services throughout the
 * application.  It defines the basic methods to be implemented and parameters
 * that are required for each.  Full CRUD is implemented in this service,
 * extending from a base url.
 *
 * Child services are expected to call this prototype service directly to
 * inherit the methods and properties from this service.
 *
 * @example
 * var service = new PrototypeApiService('/interface');
 *
 * // You can now use service.create(), service.update(), service.delete(),
 * // service.read(), and service.search() without any extra work!
 *
 * service.create(data).then(function (res) {
 *   // Yay!  Create success!
 * })
 * .catch(function (err) {
 *   // oh no!  Some error occurred!
 * });
 *
 * service.get(id).then(function (res) {
 *   // Yay!  Got an object!
 * }).catch(function (err) {
 *   // oops.  Something strange happened...
 * });
 *
 * @requires $http
 * @requires util
 * @fixme Please fix some examples below their refer often to the create method
 */
function PrototypeApiService($http, util) {

  // will be passed back as the prototype API service
  function Api(url) {

    // if the developer forgot to call new, call it for them
    if (!(this instanceof Api)) {
      return new Api(url);
    }

<<<<<<< HEAD
  // basic API methods
  this.create = create;
  this.read = read;
  this.update = update;
  this.delete = remove;
  this.report = report;
=======
    angular.extend(this, { url : url });
  }

  // bind methods to the prototype
  Api.prototype.create = create;
  Api.prototype.read = read;
  Api.prototype.update = update;
  Api.prototype.delete = remove;
  Api.prototype.search = search;
  Api.prototype.$http = $http;
  Api.prototype.util = util;
  Api.prototype.report = report;

  // bind functions directly for ease of calling in services which need to
  // modify the functions before executing them.
  Api.create = create;
  Api.read = read;
  Api.update = update;
  Api.delete = remove;
  Api.search = search;
  Api.report = report;
>>>>>>> 1225e15e

  /**
   * @method read
   *
   * @description
   * Sends an HTTP GET request to the url "/route" or "route/:id".  If an id is
   * provided, the id is appended to the base url before sending the request.
   * Otherwise, the request is made against the base url.
   *
   * Optional parameters may be provided as the second parameter to be passed as
   * query string parameters to $http.
   *
   * @param {Number|String|Null} id - the optional identifier of the URL route.
   * @param {Object|Null} params - optional parameters to be passed to $http
   * @returns {Promise} - the promise with the requested data
   *
   * @example
   * // GETting data from the base /route/
   * service.read().then(function (data) {
   *   // data is an array of values
   * })
   *
   * // GETting data from the /route/:id
   * service.read(id).then(function (data) {
   *   // data is typically an object here
   * });
   *
   * // GETting data with query string params
   * // /route?limit=10&detailed=1
   * service.read(null, { limit : 10, detailed : 1 })
   *   .then(function (data) {
   *     // data is typically an array here
   *   });
   */
  function read(id, parameters) {

    // default to empty object for paramters
    parameters = parameters || {};

    // append the id to the target
    var target = this.url.concat(id || '');

    // send the GET request
    return $http.get(target, { params : parameters })
      .then(util.unwrapHttpResponse);
  }

  /**
   * @method update
   *
   * @description
   * Sends an HTTP PUT request to the url `/route/:id` with properties to update in
   * the database.  The method removes any identifiers (id, uuid) if they exist
   * on the object to avoid changing references in the database.
   *
   * @param {Number|String|Null} id - the optional identifier of the URL route.
   * @param {Object|Null} data - the changed data to be updated in the database
   * @returns {Promise} - the promise with the full changed object
   *
   * @example
   * // PUT data to the url "/route/1"
   * service.update(1, { name : "Hope" }).then(function (data) {
   *   // data is a JSON with the full record's properties
   * });
   */
  function update(id, data) {

    // remove identifers before update command
    delete data.id;
    delete data.uuid;

    // append the id to the base url
    var target = this.url.concat(id);

    // send the PUT request
    return $http.put(target, data)
      .then(util.unwrapHttpResponse);
  }

  /**
   * @method create
   *
   * @description
   * Sends an HTTP POST request to the url `/route` with the record properties
   * in the HTTP body.
   *
   * @param {Object|Null} data - the record data to be create in the database
   * @returns {Promise} - the promise with the identifier from the database
   *   resolving to the created record identifier
   *
   * @example
   * // POST data to the url "/route"
   * service.create({ text : "Hello World!" }).then(function (data) {
   *   // data an object containing the identifier.  Usually "id" or "uuid"
   * });
   */
  function create(data) {

    // the target is the base URL
    var target = this.url;

    // send the POST request
    return $http.post(target, data)
      .then(util.unwrapHttpResponse);
  }

  /**
   * @method delete
   *
   * @description
   * Sends an HTTP DELETE request to the url "/route/:id" to delete an object
   * from the database.  The expected response is a `204 No Content` HTTP status
   * code.
   *
   * @param {Number|String|Null} id - the identifier of the URL route.
   * @returns {Promise} - the promise with the identifier from the database
   *
   * @example
   * // DELETE data with "id" from "/route" interface
   * service.delete({ text : "Hello World!" }).then(function (data) {
   *   // data an object containing the identifier.  Usually "id" or "uuid"
   * });
   */
  function remove(id) {

    // append the id to the base url
    var target = this.url.concat(id);

    // send the DELETE request
    return $http.delete(target)
      .then(util.unwrapHttpResponse);
  }

  /**
<<<<<<< HEAD
=======
   * @method search
   *
   * @description
   * Sends an HTTP GET request to the url "/route/search" with properly formatted
   * query strings to query the database. The expected response is a `200 OK`
   * HTTP status code.
   *
   * @param {Object} parameters - the query conditions to filter data in the database
   * @returns {Promise} - the promise with the identifier from the database
   *
   * @example
   * // GET "/route/search" with formatted query strings
   * service.search({ text : "Hello World!" }).then(function (data) {
   *   // data an object containing the identifier.  Usually "id" or "uuid"
   * });
   */
  function search(parameters) {

    // append 'search' to the base url
    var target = this.url.concat('search');

    // return the query to the controller
    return $http.get(target, { params : parameters })
      .then(util.unwrapHttpResponse);
  }

  /**
>>>>>>> 1225e15e
   * @method reports
   *
   * @description
   * Sends an HTTP GET request to the url "/route/reports/:id"
   * to get a document as a report.
   *
   * @param {String} param - A parameter for the URL route.
   * @param {String} filetype - the report file type (pdf, json, html)
   * @returns {Promise} - the promise
   */
  function report(param, filetype) {

    // append the id to the base url
    var target = this.url.concat('reports/', param);
<<<<<<< HEAD
    return reportBuilder(this, param, filetype);
  }

  /**
   * Receipt
   */
  function report(param, filetype) {

    // append the id to the base url
    var target = this.url.concat('receipts/', param);
    return reportBuilder(this, param, filetype);
  }

  /** report builder */
  function reportBuilder(container, param, filetype) {
=======

>>>>>>> 1225e15e
    // filetype setup
    var responseType = filetype === 'pdf' ? 'arraybuffer' : null;
    var params = { renderer: filetype };

    // send the GET request
<<<<<<< HEAD
    return container.$http.get(target, {
      params: params,
      responseType: responseType
    })
    .then(util.unwrapHttpResponse);
  }

=======
    return this.$http.get(target, {
      params: params,
      responseType: responseType
    })
      .then(util.unwrapHttpResponse);
  }

  return Api;
>>>>>>> 1225e15e
}<|MERGE_RESOLUTION|>--- conflicted
+++ resolved
@@ -48,14 +48,6 @@
       return new Api(url);
     }
 
-<<<<<<< HEAD
-  // basic API methods
-  this.create = create;
-  this.read = read;
-  this.update = update;
-  this.delete = remove;
-  this.report = report;
-=======
     angular.extend(this, { url : url });
   }
 
@@ -77,7 +69,6 @@
   Api.delete = remove;
   Api.search = search;
   Api.report = report;
->>>>>>> 1225e15e
 
   /**
    * @method read
@@ -212,8 +203,6 @@
   }
 
   /**
-<<<<<<< HEAD
-=======
    * @method search
    *
    * @description
@@ -241,7 +230,6 @@
   }
 
   /**
->>>>>>> 1225e15e
    * @method reports
    *
    * @description
@@ -256,14 +244,13 @@
 
     // append the id to the base url
     var target = this.url.concat('reports/', param);
-<<<<<<< HEAD
     return reportBuilder(this, param, filetype);
   }
 
   /**
    * Receipt
    */
-  function report(param, filetype) {
+  function receipt(param, filetype) {
 
     // append the id to the base url
     var target = this.url.concat('receipts/', param);
@@ -272,15 +259,12 @@
 
   /** report builder */
   function reportBuilder(container, param, filetype) {
-=======
-
->>>>>>> 1225e15e
+
     // filetype setup
     var responseType = filetype === 'pdf' ? 'arraybuffer' : null;
     var params = { renderer: filetype };
 
     // send the GET request
-<<<<<<< HEAD
     return container.$http.get(target, {
       params: params,
       responseType: responseType
@@ -288,14 +272,5 @@
     .then(util.unwrapHttpResponse);
   }
 
-=======
-    return this.$http.get(target, {
-      params: params,
-      responseType: responseType
-    })
-      .then(util.unwrapHttpResponse);
-  }
-
   return Api;
->>>>>>> 1225e15e
 }
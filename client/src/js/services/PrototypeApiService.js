angular.module('bhima.services')
.service('PrototypeApiService', PrototypeApiService);

PrototypeApiService.$inject = ['$http', 'util'];

/**
 * @class PrototypeApiService
 *
 * @description
 * This service is the parent/prototype of all API services throughout the
 * application.  It defines the basic methods to be implemented and parameters
 * that are required for each.  Full CRUD is implemented in this service,
 * extending from a base url.
 *
 * Child services are expected to call this prototype service directly to
 * inherit the methods and properties from this service.
 *
 * @example
 * var service = new PrototypeApiService('/interface');
 *
 * // You can now use service.create(), service.update(), service.delete(),
 * // service.read(), and service.search() without any extra work!
 *
 * service.create(data).then(function (res) {
 *   // Yay!  Create success!
 * })
 * .catch(function (err) {
 *   // oh no!  Some error occurred!
 * });
 *
 * service.get(id).then(function (res) {
 *   // Yay!  Got an object!
 * }).catch(function (err) {
 *   // oops.  Something strange happened...
 * });
 *
 * @requires $http
 * @requires util
 * @fixme Please fix some examples below their refer often to the create method
 */
function PrototypeApiService($http, util) {

  // will be passed back as the prototype API service
  function Api(url) {

    // if the developer forgot to call new, call it for them
    if (!(this instanceof Api)) {
      return new Api(url);
    }

    angular.extend(this, { url : url });
  }

<<<<<<< HEAD
  // bind methods to the prototype
  Api.prototype.create = create;
  Api.prototype.read = read;
  Api.prototype.update = update;
  Api.prototype.delete = remove;
  Api.prototype.search = search;
  Api.prototype.$http = $http;
  Api.prototype.util = util;

  // bind functions directly for ease of calling in services which need to
  // modify the functions before executing them.
  Api.create = create;
  Api.read = read;
  Api.update = update;
  Api.delete = remove;
  Api.search = search;
=======
  // basic API methods
  this.create = create;
  this.read = read;
  this.update = update;
  this.delete = remove;
  this.report = report;
>>>>>>> 1244ef06

  /**
   * @method read
   *
   * @description
   * Sends an HTTP GET request to the url "/route" or "route/:id".  If an id is
   * provided, the id is appended to the base url before sending the request.
   * Otherwise, the request is made against the base url.
   *
   * Optional parameters may be provided as the second parameter to be passed as
   * query string parameters to $http.
   *
   * @param {Number|String|Null} id - the optional identifier of the URL route.
   * @param {Object|Null} params - optional parameters to be passed to $http
   * @returns {Promise} - the promise with the requested data
   *
   * @example
   * // GETting data from the base /route/
   * service.read().then(function (data) {
   *   // data is an array of values
   * })
   *
   * // GETting data from the /route/:id
   * service.read(id).then(function (data) {
   *   // data is typically an object here
   * });
   *
   * // GETting data with query string params
   * // /route?limit=10&detailed=1
   * service.read(null, { limit : 10, detailed : 1 })
   *   .then(function (data) {
   *     // data is typically an array here
   *   });
   */
  function read(id, parameters) {

    // default to empty object for paramters
    parameters = parameters || {};

    // append the id to the target
    var target = this.url.concat(id || '');

    // send the GET request
    return $http.get(target, { params : parameters })
      .then(util.unwrapHttpResponse);
  }

  /**
   * @method update
   *
   * @description
   * Sends an HTTP PUT request to the url `/route/:id` with properties to update in
   * the database.  The method removes any identifiers (id, uuid) if they exist
   * on the object to avoid changing references in the database.
   *
   * @param {Number|String|Null} id - the optional identifier of the URL route.
   * @param {Object|Null} data - the changed data to be updated in the database
   * @returns {Promise} - the promise with the full changed object
   *
   * @example
   * // PUT data to the url "/route/1"
   * service.update(1, { name : "Hope" }).then(function (data) {
   *   // data is a JSON with the full record's properties
   * });
   */
  function update(id, data) {

    // remove identifers before update command
    delete data.id;
    delete data.uuid;

    // append the id to the base url
    var target = this.url.concat(id);

    // send the PUT request
    return $http.put(target, data)
      .then(util.unwrapHttpResponse);
  }

  /**
   * @method create
   *
   * @description
   * Sends an HTTP POST request to the url `/route` with the record properties
   * in the HTTP body.
   *
   * @param {Object|Null} data - the record data to be create in the database
   * @returns {Promise} - the promise with the identifier from the database
   *   resolving to the created record identifier
   *
   * @example
   * // POST data to the url "/route"
   * service.create({ text : "Hello World!" }).then(function (data) {
   *   // data an object containing the identifier.  Usually "id" or "uuid"
   * });
   */
  function create(data) {

    // the target is the base URL
    var target = this.url;

    // send the POST request
    return $http.post(target, data)
      .then(util.unwrapHttpResponse);
  }

  /**
   * @method delete
   *
   * @description
   * Sends an HTTP DELETE request to the url "/route/:id" to delete an object
   * from the database.  The expected response is a `204 No Content` HTTP status
   * code.
   *
   * @param {Number|String|Null} id - the identifier of the URL route.
   * @returns {Promise} - the promise with the identifier from the database
   *
   * @example
   * // DELETE data with "id" from "/route" interface
   * service.delete({ text : "Hello World!" }).then(function (data) {
   *   // data an object containing the identifier.  Usually "id" or "uuid"
   * });
   */
  function remove(id) {

    // append the id to the base url
    var target = this.url.concat(id);

    // send the DELETE request
    return $http.delete(target)
      .then(util.unwrapHttpResponse);
  }

  /**
<<<<<<< HEAD
   * @method search
   *
   * @description
   * Sends an HTTP GET request to the url "/route/search" with properly formatted
   * query strings to query the database. The expected response is a `200 OK`
   * HTTP status code.
   *
   * @param {Object} parameters - the query conditions to filter data in the database
   * @returns {Promise} - the promise with the identifier from the database
   *
   * @example
   * // GET "/route/search" with formatted query strings
   * service.search({ text : "Hello World!" }).then(function (data) {
   *   // data an object containing the identifier.  Usually "id" or "uuid"
   * });
   */
  function search(parameters) {

    // append 'search' to the base url
    var target = this.url.concat('search');

    // return the query to the controller
    return $http.get(target, { params : parameters })
      .then(util.unwrapHttpResponse);
  }

  return Api;
=======
   * @method reports
   *
   * @description
   * Sends an HTTP GET request to the url "/route/reports/:id"
   * to get a document as a report.
   *
   * @param {String} param - A parameter for the URL route.
   * @param {String} filetype - the report file type (pdf, json, html)
   * @returns {Promise} - the promise
   */
  function report(param, filetype) {

    // append the id to the base url
    var target = this.url.concat('reports/', param);

    // filetype setup
    var responseType = filetype === 'pdf' ? 'arraybuffer' : null;
    var params = { renderer: filetype };

    // send the GET request
    return this.$http.get(target, {
      params: params,
      responseType: responseType
    })
      .then(util.unwrapHttpResponse);
  }
>>>>>>> 1244ef06
}<|MERGE_RESOLUTION|>--- conflicted
+++ resolved
@@ -51,7 +51,6 @@
     angular.extend(this, { url : url });
   }
 
-<<<<<<< HEAD
   // bind methods to the prototype
   Api.prototype.create = create;
   Api.prototype.read = read;
@@ -60,6 +59,7 @@
   Api.prototype.search = search;
   Api.prototype.$http = $http;
   Api.prototype.util = util;
+  Api.prototype.report = report;
 
   // bind functions directly for ease of calling in services which need to
   // modify the functions before executing them.
@@ -68,14 +68,7 @@
   Api.update = update;
   Api.delete = remove;
   Api.search = search;
-=======
-  // basic API methods
-  this.create = create;
-  this.read = read;
-  this.update = update;
-  this.delete = remove;
-  this.report = report;
->>>>>>> 1244ef06
+  Api.report = report;
 
   /**
    * @method read
@@ -210,7 +203,6 @@
   }
 
   /**
-<<<<<<< HEAD
    * @method search
    *
    * @description
@@ -237,8 +229,7 @@
       .then(util.unwrapHttpResponse);
   }
 
-  return Api;
-=======
+  /**
    * @method reports
    *
    * @description
@@ -265,5 +256,6 @@
     })
       .then(util.unwrapHttpResponse);
   }
->>>>>>> 1244ef06
+
+  return Api;
 }
{
  "STOCK" : {
    "ALERT"           : "Alert",
    "ADJUSTMENT"      : "Adjustment",
    "ADJUSTMENT_TYPE" : "Adjustment Type",
    "AMOUNT"          : "Montant",
    "APPROVISIONING"  : "Quantity to order",
    "CACHED_DATA"     : "Data saved",
    "CODE"            : "Code",
    "COST"            : "Cost",
    "DECREASE"        : "Decrease",
    "DECREASE_HELP"   : "Adjustment of stock by decreasing the quantity of lots of products in stock",
    "DEPOT"           : "Depot",
    "DEPOT_RESPONSIBLE" : "Depot Manager",
    "DETAILS"         : "Details",
    "DOCUMENT"        : "Document",
    "DONATION"        : "Donation",
    "ENTRY"           : "Stock Entry",
    "ENTRY_DATE"      : "Entry Date",
    "ENTRY_DOCUMENT"  : "Entry Document",
    "ENTRY_PURCHASE"  : "Purchase",
    "ENTRY_INTEGRATION" : "Integration",
    "EXPIRATION_DATE" : "Expiration Date",
    "EXPIRATION"      : "Expiration",
    "EXPIRATION_RISK" : "Expiration Risk",
    "EXIT"            : "Stock Exit",
    "EXIT_DEPOT"      : "Exit to a depot",
    "EXIT_PATIENT"    : "Exit to a patient",
    "EXIT_SERVICE"    : "Exit to a service",
    "EXIT_LOSS"       : "Loss",
    "FILE"            : "Stock File",
    "FLUX"            : "Reason",
    "FROM"            : "From",
    "GROUPING"        : "Grouping",
    "INCREASE"        : "Increase",
    "INCREASE_HELP"   : "Adjustment of stock by increasing the quantity of lots of products in stock",
    "INVENTORY"       : "Inventory",
    "INPUT"           : "Input",
    "INTEGRATION"     : "Integration",
    "IO"              : "In/Out",
    "ITEMS"           : "Items",
    "LEGEND"          : "Legend",
    "LOSS"            : "Stock Loss",
    "LOT"             : "Lot",
    "LOTS"            : "Lots",
    "MAXIMUM"         : "Maximum Stock",
    "MINIMUM"         : "Minimum Stock",
    "MONTH"           : "Stock Months",
<<<<<<< HEAD
    "MONTH_OF_STOCK"  : "Stock Months - Months before sold out",
    "MONTHLY_CONSUM"  : "Monthly Average Consumption",
=======
    "MONTH_OF_STOCK"  : "Stock Months - Months until Stock Out",
    "MONTHLY_CONSUM"  : "Average Monthly Consumption",
>>>>>>> 6950de2e
    "MOTIF"           : "Motif",
    "MOVEMENTS"       : "Movements",
    "NO_ORDER"        : "No Orders",
    "OUTPUT"          : "Output",
    "ORDERS"          : "Orders",
    "ORIGIN"          : "Origin",
    "ORIGINS"         : "Lots Origins",
    "ORIGIN_DOCUMENT" : "Origin Document",
    "PURCHASE_ORDER"  : "Purchase Order",
    "QUANTITY"        : "Quantity",
    "RECEIPT"         : {
      "ADJUSTMENT"     : "Adjustment",
      "ENTRY_DEPOT"    : "Stock Entry",
      "ENTRY_PURCHASE" : "Stock Entry - Purchase",
      "ENTRY_INTEGRATION" : "Stock Entry - Integration",
      "EXIT_PATIENT"   : "Stock Exit - Patient",
      "EXIT_DEPOT"     : "Stock Exit - Depot",
      "EXIT_SERVICE"   : "Stock Exit - Service",
      "EXIT_LOSS"      : "Stock Exit - Loss"
    },
    "RECEIVER"        : "Recepteur",
    "RESPONSIBLE"     : "Stock Manager",
    "SEARCH"          : "Search",
    "SECURITY"        : "Security Stock",
    "STATUS"          : {
      "IN_STOCK"      : "In Stock",
      "LABEL"         : "Etat",
      "MAXIMUM"       : "Maximum Stock Reached",
      "MINIMUM"       : "Minimum Stock Reached",
      "OVER_MAX"      : "Over Maximum",
      "SECURITY"      : "Security Stock Reached",
      "SOLD_OUT"      : "Sold Out"
    },
    "SUCCESS"         : "Successfully created a movement",
    "TO"              : "Destination",
    "UNIT_COST"       : "Unit cost"
  },
  "STOCK_FLUX" : {
    "FROM_PURCHASE"    : "From Purchase Order",
    "FROM_OTHER_DEPOT" : "From Depot",
    "FROM_ADJUSTMENT"  : "Adjustment (Positive)",
    "FROM_PATIENT"     : "From Patient",
    "FROM_SERVICE"     : "From Service",
    "FROM_DONATION"    : "From Donation",
    "FROM_INTEGRATION" : "From Integration",
    "FROM_LOSS"        : "From Loss",
    "TO_OTHER_DEPOT"   : "To Depot",
    "TO_PATIENT"       : "To Patient",
    "TO_SERVICE"       : "To Service",
    "TO_LOSS"          : "To Loss",
    "TO_ADJUSTMENT"    : "Adjustment (Negative)"
  }
}<|MERGE_RESOLUTION|>--- conflicted
+++ resolved
@@ -46,13 +46,8 @@
     "MAXIMUM"         : "Maximum Stock",
     "MINIMUM"         : "Minimum Stock",
     "MONTH"           : "Stock Months",
-<<<<<<< HEAD
-    "MONTH_OF_STOCK"  : "Stock Months - Months before sold out",
-    "MONTHLY_CONSUM"  : "Monthly Average Consumption",
-=======
     "MONTH_OF_STOCK"  : "Stock Months - Months until Stock Out",
     "MONTHLY_CONSUM"  : "Average Monthly Consumption",
->>>>>>> 6950de2e
     "MOTIF"           : "Motif",
     "MOVEMENTS"       : "Movements",
     "NO_ORDER"        : "No Orders",

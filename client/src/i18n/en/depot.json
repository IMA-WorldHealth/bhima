<<<<<<< HEAD
{"DEPOT":{"ADD_DEPOT":"Add a Depot",
"ALL_DEPOTS":"All Depots",
"DEPOTS_LIST":"Depots list",
"DESCRIPTION":"This module allows you to List, Create, Edit and Delete a Depot",
"EDIT_DEPOT":"Edit Depot",
"WAREHOUSE":"Warehouse",
"LABEL":"Depot",
"CREATED":"Depot created with success",
"UPDATED":"Depot updated with success",
"DELETED":"Depot deleted with success",
"DELETE":"Delete",
"MAIN":{"TITLE":"Depot Management"},
"NO_DEPOT":"No Depot",
"NOT_ALLOWED_ACTIONS":"Protected Depot, you cannot perform modification on this depot",
"TITLE":"Depot Management"}}
=======
{
    "DEPOT": {
        "ADD_DEPOT": "Add a Depot",
        "ALL_DEPOTS": "All Depots",
        "DEPOTS_LIST": "Depots list",
        "DESCRIPTION": "This module allows you to List, Create, Edit and Delete a Depot",
        "EDIT_DEPOT": "Edit the information in a Depot",
        "ENTITY" : "Depot",
        "MAIN": {
            "TITLE": "Depot Management"
        },
        "NO_DEPOT": "No Depot",
        "TITLE": "Depot Management"
    }
}
>>>>>>> e8ed3696
<|MERGE_RESOLUTION|>--- conflicted
+++ resolved
@@ -1,33 +1,22 @@
-<<<<<<< HEAD
-{"DEPOT":{"ADD_DEPOT":"Add a Depot",
-"ALL_DEPOTS":"All Depots",
-"DEPOTS_LIST":"Depots list",
-"DESCRIPTION":"This module allows you to List, Create, Edit and Delete a Depot",
-"EDIT_DEPOT":"Edit Depot",
-"WAREHOUSE":"Warehouse",
-"LABEL":"Depot",
-"CREATED":"Depot created with success",
-"UPDATED":"Depot updated with success",
-"DELETED":"Depot deleted with success",
-"DELETE":"Delete",
-"MAIN":{"TITLE":"Depot Management"},
-"NO_DEPOT":"No Depot",
-"NOT_ALLOWED_ACTIONS":"Protected Depot, you cannot perform modification on this depot",
-"TITLE":"Depot Management"}}
-=======
 {
     "DEPOT": {
         "ADD_DEPOT": "Add a Depot",
         "ALL_DEPOTS": "All Depots",
+        "CREATED":"Depot created with success",
+        "DELETED":"Depot deleted with success",
+        "DELETE":"Delete",
         "DEPOTS_LIST": "Depots list",
         "DESCRIPTION": "This module allows you to List, Create, Edit and Delete a Depot",
         "EDIT_DEPOT": "Edit the information in a Depot",
         "ENTITY" : "Depot",
+        "LABEL":"Depot",
         "MAIN": {
             "TITLE": "Depot Management"
         },
         "NO_DEPOT": "No Depot",
-        "TITLE": "Depot Management"
+        "NOT_ALLOWED_ACTIONS":"Protected Depot, you cannot perform modification on this depot",
+        "TITLE": "Depot Management",
+        "UPDATED":"Depot updated with success",
+        "WAREHOUSE":"Warehouse"
     }
-}
->>>>>>> e8ed3696
+}
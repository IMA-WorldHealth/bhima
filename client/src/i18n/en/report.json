--- conflicted
+++ resolved
@@ -84,21 +84,13 @@
     },
     "STOCK":{
       "TITLE":"Stock Report",
-<<<<<<< HEAD
-      "DESCRIPTION":"This report show stock of products, their average consumptions and their status",
-=======
       "DESCRIPTION":"This report shows the stock of products, their average consumption and their status.",
->>>>>>> 6950de2e
       "ALL_DEPOTS":"All Depots",
       "ONE_DEPOT":"One Specific Depot",
       "ALL_INVENTORIES":"All Inventories",
       "ONE_INVENTORY":"One Specific Inventory",
       "INVENTORY_REPORT":"Inventory Report",
-<<<<<<< HEAD
-      "INVENTORY_REPORT_DESCRIPTION":"This report show all movement of a product and it stock status and value",
-=======
       "INVENTORY_REPORT_DESCRIPTION":"This report shows all movements of a product and its stock status and value.",
->>>>>>> 6950de2e
       "QUANTITY":"Quantity",
       "UNIT_COST":"Unit Cost",
       "VALUE":"Value",

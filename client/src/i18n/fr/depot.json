--- conflicted
+++ resolved
@@ -1,33 +1,22 @@
-<<<<<<< HEAD
-{"DEPOT":{"ADD_DEPOT":"Ajouter un dépôt",
-"ALL_DEPOTS":"Tous les dépôts",
-"DEPOTS_LIST":"Liste des dépôts",
-"DESCRIPTION":"Ce module vous permet de Lister, Creer, Modifier et Supprimer un dépôt",
-"EDIT_DEPOT":"Modifier Dépôt",
-"WAREHOUSE":"Entrepôts",
-"LABEL":"Dépôt",
-"CREATED":"Dépôt crée avec succès",
-"UPDATED":"Dépôt mise à jour avec succès",
-"DELETED":"Dépôt supprimer avec succès",
-"DELETE":"Supprimer",
-"MAIN":{"TITLE":"Gestion des dépôts"},
-"NO_DEPOT":"Aucun dépôt",
-"NOT_ALLOWED_ACTIONS":"Ce dépôt est protégé, vous ne pouvez effectuer des modifications sur ce dépôt",
-"TITLE":"Gestion des dépôts"}}
-=======
 {
     "DEPOT": {
         "ADD_DEPOT": "Ajouter un dépôt",
         "ALL_DEPOTS": "Tous les dépôts",
+        "CREATED":"Dépôt crée avec succès",
+        "DELETED":"Dépôt supprimer avec succès",
+        "DELETE":"Supprimer",
         "DEPOTS_LIST": "Liste des dépôts",
         "DESCRIPTION": "Ce module vous permet de Lister, Creer, Modifier et Supprimer un dépôt",
         "EDIT_DEPOT": "Editer les informations d'un dépôt",
         "ENTITY" : "Depot",
+        "LABEL":"Dépôt",
         "MAIN": {
             "TITLE": "Gestion des dépôts"
         },
         "NO_DEPOT": "Aucun dépôt",
-        "TITLE": "Gestion des dépôts"
+        "NOT_ALLOWED_ACTIONS":"Ce dépôt est protégé, vous ne pouvez effectuer des modifications sur ce dépôt",
+        "TITLE": "Gestion des dépôts",
+        "UPDATED":"Dépôt mise à jour avec succès",
+        "WAREHOUSE":"Entrepôts"
     }
-}
->>>>>>> e8ed3696
+}
--- conflicted
+++ resolved
@@ -2,23 +2,6 @@
   "PERIODS" : {
     "TODAY" : "Aujourd'hui",
     "THIS_WEEK" : "Cette semaine",
-<<<<<<< 5a0eba341774a09163bfdca4b4ce758c5235605b
-    "THIS_MONTH" : "Ce Mois",
-    "THIS_YEAR" : "Cette Année",
-    "YESTERDAY" : "Hier",
-    "LAST_WEEK" : "Semaine derniére",
-    "LAST_MONTH" : "Mois dernier",
-    "LAST_YEAR" : "Année derniére",
-    "ALL_TIME" : "Tout le temps",
-    "CUSTOM" : "Customizé",
-    "START" : "Début",
-    "END" : "Fin",
-    "PERIOD_LIMIT" : "Limite de période",
-    "CUSTOM_FROM" : "de",
-    "CUSTOM_TO" : "à",
-    "SELECT_PERIOD" : "Période choisie",
-    "SELECT_CUSTOM_PERIOD" : "Période personnalisée"
-=======
     "THIS_MONTH" : "Ce mois",
     "THIS_YEAR" : "Cette année",
     "YESTERDAY" : "Hier",
@@ -32,7 +15,7 @@
     "PERIOD_LIMIT" : "Limite de la periode",
     "CUSTOM_FROM" : "De",
     "CUSTOM_TO" : "A",
+    "SELECT_PERIOD" : "Selectionner une periode",
     "SELECT_CUSTOM_PERIOD" : "Selectionner une periode personnalisée"
->>>>>>> Fix translation missing
   }
 }
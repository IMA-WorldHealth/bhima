{
  "REPORT":{
    "CLIENTS" : "Rapport Clients",
    "ACCOUNT":"Rapport du Compte",
    "AGED_CREDITORS":{
      "TITLE":"Balance agée des Créances",
      "DESCRIPTION":"Ce rapport affiche toutes les créances par Créditeurs et par période"
    },
    "AGED_DEBTORS":{
      "TITLE":"Balance agée des Conventionnés",
      "DESCRIPTION":"Ce rapport affiche toutes les dettes des conventionnés, tout en spécifiant les dettes par période"
    },
    "BY_ASC": "Par ordre croissant",
    "BY_DESC": "Par ordre décroissant",
    "BALANCE": "Rapport de la Balance",
    "BALANCE_SHEET": {
      "TITLE": "Bilan",
      "DESCRIPTION": "Ce rapport affiche le bilan simplifié de l'entreprise",
      "SHOW_EXPLOITATION": "Afficher les exploitations",
      "DEBTOR_SOLD": "Debit",
      "CREDITOR_SOLD": "Credit",
      "EXPLOITATION_RESULT": "Resultat d'exploitation"
    },
    "CASH_EXPENSE":"Depenses",
    "CASHFLOW_BY_SERVICE": {
      "TITLE" : "Rapports de flux de trésorerie par Service",
      "DESCRIPTION" : "Ce rapport affiche les variations des comptes et des revenus du bilan sur la trésorerie."
    },
    "CASHFLOW" : {
      "TITLE":"Rapports de flux de trésorerie physique",
      "DESCRIPTION":"Ce rapport affiche les variations des comptes et des revenus du bilan sur la trésorerie",
      "OPERATION":"Operation",
      "INCOMES":"Recettes",
      "EXPENSES":"Dépenses",
      "TRANSFER":"Transferts",
      "IN":"En",
      "CONCERNED_ACCOUNT":"Ce rapport concerne les comptes suivants"
    },
    "CASH_INCOME":"Recettes",
    "CHART_OF_ACCOUNTS":"Plan Comptable",
    "CLOSING_BALANCE":"Balance à la cloture",
    "CONFIGURATION":"Configuration rapport",
    "DELETE":"Supprimer un rapport",
    "DOWNLOAD":"Télécharger",
    "EXPENSE_REPORT":"Rapport des dépenses",
    "GENERATED":"Rapport généré",
    "INCOME_EXPENSE":"Rapport  des recettes et des dépenses",
    "INCOME_REPORT":"Rapport des recettes",
    "MONTHLY_BALANCE":"Balance mensuelle",
    "OPEN_DEBTORS": {
      "TITLE":"Débiteurs endettés",
      "TREE":"Dettes des Débiteurs",
      "DESCRIPTION": "Ce rapport liste les débiteurs et leurs dettes envers l'institution. Permet de trier les données à lister ainsi que de voir la dernière date de facturation et de paiement pour une analyse assez poussée. Les donnees peuvent être filtrées par date aussi.",
      "SHOW_DATE_LIMIT" : "Limité par Date",
      "DATE_LIMIT_HELP" : "La limite de la date ne fera que numériser les enregistrements de cette date au présent.",
      "SHOW_DETAILED_VIEW" : "Inclure les colonnes pour les dernières dates de facturation et de paiement",
      "SHOW_DETAILED_VIEW_HELP" : "L'activation de cette option comprendra la dernière date à laquelle le débiteur a payé et la dernière date où ils ont été facturés. Ceci est utile pour comprendre quand ils étaient à l'établissement. Cependant, cela rendra la requête plus lent.",
      "SHOW_UNVERIFIED_TRANSACTIONS" : "Inclure les transactions non vérifiées",
      "SHOW_UNVERIFIED_TRANSACTIONS_HELP" : "L'activation de cette option inclut les données du Journal (données non verifiées) et celles du Grand Livre (données vérifiées). Ce rapport doit être consideré comme une simple projection jusqu'à ce que les données du journal soient postées."
    },
    "OPENING_BALANCE": "Balance d'ouverture",
    "ORDER": {
      "LAST_TRANSACTION": "Date Dernière Transaction",
      "PATIENT_NAME": "Nom du Patient",
      "TOTAL_DEBT": "Total des Dettes"
    },
    "OVER_NINETY_DAYS": "Plus de 90 Jours",
    "PREVIOUS_MONTHS": "Mois Précédents",
    "PERIOD_START": "Debut",
    "PERIOD_STOP": "Fin",
    "PRODUCED_BY": "Produit par",
    "PRODUCED_DATE": "Date de generation",
    "PRODUCED_ON": "Produit le",
    "SINCE": "Depuis",
    "SIXTY_TO_NINETY_DAYS": "60 a 90 jours",
    "THIRTY_TO_SIXTY_DAYS": "30 a 60 jours",
    "VIEW_ACCOUNT_STATEMENT": "Voir le Rélevé de Compte",
    "VIEW_CREDIT_NOTE": "Voir la note de credit",
    "VIEW_INVOICE": "Voir les factures",
    "VIEW_PATIENT": "Voir le Patient",
    "VIEW_PAYMENTS": "Voir les payments",
    "VIEW_RECEIPT": "Voir le document",
    "VIEW_VOUCHER": "Voir les bordereaux",
    "ZERO_TO_THIRTY_DAYS": "Moins de 30 jours",
    "REPORT_ACCOUNTS": {
      "TITLE": "Rapport de comptes",
      "DESCRIPTION": "Ce rapport affiche toutes les transactions sur un compte individuel pour une période donnée",
      "WARN_MULTIPLE": "N.B. Ce rapport concerne des comptes de produits / charges et s'étend sur plusieurs années fiscales. Les comptes de produits / charges sont remis à 0 au début de chaque exercice financier, le solde cumulatif affiché est destiné aux transactions dans ce délai. Il est recommandé d'utiliser cette déclaration au cours d'un exercice financier unique.",
      "WARN_CURRENCY" : "Attention! Vous utilisez une devise autre que la devise de l'entreprise. Les valeurs de ce rapport sont susceptibles d'être modifiées en fonction du taux de change et ne doivent pas être considérées comme définitives. Veuillez enregistrer un rapport dans la devise de l'entreprise pour référence à long terme."
    },
    "INCOME_EXPENSE_REPORT": {
      "TITLE": "Rapport des Comptes d'exploitation",
      "DESCRIPTION": "Montre les profits et charges qui se sont produit au sein de l'entreprise"
    },
    "BALANCE_REPORT": {
      "TITLE": "Rapport de la Balance des comptes",
      "DESCRIPTION": "Ce rapport affiche la balance des comptes pour une période donnée"
    },
    "REPORT_INCOME_EXPENSE": {
      "TITLE": "Rapport de recettes et depenses",
      "DESCRIPTION": "Ce rapport affiche toutes les depenses et recettes de l'entreprise"
    },
    "CASH_REPORT": {
      "TITLE": "Rapport de caisse",
      "DESCRIPTION": "Ce rapport liste toutes les entrees et sorties d'argent de la caisse au sein de l'entreprise"
    },
    "CLIENTS_REPORT" : {
      "TITLE" : "Rapport Clients",
      "CURRENT_MVT" : "Mouvement Courant",
      "ADD_IGNORED_CLIENTS" : "Sauter Certains Clients",
      "HIDE_IGNORED_CLIENTS" : "Sauter Certains Clients",
      "PREVIOUS_MVT" : "Du debut Au :",
      "DESCRIPTION" : "Ce rapport affiche tous les groupes de debiteurs, leurs situations precedent l'annee en cours, leurs situations de l'annee en cours ainsi que la balance finale"
    },
    "STOCK":{
      "TITLE":"Rapport de stock",
      "DESCRIPTION":"Ce rapport affiche les stocks de produits ansi que leur moyenne de consommation et etat",
      "ALL_DEPOTS":"Tous les dépôts",
      "ONE_DEPOT":"Un dépôt en particulier",
      "ALL_INVENTORIES":"Tous les articles",
      "ONE_INVENTORY":"Un article en particulier",
      "INVENTORY_REPORT":"Fiche de stock",
      "INVENTORY_REPORT_DESCRIPTION":"Ce rapport affiche montre les mouvements d'un article ainsi que son etat et sa valeur dans le stock",
      "QUANTITY":"Quantité",
      "UNIT_COST":"Cout Unitaire",
      "VALUE":"Valeur",
      "ENTRIES":"Entrées",
      "EXITS":"Sorties",
      "STOCKS":"Stocks",
      "EXIT_REPORT":"Rapport des sorties de stocks",
      "EXIT_REPORT_DESCRIPTION":"Ce rapport affiche les sorties de stock qui ont eu lieu dans different depots",
      "INCLUDE_INFORMATION":"Information à inclure",
      "INCLUDE_PATIENT_EXIT":"Inclure les distributions vers les patients",
      "INCLUDE_SERVICE_EXIT":"Inclure les distributions vers les services",
      "INCLUDE_DEPOT_EXIT":"Inclure les distributions vers d'autres depots",
      "INCLUDE_LOSS_EXIT":"Inclure les pertes de stocks",
      "SHOW_DETAILS":"Afficher les details"
    },
    "UTIL":{
      "CANCEL_PREVIEW":"Fermer l'Aperçu",
      "SAVE_AS":"Enregistrer sous",
      "DOCUMENT_PREVIEW":"Aperçu du document",
      "PDF":"PDF",
      "CSV":"CSV",
      "SAVE_SUCCESS":"Rapport enregistré avec succès",
      "BACK":"Revenir en arriere",
      "OPTIONS":"Options",
      "PREVIEW":"Aperçu",
<<<<<<< HEAD
      "VIEW_ARCHIVE":"Archives"
    },
      "CLIENT_DEBTOR_ACCOUNT_BALANCE_REPORT" : "Rapport des comptes débiteurs clients"
=======
      "VIEW_ARCHIVE":"Archives",
      "EMAIL_HELP_TXT" : "L'e-mail ci-dessus recevra le rapport en pièce jointe. Le serveur doit avoir une connexion Internet pour que l'e-mail soit livré avec succès."
    },
    "OPTIONS" : {
      "MORE_OPTIONS" : "Plus d'options",
      "USE_ORIGINAL_TRANSACTION_CURRENCY" : "Afficher la devise de transaction originale?",
      "USE_ORIGINAL_TRANSACTION_CURRENCY_HELP" : "Si oui, le rapport affichera la devise de la transaction au lieu de la valeur dans la devise de l'entreprise.",
      "TOTALS_CURRENCY" : "Sélectionnez la Devise des Totaux",
      "TOTALS_CURRENCY_HELP" : "Cette option vous permet d'afficher les totaux dans la devise sélectionnée en échangeant les totaux dans la devise sélectionnée en utilisant le taux de change du jour.",
      "SEPARATE_DEBITS_AND_CREDITS" : "Séparer les débits et les crédits?",
      "SEPARATE_DEBITS_AND_CREDITS_HELP" : "Cette option répartit les colonnes d'un seul solde positif ou négatif en deux colonnes représentant les débits et les crédits.",
      "REMOVE_ZERO_ROWS" : "Cacher les colonnes vide?",
      "REMOVE_ZERO_ROWS_HELP" : "Cette option supprime les lignes qui ne contiennent aucune donnée. Produit un rapport plus compacte."
    }
>>>>>>> 113ef7a4
  }
}<|MERGE_RESOLUTION|>--- conflicted
+++ resolved
@@ -146,11 +146,6 @@
       "BACK":"Revenir en arriere",
       "OPTIONS":"Options",
       "PREVIEW":"Aperçu",
-<<<<<<< HEAD
-      "VIEW_ARCHIVE":"Archives"
-    },
-      "CLIENT_DEBTOR_ACCOUNT_BALANCE_REPORT" : "Rapport des comptes débiteurs clients"
-=======
       "VIEW_ARCHIVE":"Archives",
       "EMAIL_HELP_TXT" : "L'e-mail ci-dessus recevra le rapport en pièce jointe. Le serveur doit avoir une connexion Internet pour que l'e-mail soit livré avec succès."
     },
@@ -164,7 +159,7 @@
       "SEPARATE_DEBITS_AND_CREDITS_HELP" : "Cette option répartit les colonnes d'un seul solde positif ou négatif en deux colonnes représentant les débits et les crédits.",
       "REMOVE_ZERO_ROWS" : "Cacher les colonnes vide?",
       "REMOVE_ZERO_ROWS_HELP" : "Cette option supprime les lignes qui ne contiennent aucune donnée. Produit un rapport plus compacte."
-    }
->>>>>>> 113ef7a4
+    },
+    "CLIENT_DEBTOR_ACCOUNT_BALANCE_REPORT" : "Rapport des comptes débiteurs clients"
   }
 }
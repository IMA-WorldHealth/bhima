--- conflicted
+++ resolved
@@ -7,11 +7,7 @@
   'SessionService', 'NotifyService', 'TransactionService', 'GridEditorService',
   'bhConstants', '$state', 'uiGridConstants', 'ModalService', 'LanguageService',
   'AppCache', 'Store', 'uiGridGroupingConstants', 'ExportService', 'FindEntityService',
-<<<<<<< HEAD
-  'FilterService', '$rootScope', '$filter', 'GridExportService',
-=======
-  'FilterService', '$rootScope', '$filter', '$translate'
->>>>>>> 718ba6fa
+  'FilterService', '$rootScope', '$filter', '$translate', 'GridExportService',
 ];
 
 /**
@@ -37,12 +33,7 @@
 function JournalController(Journal, Sorting, Grouping,
   Filtering, Columns, Config, Session, Notify, Transactions, Editors,
   bhConstants, $state, uiGridConstants, Modal, Languages, AppCache, Store,
-<<<<<<< HEAD
-  uiGridGroupingConstants, Export, FindEntity, Filters, $rootScope, $filter, GridExport) {
-=======
-  uiGridGroupingConstants, Export, FindEntity, Filters, $rootScope, $filter, $translate) {
-
->>>>>>> 718ba6fa
+  uiGridGroupingConstants, Export, FindEntity, Filters, $rootScope, $filter, $translate, GridExport) {
   // Journal utilities
   var sorting;
   var grouping;

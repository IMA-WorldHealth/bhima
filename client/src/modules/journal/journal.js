--- conflicted
+++ resolved
@@ -6,11 +6,7 @@
   'GridFilteringService', 'GridColumnService', 'JournalConfigService',
   'SessionService', 'NotifyService', 'TransactionService', 'GridEditorService',
   'bhConstants', '$state', 'uiGridConstants', 'ModalService', 'LanguageService',
-<<<<<<< HEAD
-  'AppCache', 'Store', 'uiGridGroupingConstants', 'AccountService',
-=======
   'AppCache', 'Store', 'uiGridGroupingConstants', 'ExportService',
->>>>>>> dd072023
 ];
 
 /**
@@ -33,34 +29,17 @@
  *
  * @todo Propose utility bar view design
  */
-<<<<<<< HEAD
-function JournalController(Journal, Sorting, Grouping, Filtering, Columns, Config, Session, Notify, Transactions, Editors, bhConstants, $state, uiGridConstants, Modal, Languages, AppCache, Store, uiGridGroupingConstants, Accounts) {
-  var vm = this;
-
-=======
 function JournalController(Journal, Sorting, Grouping,
   Filtering, Columns, Config, Session, Notify, Transactions, Editors,
   bhConstants, $state, uiGridConstants, Modal, Languages,
   AppCache, Store, uiGridGroupingConstants, Export) {
->>>>>>> dd072023
+
   // Journal utilities
   var sorting;
   var grouping;
   var filtering;
   var columnConfig;
   var transactions;
-<<<<<<< HEAD
-
-  /** @constants */
-  vm.ROW_EDIT_FLAG = bhConstants.transactions.ROW_EDIT_FLAG;
-  vm.ROW_HIGHLIGHT_FLAG = bhConstants.transactions.ROW_HIGHLIGHT_FLAG;
-  vm.ROW_INVALID_FLAG = bhConstants.transactions.ROW_INVALID_FLAG;
-
-  // @todo - this doesn't work with the ui-grid-datepicker-edit library yet.
-  vm.DATEPICKER_OPTIONS = { format: bhConstants.dates.format };
-=======
-  var editors; // is assigned value but never used
->>>>>>> dd072023
 
   /** @const the cache alias for this controller */
   var cacheKey = 'Journal';
@@ -163,45 +142,6 @@
       displayName      : 'TABLE.COLUMNS.TRANSACTION',
       headerCellFilter : 'translate',
       sortingAlgorithm : sorting.transactionIds,
-      // sort : { priority : 0, direction : 'asc' },
-<<<<<<< HEAD
-      enableCellEdit: false,
-      width : 110,
-      cellTemplate : 'modules/journal/templates/hide-groups-label.cell.html',
-    }, {
-      field : 'trans_date',
-      displayName : 'TABLE.COLUMNS.DATE',
-      headerCellFilter: 'translate',
-      cellFilter : 'date:"' + bhConstants.dates.format + '"',
-      filter : { condition : filtering.filterByDate },
-      editableCellTemplate: 'modules/journal/templates/date.edit.html',
-      enableCellEdit: true,
-      footerCellTemplate:'<i></i>',
-    },
-    { field : 'hrRecord', displayName : 'TABLE.COLUMNS.RECORD', headerCellFilter: 'translate', visible: true, enableCellEdit : false },
-    { field : 'description', displayName : 'TABLE.COLUMNS.DESCRIPTION', headerCellFilter: 'translate', footerCellTemplate:'<i></i>' },
-    { field : 'account_number', displayName : 'TABLE.COLUMNS.ACCOUNT', headerCellFilter: 'translate',
-      editableCellTemplate: '<div><form name="inputForm"><div ui-grid-edit-account ng-class="\'colt\' + col.uid"></div></form></div>',
-      enableCellEdit: true,
-    },
-    { field : 'debit_equiv',
-      displayName : 'TABLE.COLUMNS.DEBIT',
-      headerCellFilter: 'translate',
-      treeAggregationType : uiGridGroupingConstants.aggregation.SUM,
-      customTreeAggregationFinalizerFn : function (aggregation) {
-        aggregation.rendered = aggregation.value;
-      },
-      enableFiltering: false,
-    }, {
-      field : 'credit_equiv',
-      displayName : 'TABLE.COLUMNS.CREDIT',
-      headerCellFilter: 'translate',
-      treeAggregationType : uiGridGroupingConstants.aggregation.SUM,
-      customTreeAggregationFinalizerFn : function (aggregation) {
-        aggregation.rendered = aggregation.value;
-      },
-      enableFiltering: false,
-=======
       enableCellEdit   : false,
       width            : 110,
       cellTemplate     : 'modules/journal/templates/hide-groups-label.cell.html' },
@@ -228,6 +168,8 @@
 
     { field            : 'account_number',
       displayName      : 'TABLE.COLUMNS.ACCOUNT',
+      editableCellTemplate: '<div><form name="inputForm"><div ui-grid-edit-account ng-class="\'colt\' + col.uid"></div></form></div>',
+      enableCellEdit: true,
       headerCellFilter : 'translate' },
 
     { field                            : 'debit_equiv',
@@ -292,7 +234,6 @@
       cellTemplate     : '/modules/journal/templates/actions.cell.html',
       allowCellFocus   : false,
       enableFiltering  : false,
->>>>>>> dd072023
     },
   ];
 
@@ -483,8 +424,6 @@
   };
 
   vm.saveAccountEdit = function saveAcconutEdit(row, account) {
-    console.log('Account Editing:', row, account);
-
     row.account_id = account.id;
     row.account_name = account.hrlabel;
     $rootScope.$emit(uiGridEditConstants.events.END_CELL_EDIT);

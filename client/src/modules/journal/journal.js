angular.module('bhima.controllers')
.controller('JournalController', JournalController);

JournalController.$inject = [
  'JournalService', 'GridSortingService', 'GridGroupingService',
  'GridFilteringService', 'GridColumnService', 'JournalConfigService',
  'SessionService', 'NotifyService', 'TransactionService', 'GridEditorService',
  'bhConstants', '$state', 'uiGridConstants', 'ModalService', 'LanguageService',
  'AppCache', 'Store', 'uiGridGroupingConstants', 'ExportService', 'FindEntityService',
<<<<<<< HEAD
  'FilterService', '$rootScope', 'GridExportService', '$filter', '$translate',
=======
  'FilterService', '$rootScope', '$filter', '$translate', 'GridExportService',
>>>>>>> a4fb28ce
];

/**
 * @module JournalController
 *
 * @description
 * This controller is responsible for initialising the core client side posting
 * journal, binding the UI Grid component with services that facilitate all
 * operations required by an accountant.
 * - Displaying transactions in an easy to find and review format
 *   - Search for transactions
 *   - Filter transactions
 *   - Group by transactions to show aggregates
 *   - Sort transactions
 *   - Show or hide columns
 *
 * - (Super user) Edit and update transactions
 * - Post one or more transactions to the general ledger to confirm they are complete
 *   - Tun trial balance validation on transactions
 *
 * @todo Propose utility bar view design
 */
function JournalController(Journal, Sorting, Grouping,
  Filtering, Columns, Config, Session, Notify, Transactions, Editors,
<<<<<<< HEAD
  bhConstants, $state, uiGridConstants, Modal, Languages,
  AppCache, Store, uiGridGroupingConstants, Export, FindEntity, Filters, $rootScope, GridExport, $filter, $translate) {
=======
  bhConstants, $state, uiGridConstants, Modal, Languages, AppCache, Store,
  uiGridGroupingConstants, Export, FindEntity, Filters, $rootScope, $filter, $translate, GridExport) {
>>>>>>> a4fb28ce
  // Journal utilities
  var sorting;
  var grouping;
  var filtering;
  var columnConfig;
  var transactions;
  var exportation;

  var filter = new Filters();

  /** @const the cache alias for this controller */
  var cacheKey = 'Journal';

  // top level cache
  var cache = AppCache(cacheKey + '-module');
  var vm = this;

  var gridApi;

  vm.filter = filter;

  // number of all of the transactions in the system
  Journal.count()
    .then(function (data) {
      vm.numberTotalSystemTransactions = data[0].number_transactions;
    })
    .catch(function (error) {
      Notify.handleError(error);
    });

  /** @constants */
  vm.ROW_EDIT_FLAG = bhConstants.transactions.ROW_EDIT_FLAG;
  vm.ROW_HIGHLIGHT_FLAG = bhConstants.transactions.ROW_HIGHLIGHT_FLAG;
  vm.ROW_INVALID_FLAG = bhConstants.transactions.ROW_INVALID_FLAG;

  // @todo - this doesn't work with the ui-grid-datepicker-edit library yet.
  vm.DATEPICKER_OPTIONS = { format: bhConstants.dates.format };

  vm.enterprise = Session.enterprise;

  // gridOptions is bound to the UI Grid and used to configure many of the
  // options, it is also used by the grid to expose the API
  vm.gridOptions = {
    enableColumnMenus          : false,
    showColumnFooter           : true,
    appScopeProvider           : vm,
    flatEntityAccess           : true,
    enableGroupHeaderSelection : true,
    enableRowHeaderSelection   : true,
    rowTemplate                : '/modules/templates/grid/transaction.row.html'
  };

  vm.grouped = angular.isDefined(cache.grouped) ? cache.grouped : false;

  // Initialise each of the journal utilities, providing them access to the journal
  // configuration options
  sorting = new Sorting(vm.gridOptions);
  filtering = new Filtering(vm.gridOptions, cacheKey);
  grouping = new Grouping(vm.gridOptions, true, 'trans_id', vm.grouped, false);
  columnConfig = new Columns(vm.gridOptions, cacheKey);
  transactions = new Transactions(vm.gridOptions);
  exportation = new GridExport(vm.gridOptions, 'selected', 'visible');

  // attaching the filtering object to the view
  vm.filtering = filtering;

  // attaching the grouping object to the view
  vm.grouping = grouping;

  // Attaching the transaction to the view
  vm.transactions = transactions;

  vm.onRemoveFilter = onRemoveFilter;

  vm.cancelEdit = cancelEdit;

  /**
   * @function toggleLoadingIndicator
   *
   * @description
   * Toggles the grid's loading indicator to eliminate the flash when rendering
   * transactions and allow a better UX for slow loads.
   */
  function toggleLoadingIndicator() {
    vm.loading = !vm.loading;
  }

  /**
   * Column definitions; specify the configuration and behaviour for each column
   * in the journal grid. Initialise each of the journal utilities,
   * providing them access to the journal
   * configuration options :
   *    sorting = new Sorting(vm.gridOptions);
   *    grouping = new Grouping(vm.gridOptions);
   *    filtering  = new Filtering(vm.gridOptions);
   *
   * Note:
   *   1. Setting the grouping priority without sorting by the same column will
   *      cause unexpected behaviour (splitting up of groups) when sorting
   *      other columns. This can be avoided by setting default sort and group.
   */
  var columns = [
    { field            : 'uuid',
      displayName      : 'TABLE.COLUMNS.ID',
      headerCellFilter : 'translate',
      visible          : false,
      enableCellEdit   : false },

    { field            : 'project_name',
      displayName      : 'TABLE.COLUMNS.PROJECT',
      headerCellFilter : 'translate',
      visible          : false,
      enableCellEdit   : false },

    { field            : 'period_end',
      displayName      : 'TABLE.COLUMNS.PERIOD',
      headerCellFilter : 'translate' ,
      cellTemplate     : 'modules/templates/bhPeriod.tmpl.html',
      visible          : false,
      enableCellEdit   : false },

    { field            : 'trans_id',
      displayName      : 'TABLE.COLUMNS.TRANSACTION',
      headerCellFilter : 'translate',
      sortingAlgorithm : sorting.transactionIds,
      enableCellEdit   : false,
      width            : 110,
      cellTemplate     : 'modules/journal/templates/hide-groups-label.cell.html' },

    { field                            : 'trans_date',
      displayName                      : 'TABLE.COLUMNS.DATE',
      headerCellFilter                 : 'translate',
      cellFilter                       : 'date:"' + bhConstants.dates.format + '"',
      filter                           : { condition: filtering.filterByDate },
      editableCellTemplate             : 'modules/journal/templates/date.edit.html',
      treeAggregationType              : uiGridGroupingConstants.aggregation.MIN,
      customTreeAggregationFinalizerFn : function (aggregation) {
        aggregation.rendered = $filter('date')(aggregation.value, bhConstants.dates.format);
      },
      enableCellEdit     : true,
      footerCellTemplate : '<i></i>' },

    { field                : 'hrRecord',
      displayName          : 'TABLE.COLUMNS.RECORD',
      headerCellFilter     : 'translate',
      visible              : true,
      treeAggregationType  : uiGridGroupingConstants.aggregation.MIN,
      treeAggregationLabel : '',
      enableCellEdit       : false,
      footerCellTemplate   : '<i></i>' },

    { field              : 'description',
      displayName        : 'TABLE.COLUMNS.DESCRIPTION',
      headerCellFilter   : 'translate',
      footerCellTemplate : '<i></i>' },

    { field                : 'account_number',
      displayName          : 'TABLE.COLUMNS.ACCOUNT',
      editableCellTemplate : '<div><form name="inputForm"><div ui-grid-edit-account></div></form></div>',
      enableCellEdit       : true,
      headerCellFilter     : 'translate',
    }, {
      field                            : 'debit_equiv',
      displayName                      : 'TABLE.COLUMNS.DEBIT',
      headerCellFilter                 : 'translate',
      treeAggregationType              : uiGridGroupingConstants.aggregation.SUM,
      customTreeAggregationFinalizerFn : function (aggregation) {
        aggregation.rendered = aggregation.value;
      },
      enableFiltering : false },

    { field                            : 'credit_equiv',
      displayName                      : 'TABLE.COLUMNS.CREDIT',
      headerCellFilter                 : 'translate',
      treeAggregationType              : uiGridGroupingConstants.aggregation.SUM,
      customTreeAggregationFinalizerFn : function (aggregation) {
        aggregation.rendered = aggregation.value;
      },
      enableFiltering : false },

    { field            : 'currencyName',
      displayName      : 'TABLE.COLUMNS.CURRENCY',
      headerCellFilter : 'translate',
      visible          : false,
      enableCellEdit   : false },

    { field            : 'debit',
      displayName      : 'TABLE.COLUMNS.DEBIT_SOURCE',
      headerCellFilter : 'translate',
      visible          : false,
      cellTemplate     : '/modules/journal/templates/debit.grid.html',
      enableCellEdit   : false },

    { field            : 'credit',
      displayName      : 'TABLE.COLUMNS.CREDIT_SOURCE',
      headerCellFilter : 'translate',
      visible          : false,
      cellTemplate     : '/modules/journal/templates/credit.grid.html',
      enableCellEdit   : false },

    { field                : 'hrEntity',
      displayName          : 'TABLE.COLUMNS.RECIPIENT',
      headerCellFilter     : 'translate',
      editableCellTemplate : '/modules/journal/templates/entity.edit.html',
      visible              : true },

    { field            : 'hrReference',
      displayName      : 'TABLE.COLUMNS.REFERENCE',
      headerCellFilter : 'translate',
      visible          : true },

    { field            : 'display_name',
      displayName      : 'TABLE.COLUMNS.RESPONSIBLE',
      headerCellFilter : 'translate',
      visible          : false,
      enableCellEdit   : false },

    { field            : 'actions',
      displayName      : '',
      headerCellFilter : 'translate',
      visible          : true,
      enableCellEdit   : false,
      cellTemplate     : '/modules/journal/templates/actions.cell.html',
      allowCellFocus   : false,
      enableFiltering  : false,
    },
  ];

  vm.gridOptions.columnDefs = columns;

  // This function opens a modal through column service to let the user show or Hide columns
  vm.openColumnConfigModal = function openColumnConfigModal() {
    columnConfig.openConfigurationModal();
  };

  // This function opens a modal, to let the user posting transaction to the general ledger
  vm.openTrialBalanceModal = function openTrialBalanceModal() {
    var numberSelectedGroup = vm.grouping.getSelectedGroups().length;

    // make sure a row is selected before running the trial balance
    if (numberSelectedGroup === 0) {
      Notify.warn('POSTING_JOURNAL.WARNINGS.NO_TRANSACTIONS_SELECTED');
      return;
    }

    $state.go('trialBalanceMain', { records: vm.grouping.getSelectedGroups() });
  };

  // format Export Parameters
  function formatExportParameters(type) {
    // make sure a row is selected before running the trial balance
    if (grouping.selectedRowCount < 1) {
      Notify.warn('POSTING_JOURNAL.WARNINGS.NO_TRANSACTIONS_SELECTED');
      return;
    }

    var uuids = vm.grouping.getSelectedGroups().map(function (trans) {
      return trans.uuid;
    });

    return { renderer: type || 'pdf', lang: Languages.key, uuids: uuids };
  }

  // display the journal printable report of selected transactions
  vm.openJournalReport = function openJournalReport() {
    var url = '/reports/finance/journal';
    var params = formatExportParameters('pdf');

    if (!params) { return; }

    Modal.openReports({ url: url, params: params });
  };

  // export data into csv file
  vm.exportFile = function exportFile() {
    exportation.run();
  };

  function errorHandler(error) {
    vm.hasError = true;
    Notify.handleError(error);
  }

  // loads data for the journal
  function load(options) {
    vm.loading = true;
    vm.hasError = false;
    vm.gridOptions.gridFooterTemplate = null;
    vm.gridOptions.showGridFooter = false;

    // number of transactions downloaded and shown in the current journal
    var numberCurrentGridTransactions = 0;

    // @fixme
    Journal.grid(null, options)
      .then(function (records) {
        // To Get the number of transaction
        numberCurrentGridTransactions =  records.aggregate.length;

        // pre process data - this should be done in a more generic way in a service
        vm.gridOptions.data = transactions.preprocessJournalData(records);
        vm.gridOptions.showGridFooter = true;
        vm.gridOptions.gridFooterTemplate = '<div><strong>' + $translate.instant('FORM.INFO.NUM_TRANSACTION') +
          ' : ' + numberCurrentGridTransactions + ' / ' + vm.numberTotalSystemTransactions + '</strong></div>';
        transactions.applyEdits();

        // try to unfold groups
        // try { grouping.unfoldAllGroups(); } catch (e) {}
      })
      .catch(errorHandler)
      .finally(toggleLoadingIndicator);
  }

  // this method can eventually ensure we have a flat direct binding to all
  // cells in UI grid. This should drastically improve performance
  // @todo move this method into a service
  function preprocessJournalData(data) {
    var aggregateStore = new Store({ identifier: 'record_uuid' });
    aggregateStore.setData(data.aggregate);

    data.journal.forEach(function (row) {

      // give each row a reference to its transaction aggregate data
      row.transaction = aggregateStore.get(row.record_uuid);
    });

    return data.journal;
  }

  // open search modal
  vm.openSearchModal = function openSearchModal() {
    var filtersSnapshot = Journal.filters.formatHTTP();

    Config.openSearchModal(filtersSnapshot)
      .then(function (changes) {

        Journal.filters.replaceFilters(changes);

        Journal.cacheFilters();
        vm.latestViewFilters = Journal.filters.formatView();

        toggleLoadingIndicator();
        return load(Journal.filters.formatHTTP(true));
      })
      .catch(angular.noop);
  };

  // remove a filter with from the filter object, save the filters and reload
  function onRemoveFilter(key) {
    Journal.removeFilter(key);

    Journal.cacheFilters();
    vm.latestViewFilters = Journal.filters.formatView();

    return load(Journal.filters.formatHTTP(true));
  }

  vm.editTransaction = editTransaction;
  function editTransaction(row) {
    vm.filterBarHeight = bhConstants.utilBar.journalHeightStyle;

    // expand the row
    vm.grouping.unfoldGroup(row);

    transactions.edit(row);

    // disable inline filtering when editing
    filtering.disableInlineFiltering();
  }

  vm.saveTransaction = saveTransaction;
  function saveTransaction() {
    vm.filterBarHeight = bhConstants.utilBar.collapsedHeightStyle;
    transactions.save()
      .then(function (results) {
        Notify.success('POSTING_JOURNAL.SAVE_TRANSACTION_SUCCESS');
        // ensure that all of the data now respects the current filter
        load(vm.filters);
      })
      .catch(function (error) {
        if (!error.status) {
          Notify.warn(error);
        } else {
          Notify.handleError(error);
        }
      });
  }

  vm.toggleTransactionGroup = function toggleTransactionGroup() {
    if (vm.grouping.getCurrentGroupingColumn()) {
      // alias for template speed/ convenience
      vm.grouping.removeGrouping('trans_id');
      vm.grouped = cache.grouped = false;
    } else {
      vm.grouping.changeGrouping('trans_id');
      vm.grouped = cache.grouped = true;
    }
  };

  vm.saveAccountEdit = function saveAcconutEdit(row, account) {
    row.account_id = account.id;
    row.account_name = account.hrlabel;
    $rootScope.$emit(uiGridEditConstants.events.END_CELL_EDIT);
  };

  function cancelEdit() {
    vm.filterBarHeight = bhConstants.utilBar.collapsedHeightStyle;

    // @TODO this should return a promise in a uniform standard with `saveTransaction`
    transactions.cancel();

    // ensure data that has been changed is up to date from the server
    // remove any additional or temporary rows
    load(Journal.filters.formatHTTP(true));
  }

  // runs on startup
  function startup() {
    load(Journal.filters.formatHTTP(true));
    vm.latestViewFilters = Journal.filters.formatView();
  }

  // ===================== edit entity ===============================

  // expose to the view
  vm.openEntityModal = openEntityModal;
  vm.removeEntity = removeEntity;

  // open find entity modal
  function openEntityModal(row) {
    FindEntity.openModal()
      .then(function (entity) {
        if (!entity) { return; }

        row.hrEntity = entity.hrEntity;
        transactions.editCell(row, 'entity_uuid', entity.uuid);
      });
  }

  // remove the entity
  function removeEntity(row) {
    if (!row.hrEntity) { return; }

    transactions.editCell(row, 'entity_uuid', null);
    delete row.entity_uuid;
    delete row.hrEntity;
  }

  // ===================== end edit entity ===========================
  startup();
}<|MERGE_RESOLUTION|>--- conflicted
+++ resolved
@@ -7,11 +7,7 @@
   'SessionService', 'NotifyService', 'TransactionService', 'GridEditorService',
   'bhConstants', '$state', 'uiGridConstants', 'ModalService', 'LanguageService',
   'AppCache', 'Store', 'uiGridGroupingConstants', 'ExportService', 'FindEntityService',
-<<<<<<< HEAD
-  'FilterService', '$rootScope', 'GridExportService', '$filter', '$translate',
-=======
   'FilterService', '$rootScope', '$filter', '$translate', 'GridExportService',
->>>>>>> a4fb28ce
 ];
 
 /**
@@ -36,13 +32,8 @@
  */
 function JournalController(Journal, Sorting, Grouping,
   Filtering, Columns, Config, Session, Notify, Transactions, Editors,
-<<<<<<< HEAD
-  bhConstants, $state, uiGridConstants, Modal, Languages,
-  AppCache, Store, uiGridGroupingConstants, Export, FindEntity, Filters, $rootScope, GridExport, $filter, $translate) {
-=======
   bhConstants, $state, uiGridConstants, Modal, Languages, AppCache, Store,
   uiGridGroupingConstants, Export, FindEntity, Filters, $rootScope, $filter, $translate, GridExport) {
->>>>>>> a4fb28ce
   // Journal utilities
   var sorting;
   var grouping;

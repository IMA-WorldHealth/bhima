--- conflicted
+++ resolved
@@ -280,15 +280,9 @@
   function onRegisterApi(gridApi) {
     vm.gridApi = gridApi;
 
-<<<<<<< HEAD
     vm.gridApi.edit.on.afterCellEdit($scope, function (rowEntity, colDef, newValue, oldValue) {
       if (newValue != oldValue) {
         propagate(colDef.field, newValue);
-=======
-    vm.gridApi.edit.on.afterCellEdit($scope, function(rowEntity, colDef, newValue, oldValue) {
-      if (newValue != oldValue) {
-        propagate(colDef.field,newValue);
->>>>>>> b25e8891
       }
     });
   }
@@ -300,14 +294,9 @@
     });
   }
 
-<<<<<<< HEAD
   function propagate(column, value){
     var propagateColumn = ['trans_date', 'entity_uuid', 'origin_id'];
-=======
-  function propagate(column, value) {
-    var propagateColumn = ['trans_date', 'entity_uuid', 'origin_id'];
-
->>>>>>> b25e8891
+
     // Check if the column updated must be propragated in all transaction
     var hasSharedProperty = propagateColumn.indexOf(column) !== -1;
 
@@ -390,12 +379,6 @@
         vm.gridOptions.gridFooterTemplate = '/modules/journal/templates/grid.footer.html';
 
         transactions.applyEdits();
-<<<<<<< HEAD
-
-        //@TODO investigate why footer totals aren't updated automatically on data change
-        vm.gridApi.core.notifyDataChange(uiGridConstants.dataChange.ALL);
-=======
->>>>>>> b25e8891
 
         // @TODO investigate why footer totals aren't updated automatically on data change
         vm.gridApi.core.notifyDataChange(uiGridConstants.dataChange.ALL);

angular.module('bhima.controllers')
.controller('JournalController', JournalController);

JournalController.$inject = [
  'JournalService', 'GridSortingService', 'GridGroupingService',
  'GridFilteringService', 'GridColumnService', 'JournalConfigService',
  'SessionService', 'NotifyService', 'TransactionService', 'GridEditorService',
  'bhConstants', '$state', 'uiGridConstants', 'ModalService', 'LanguageService',
  'AppCache', 'Store', 'uiGridGroupingConstants', 'ExportService', 'FindEntityService',
<<<<<<< HEAD
  'FilterService', '$rootScope', '$filter', '$translate', 'GridExportService',
=======
  'FilterService', '$rootScope', '$filter', 'TransactionTypeService', '$translate',
>>>>>>> 08f4a767
];

/**
 * @module JournalController
 *
 * @description
 * This controller is responsible for initialising the core client side posting
 * journal, binding the UI Grid component with services that facilitate all
 * operations required by an accountant.
 * - Displaying transactions in an easy to find and review format
 *   - Search for transactions
 *   - Filter transactions
 *   - Group by transactions to show aggregates
 *   - Sort transactions
 *   - Show or hide columns
 *
 * - (Super user) Edit and update transactions
 * - Post one or more transactions to the general ledger to confirm they are complete
 *   - Tun trial balance validation on transactions
 *
 * @todo Propose utility bar view design
 */
function JournalController(Journal, Sorting, Grouping,
  Filtering, Columns, Config, Session, Notify, Transactions, Editors,
  bhConstants, $state, uiGridConstants, Modal, Languages, AppCache, Store,
<<<<<<< HEAD
  uiGridGroupingConstants, Export, FindEntity, Filters, $rootScope, $filter, $translate, GridExport) {
=======
  uiGridGroupingConstants, Export, FindEntity, Filters, $rootScope, $filter,
  TransactionType, $translate) {

>>>>>>> 08f4a767
  // Journal utilities
  var sorting;
  var grouping;
  var filtering;
  var columnConfig;
  var transactions;
  var exportation;

  var filter = new Filters();

  /** @const the cache alias for this controller */
  var cacheKey = 'Journal';

  // top level cache
  var cache = AppCache(cacheKey + '-module');
  var vm = this;

  var gridApi;

  vm.filter = filter;

  // number of all of the transactions in the system
  Journal.count()
    .then(function (data) {
      vm.numberTotalSystemTransactions = data[0].number_transactions;
    })
    .catch(function (error) {
      Notify.handleError(error);
    });

  /** @constants */
  vm.ROW_EDIT_FLAG = bhConstants.transactions.ROW_EDIT_FLAG;
  vm.ROW_HIGHLIGHT_FLAG = bhConstants.transactions.ROW_HIGHLIGHT_FLAG;
  vm.ROW_INVALID_FLAG = bhConstants.transactions.ROW_INVALID_FLAG;

  // @todo - this doesn't work with the ui-grid-datepicker-edit library yet.
  vm.DATEPICKER_OPTIONS = { format: bhConstants.dates.format };

  vm.enterprise = Session.enterprise;
  vm.gridApi = {};

  // gridOptions is bound to the UI Grid and used to configure many of the
  // options, it is also used by the grid to expose the API
  vm.gridOptions = {
    enableColumnMenus          : false,
    showColumnFooter           : true,
    appScopeProvider           : vm,
    flatEntityAccess           : true,
    enableGroupHeaderSelection : true,
    enableRowHeaderSelection   : true,
    rowTemplate                : '/modules/templates/grid/transaction.row.html',
    onRegisterApi              : onRegisterApi,
  };
  
  vm.grouped = angular.isDefined(cache.grouped) ? cache.grouped : false;

  // Initialise each of the journal utilities, providing them access to the journal
  // configuration options
  sorting = new Sorting(vm.gridOptions);
  filtering = new Filtering(vm.gridOptions, cacheKey);
  grouping = new Grouping(vm.gridOptions, true, 'trans_id', vm.grouped, false);
  columnConfig = new Columns(vm.gridOptions, cacheKey);
  transactions = new Transactions(vm.gridOptions);
  exportation = new GridExport(vm.gridOptions, 'selected', 'visible');

  // attaching the filtering object to the view
  vm.filtering = filtering;

  // attaching the grouping object to the view
  vm.grouping = grouping;

  // Attaching the transaction to the view
  vm.transactions = transactions;

  vm.onRemoveFilter = onRemoveFilter;

  vm.cancelEdit = cancelEdit;

  /**
   * @function toggleLoadingIndicator
   *
   * @description
   * Toggles the grid's loading indicator to eliminate the flash when rendering
   * transactions and allow a better UX for slow loads.
   */
  function toggleLoadingIndicator() {
    vm.loading = !vm.loading;
  }

  /**
   * Column definitions; specify the configuration and behaviour for each column
   * in the journal grid. Initialise each of the journal utilities,
   * providing them access to the journal
   * configuration options :
   *    sorting = new Sorting(vm.gridOptions);
   *    grouping = new Grouping(vm.gridOptions);
   *    filtering  = new Filtering(vm.gridOptions);
   *
   * Note:
   *   1. Setting the grouping priority without sorting by the same column will
   *      cause unexpected behaviour (splitting up of groups) when sorting
   *      other columns. This can be avoided by setting default sort and group.
   */
  var columns = [
    { field            : 'uuid',
      displayName      : 'TABLE.COLUMNS.ID',
      headerCellFilter : 'translate',
      visible          : false,
      enableCellEdit   : false },

    { field            : 'project_name',
      displayName      : 'TABLE.COLUMNS.PROJECT',
      headerCellFilter : 'translate',
      visible          : false,
      enableCellEdit   : false },

    { field            : 'period_end',
      displayName      : 'TABLE.COLUMNS.PERIOD',
      headerCellFilter : 'translate' ,
      cellTemplate     : 'modules/templates/bhPeriod.tmpl.html',
      visible          : false,
      enableCellEdit   : false },

    { field            : 'trans_id',
      displayName      : 'TABLE.COLUMNS.TRANSACTION',
      headerCellFilter : 'translate',
      sortingAlgorithm : sorting.transactionIds,
      enableCellEdit   : false,
      width            : 110,
      cellTemplate     : 'modules/journal/templates/hide-groups-label.cell.html' },

    { field                            : 'trans_date',
      displayName                      : 'TABLE.COLUMNS.DATE',
      headerCellFilter                 : 'translate',
      cellFilter                       : 'date:"' + bhConstants.dates.format + '"',
      filter                           : { condition: filtering.filterByDate },
      editableCellTemplate             : 'modules/journal/templates/date.edit.html',
      treeAggregationType              : uiGridGroupingConstants.aggregation.MIN,
      customTreeAggregationFinalizerFn : function (aggregation) {
        aggregation.rendered = $filter('date')(aggregation.value, bhConstants.dates.format);
      },
      enableCellEdit     : true,
      footerCellTemplate : '<i></i>' },

    { field                : 'hrRecord',
      displayName          : 'TABLE.COLUMNS.RECORD',
      headerCellFilter     : 'translate',
      visible              : true,
      treeAggregationType  : uiGridGroupingConstants.aggregation.MIN,
      treeAggregationLabel : '',
      enableCellEdit       : false,
      footerCellTemplate   : '<i></i>' },

    { field              : 'description',
      displayName        : 'TABLE.COLUMNS.DESCRIPTION',
      headerCellFilter   : 'translate',
      footerCellTemplate : '<i></i>' },

    { field                : 'account_number',
      displayName          : 'TABLE.COLUMNS.ACCOUNT',
      editableCellTemplate : '<div><form name="inputForm"><div ui-grid-edit-account></div></form></div>',
      enableCellEdit       : true,
      cellTemplate         : '/modules/journal/templates/account.cell.html',
      headerCellFilter     : 'translate',
    }, {
      field                            : 'debit_equiv',
      displayName                      : 'TABLE.COLUMNS.DEBIT',
      headerCellFilter                 : 'translate',
      treeAggregationType              : uiGridGroupingConstants.aggregation.SUM,
      customTreeAggregationFinalizerFn : function (aggregation) {
        aggregation.rendered = aggregation.value;
      },
      enableFiltering : true,
      footerCellFilter : 'currency:grid.appScope.enterprise.currency_id'
    },

    { field                            : 'credit_equiv',
      displayName                      : 'TABLE.COLUMNS.CREDIT',
      headerCellFilter                 : 'translate',
      treeAggregationType              : uiGridGroupingConstants.aggregation.SUM,
      customTreeAggregationFinalizerFn : function (aggregation) {
        aggregation.rendered = aggregation.value;
      },
      enableFiltering : true,
      footerCellFilter : 'currency:grid.appScope.enterprise.currency_id' 
    },

    { field            : 'currencyName',
      displayName      : 'TABLE.COLUMNS.CURRENCY',
      headerCellFilter : 'translate',
      visible          : false,
      enableCellEdit   : false },

    { field            : 'debit',
      displayName      : 'TABLE.COLUMNS.DEBIT_SOURCE',
      headerCellFilter : 'translate',
      visible          : false,
      cellTemplate     : '/modules/journal/templates/debit.grid.html',
      enableCellEdit   : false },

    { field            : 'credit',
      displayName      : 'TABLE.COLUMNS.CREDIT_SOURCE',
      headerCellFilter : 'translate',
      visible          : false,
      cellTemplate     : '/modules/journal/templates/credit.grid.html',
      enableCellEdit   : false },

    { field                : 'hrEntity',
      displayName          : 'TABLE.COLUMNS.RECIPIENT',
      headerCellFilter     : 'translate',
      editableCellTemplate : '/modules/journal/templates/entity.edit.html',
      visible              : true },

    { field            : 'hrReference',
      displayName      : 'TABLE.COLUMNS.REFERENCE',
      headerCellFilter : 'translate',
      visible          : true },

    { field                : 'origin_id',
      displayName          : 'FORM.LABELS.TRANSACTION_TYPE',
      headerCellFilter     : 'translate',
      cellTemplate         : '/modules/journal/templates/transaction_type.html',
      editableCellTemplate : '/modules/journal/templates/transaction_type.edit.html',
      visible              : false },

    { field            : 'display_name',
      displayName      : 'TABLE.COLUMNS.RESPONSIBLE',
      headerCellFilter : 'translate',
      visible          : false,
      enableCellEdit   : false },

    { field            : 'actions',
      displayName      : '',
      headerCellFilter : 'translate',
      visible          : true,
      enableCellEdit   : false,
      cellTemplate     : '/modules/journal/templates/actions.cell.html',
      allowCellFocus   : false,
      enableFiltering  : false,
    },
  ];
  vm.gridOptions.columnDefs = columns;
  
  // API register function
  function onRegisterApi(gridApi) {
    vm.gridApi = gridApi;
  }

  // This function opens a modal through column service to let the user show or Hide columns
  vm.openColumnConfigModal = function openColumnConfigModal() {
    columnConfig.openConfigurationModal();
  };

  // This function opens a modal, to let the user posting transaction to the general ledger
  vm.openTrialBalanceModal = function openTrialBalanceModal() {
    var numberSelectedGroup = vm.grouping.getSelectedGroups().length;

    // make sure a row is selected before running the trial balance
    if (numberSelectedGroup === 0) {
      Notify.warn('POSTING_JOURNAL.WARNINGS.NO_TRANSACTIONS_SELECTED');
      return;
    }

    $state.go('trialBalanceMain', { records: vm.grouping.getSelectedGroups() });
  };

  // format Export Parameters
  function formatExportParameters(type) {
    // make sure a row is selected before running the trial balance
    if (grouping.selectedRowCount < 1) {
      Notify.warn('POSTING_JOURNAL.WARNINGS.NO_TRANSACTIONS_SELECTED');
      return;
    }

    var uuids = vm.grouping.getSelectedGroups().map(function (trans) {
      return trans.uuid;
    });

    return { renderer: type || 'pdf', lang: Languages.key, uuids: uuids };
  }

  // display the journal printable report of selected transactions
  vm.openJournalReport = function openJournalReport() {
    var url = '/reports/finance/journal';
    var params = formatExportParameters('pdf');

    if (!params) { return; }

    Modal.openReports({ url: url, params: params });
  };

  // export data into csv file
  vm.exportFile = function exportFile() {
    exportation.run();
  };

  function errorHandler(error) {
    vm.hasError = true;
    Notify.handleError(error);
  }

  // loads data for the journal
  function load(options) {
    vm.loading = true;
    vm.hasError = false;
    vm.gridOptions.gridFooterTemplate = null;
    vm.gridOptions.showGridFooter = false;

    // @fixme
    Journal.grid(null, options)
      .then(function (records) {
        // number of transactions downloaded and shown in the current journal
        vm.numberCurrentGridTransactions = records.aggregate.length;

        // pre process data - this should be done in a more generic way in a service
        vm.gridOptions.data = transactions.preprocessJournalData(records);
        vm.gridOptions.showGridFooter = true;
        vm.gridOptions.gridFooterTemplate = '/modules/journal/templates/grid.footer.html';

        transactions.applyEdits();
        
        //@TODO investigate why footer totals aren't updated automatically on data change
        vm.gridApi.core.notifyDataChange(uiGridConstants.dataChange.ALL);

        // try to unfold groups
        // try { grouping.unfoldAllGroups(); } catch (e) {}
      })
      .catch(errorHandler)
      .finally(toggleLoadingIndicator);
  }

  // this method can eventually ensure we have a flat direct binding to all
  // cells in UI grid. This should drastically improve performance
  // @todo move this method into a service
  function preprocessJournalData(data) {
    var aggregateStore = new Store({ identifier: 'record_uuid' });
    aggregateStore.setData(data.aggregate);

    data.journal.forEach(function (row) {

      // give each row a reference to its transaction aggregate data
      row.transaction = aggregateStore.get(row.record_uuid);
    });

    return data.journal;
  }

  // open search modal
  vm.openSearchModal = function openSearchModal() {
    var filtersSnapshot = Journal.filters.formatHTTP();

    Config.openSearchModal(filtersSnapshot)
      .then(function (changes) {

        Journal.filters.replaceFilters(changes);

        Journal.cacheFilters();
        vm.latestViewFilters = Journal.filters.formatView();

        toggleLoadingIndicator();
        return load(Journal.filters.formatHTTP(true));
      })
      .catch(angular.noop);
  };

  // remove a filter with from the filter object, save the filters and reload
  function onRemoveFilter(key) {
    Journal.removeFilter(key);

    Journal.cacheFilters();
    vm.latestViewFilters = Journal.filters.formatView();

    return load(Journal.filters.formatHTTP(true));
  }

  vm.editTransaction = editTransaction;
  function editTransaction(row) {
    vm.filterBarHeight = bhConstants.utilBar.journalHeightStyle;

    // expand the row
    vm.grouping.unfoldGroup(row);

    transactions.edit(row);

    // disable inline filtering when editing
    filtering.disableInlineFiltering();
  }

  vm.saveTransaction = saveTransaction;
  function saveTransaction() {
    vm.filterBarHeight = bhConstants.utilBar.collapsedHeightStyle;
    transactions.save()
      .then(function (results) {
        Notify.success('POSTING_JOURNAL.SAVE_TRANSACTION_SUCCESS');
        // ensure that all of the data now respects the current filter
        load(Journal.filters.formatHTTP(true));
      })
      .catch(function (error) {
        if (!error.status) {
          Notify.warn(error);
        } else {
          Notify.handleError(error);
        }
      });
  }

  vm.toggleTransactionGroup = function toggleTransactionGroup() {
    if (vm.grouping.getCurrentGroupingColumn()) {
      // alias for template speed/ convenience
      vm.grouping.removeGrouping('trans_id');
      vm.grouped = cache.grouped = false;
    } else {
      vm.grouping.changeGrouping('trans_id');
      vm.grouped = cache.grouped = true;
    }
  };

  vm.saveAccountEdit = function saveAcconutEdit(row, account) {
    row.account_id = account.id;
    row.account_name = account.hrlabel;
    $rootScope.$emit(uiGridEditConstants.events.END_CELL_EDIT);
  };

  function cancelEdit() {
    vm.filterBarHeight = bhConstants.utilBar.collapsedHeightStyle;

    // @TODO this should return a promise in a uniform standard with `saveTransaction`
    transactions.cancel();

    // ensure data that has been changed is up to date from the server
    // remove any additional or temporary rows
    load(Journal.filters.formatHTTP(true));
  }

  // runs on startup
  function startup() {
    load(Journal.filters.formatHTTP(true));
    vm.latestViewFilters = Journal.filters.formatView();
    loadTransactionType();
  }

  // ===================== edit entity ===============================

  // expose to the view
  vm.openEntityModal = openEntityModal;
  vm.removeEntity = removeEntity;

  // open find entity modal
  function openEntityModal(row) {
    FindEntity.openModal()
      .then(function (entity) {
        if (!entity) { return; }

        row.hrEntity = entity.hrEntity;
        transactions.editCell(row, 'entity_uuid', entity.uuid);
      });
  }

  // remove the entity
  function removeEntity(row) {
    if (!row.hrEntity) { return; }

    transactions.editCell(row, 'entity_uuid', null);
    delete row.entity_uuid;
    delete row.hrEntity;
  }
  // ===================== end edit entity ===========================

  // ===================== transaction type ==========================
  vm.editTransactionType = editTransactionType;
  vm.removeTransactionType = removeTransactionType;

  // edit transaction type
  function editTransactionType(row) {
    var id = row.origin_id;
    transactions.editCell(row, 'origin_id', id);
  }

  // remove transaction type
  function removeTransactionType(row) {
    transactions.editCell(row, 'origin_id', null);
  }

  // load transaction types
  function loadTransactionType() {
    TransactionType.read()
    .then(function (list) {
      vm.mapOrigins = {};

      vm.typeList = list.map(function (item) {
        item.hrText = $translate.instant(item.text);
        vm.mapOrigins[item.id] = item.hrText;
        return item;
      });
    })
    .catch(Notify.handleError);
  }
  // ===================== end transaction type ======================

  startup();
}<|MERGE_RESOLUTION|>--- conflicted
+++ resolved
@@ -7,11 +7,7 @@
   'SessionService', 'NotifyService', 'TransactionService', 'GridEditorService',
   'bhConstants', '$state', 'uiGridConstants', 'ModalService', 'LanguageService',
   'AppCache', 'Store', 'uiGridGroupingConstants', 'ExportService', 'FindEntityService',
-<<<<<<< HEAD
-  'FilterService', '$rootScope', '$filter', '$translate', 'GridExportService',
-=======
-  'FilterService', '$rootScope', '$filter', 'TransactionTypeService', '$translate',
->>>>>>> 08f4a767
+  'FilterService', '$rootScope', '$filter', '$translate', 'GridExportService', 'TransactionTypeService',
 ];
 
 /**
@@ -37,13 +33,7 @@
 function JournalController(Journal, Sorting, Grouping,
   Filtering, Columns, Config, Session, Notify, Transactions, Editors,
   bhConstants, $state, uiGridConstants, Modal, Languages, AppCache, Store,
-<<<<<<< HEAD
-  uiGridGroupingConstants, Export, FindEntity, Filters, $rootScope, $filter, $translate, GridExport) {
-=======
-  uiGridGroupingConstants, Export, FindEntity, Filters, $rootScope, $filter,
-  TransactionType, $translate) {
-
->>>>>>> 08f4a767
+  uiGridGroupingConstants, Export, FindEntity, Filters, $rootScope, $filter, $translate, GridExport, TransactionType) {
   // Journal utilities
   var sorting;
   var grouping;

--- conflicted
+++ resolved
@@ -7,11 +7,7 @@
   'SessionService', 'NotifyService', 'TransactionService', 'GridEditorService',
   'bhConstants', '$state', 'uiGridConstants', 'ModalService', 'LanguageService',
   'AppCache', 'Store', 'uiGridGroupingConstants', 'ExportService', 'FindEntityService',
-<<<<<<< HEAD
-  'FilterService', '$rootScope', '$filter', '$translate', 'GridExportService', 'TransactionTypeService',
-=======
-  'FilterService', '$rootScope', '$filter', 'TransactionTypeService', '$translate', '$scope',
->>>>>>> 89a32725
+  'FilterService', '$rootScope', '$filter', '$translate', 'GridExportService', 'TransactionTypeService', '$scope',
 ];
 
 /**
@@ -37,13 +33,8 @@
 function JournalController(Journal, Sorting, Grouping,
   Filtering, Columns, Config, Session, Notify, Transactions, Editors,
   bhConstants, $state, uiGridConstants, Modal, Languages, AppCache, Store,
-<<<<<<< HEAD
-  uiGridGroupingConstants, Export, FindEntity, Filters, $rootScope, $filter, $translate, GridExport, TransactionType) {
-=======
   uiGridGroupingConstants, Export, FindEntity, Filters, $rootScope, $filter,
-  TransactionType, $translate, $scope) {
-
->>>>>>> 89a32725
+  $translate, GridExport, TransactionType, $scope) {
   // Journal utilities
   var sorting;
   var grouping;

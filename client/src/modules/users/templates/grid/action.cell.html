--- conflicted
+++ resolved
@@ -1,30 +1,17 @@
-<<<<<<< HEAD
 <div class="ui-grid-cell-contents text-right"
   ng-click="grid.appScope.dropdownBehavior('dropdown_'+ rowRenderIndex)"
   uib-dropdown dropdown-append-to-body uib-dropdown-toggle>
 
   <a href>
-=======
-<div class="ui-grid-cell-contents text-right" uib-dropdown dropdown-append-to-body>
-  <a uib-dropdown-toggle href>
->>>>>>> f044cfe4
     <span data-method="action" translate>FORM.BUTTONS.ACTIONS</span>
     <span class="caret"></span>
   </a>
 
-<<<<<<< HEAD
   <ul data-action="{{ rowRenderIndex}}"  id = "dropdown_{{ rowRenderIndex}}" class="dropdown-menu-right" uib-dropdown-menu>
     <li><a data-method="edit" ng-click="grid.appScope.edit(row.entity)" href><i class="fa fa-edit"></i> <span translate>FORM.BUTTONS.EDIT</span></a></li>
     <li><a data-method="permission" ng-click="grid.appScope.editPermissions(row.entity)" href><i class="fa fa-key"></i> <span translate>FORM.BUTTONS.EDIT_PERMISSIONS</span></a></li>
     <li ng-if="!row.entity.deactivated"><a data-method="activated" ng-click="grid.appScope.activatePermissions(row.entity, 1, 'FORM.DIALOGS.CONFIRM_DEACTIVATION')" href>
       <i class="fa fa-lock"></i> <span translate>FORM.LABELS.DEACTIVATE</span></a>
-=======
-  <ul data-action="{{ rowRenderIndex}}"  class="dropdown-menu-right" uib-dropdown-menu>
-    <li>
-      <a data-method="edit" ng-click="grid.appScope.edit(row.entity)" href>
-        <i class="fa fa-edit"></i> <span translate>FORM.BUTTONS.EDIT</span>
-      </a>
->>>>>>> f044cfe4
     </li>
     <li>
       <a data-method="permission" ng-click="grid.appScope.editPermissions(row.entity)" href>

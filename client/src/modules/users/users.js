--- conflicted
+++ resolved
@@ -1,21 +1,13 @@
 angular.module('bhima.controllers')
   .controller('UsersController', UsersController);
 
-<<<<<<< HEAD
-UsersController.$inject = ['$state', 'UserService', 'NotifyService', 'ModalService', 'DropdownBehaviorService'];
-=======
-UsersController.$inject = ['$state', 'UserService', 'NotifyService', 'ModalService', 'uiGridConstants'];
->>>>>>> f044cfe4
+UsersController.$inject = ['$state', 'UserService', 'NotifyService', 'ModalService', 'DropdownBehaviorService', 'uiGridConstants'];
 
 /**
  * Users Controller
  * This module is responsible for handling the CRUD operation on the user
  */
-<<<<<<< HEAD
-function UsersController($state, Users, Notify, Modal, DropdownBehavior) {
-=======
-function UsersController($state, Users, Notify, Modal, uiGridConstants) {
->>>>>>> f044cfe4
+function UsersController($state, Users, Notify, Modal, DropdownBehavior, uiGridConstants) {
   var vm = this;
   vm.gridApi = {};
   vm.filterEnabled = false;
@@ -58,12 +50,9 @@
   vm.edit = edit;
   vm.editPermissions = editPermissions;
   vm.activatePermissions = activatePermissions;
-<<<<<<< HEAD
   //caret behavior
   vm.dropdownBehavior = DropdownBehavior.setPosition;
-=======
   vm.depotManagement = depotManagement;
->>>>>>> f044cfe4
 
   function edit(user) {
     $state.go('users.edit', { id: user.id, creating: false });

--- conflicted
+++ resolved
@@ -189,137 +189,6 @@
           <div class="panel-heading" translate> FORM.LABELS.OPTIONAL_INFO</div>
           <div class="panel-body">
             <div class="form-horizontal" ng-form="OptionalForm">
-<<<<<<< HEAD
-              <div class="form-group" ng-class="{'has-error' : OptionalForm.title.$invalid && PatientRegistrationForm.$submitted}">
-                <label class="control-label" translate> FORM.LABELS.TITLE </label>
-                <input type="text" class="form-control" name="title" ng-model="PatientRegCtrl.medical.title">
-                <div class="help-block" ng-messages="OptionalForm.title.$error" ng-show="PatientRegistrationForm.$submitted">
-                  <div ng-messages-include="modules/templates/messages.tmpl.html"></div>
-                </div>
-              </div>
-
-              <div class="form-group" ng-class="{'has-error' : OptionalForm.phone.$invalid && PatientRegistrationForm.$submitted}">
-                <label class="control-label" translate> FORM.LABELS.PHONE_NO </label>
-                <input type="tel" class="form-control" name="phone" ng-model="PatientRegCtrl.medical.phone">
-                <div class="help-block" ng-messages="OptionalForm.phone.$error" ng-show="PatientRegistrationForm.$submitted">
-                  <div ng-messages-include="modules/templates/messages.tmpl.html"></div>
-                </div>
-              </div>
-
-              <div class="form-group"
-                  ng-class="{'has-error' : OptionalForm.email.$invalid && PatientRegistrationForm.$submitted}">
-                <label class="control-label" translate> FORM.LABELS.EMAIL</label>
-                <input type="email" class="form-control" name="email" ng-model="PatientRegCtrl.medical.email">
-                <div class="help-block" ng-messages="OptionalForm.email.$error" ng-show="PatientRegistrationForm.$submitted">
-                  <div ng-messages-include="modules/templates/messages.tmpl.html"></div>
-                </div>
-              </div>
-
-              <div class="form-group" ng-class="{'has-error' : OptionalForm.address1.$invalid && PatientRegistrationForm.$submitted}">
-                <label class="control-label" translate> FORM.LABELS.ADDRESS1 </label>
-                <input type="text" class="form-control" name="address1" ng-model="PatientRegCtrl.medical.address_1">
-                <div class="help-block" ng-messages="OptionalForm.address1.$error" ng-show="PatientRegistrationForm.$submitted">
-                  <div ng-messages-include="modules/templates/messages.tmpl.html"></div>
-                </div>
-              </div>
-
-              <div class="form-group" ng-class="{'has-error' : OptionalForm.address2.$invalid && PatientRegistrationForm.$submitted}">
-                <label class="control-label" translate> FORM.LABELS.ADDRESS2 </label>
-                <input type="text" class="form-control" name="address2" ng-model="PatientRegCtrl.medical.address_2">
-                <div class="help-block" ng-messages="OptionalForm.address2.$error" ng-show="PatientRegistrationForm.$submitted">
-                  <div ng-messages-include="modules/templates/messages.tmpl.html"></div>
-                </div>
-              </div>
-
-              <div class="form-group" ng-class="{'has-error' : OptionalForm.father_name.$invalid && PatientRegistrationForm.$submitted}">
-                <label class="control-label" translate> FORM.LABELS.FATHER_NAME </label>
-                <input type="text" class="form-control" name="father_name" ng-model="PatientRegCtrl.medical.father_name">
-                <div class="help-block" ng-messages="OptionalForm.father_name.$error" ng-show="PatientRegistrationForm.$submitted">
-                  <div ng-messages-include="modules/templates/messages.tmpl.html"></div>
-                </div>
-              </div>
-
-              <div class="form-group" ng-class="{'has-error' : OptionalForm.mother_name.$invalid && PatientRegistrationForm.$submitted}">
-                <label class="control-label" translate>FORM.LABELS.MOTHER_NAME </label>
-                <input type="text" class="form-control" name="mother_name" ng-model="PatientRegCtrl.medical.mother_name">
-                <div class="help-block" ng-messages="OptionalForm.mother_name.$error" ng-show="PatientRegistrationForm.$submitted">
-                  <div ng-messages-include="modules/templates/messages.tmpl.html"></div>
-                </div>
-              </div>
-
-              <div class="form-group" ng-class="{'has-error' : OptionalForm.religion.$invalid && PatientRegistrationForm.$submitted}">
-                <label class="control-label" translate> FORM.LABELS.RELIGION</label>
-                <input type="text" name="religion" class="form-control" ng-model="PatientRegCtrl.medical.religion">
-                <div class="help-block" ng-messages="OptionalForm.religion.$error" ng-show="PatientRegistrationForm.$submitted">
-                  <div ng-messages-include="modules/templates/messages.tmpl.html"></div>
-                </div>
-              </div>
-
-              <div class="form-group" ng-class="{'has-error' : OptionalForm.marital.$invalid && PatientRegistrationForm.$submitted}">
-                <label class="control-label" translate>FORM.LABELS.MARITAL_STATUS</label>
-                <input type="text" class="form-control" name="marital" ng-model="PatientRegCtrl.medical.marital_status">
-                <div class="help-block" ng-messages="OptionalForm.marital.$error" ng-show="PatientRegistrationForm.$submitted">
-                  <div ng-messages-include="modules/templates/messages.tmpl.html"></div>
-                </div>
-              </div>
-
-              <div class="form-group" ng-class="{'has-error' : OptionalForm.profession.$invalid && PatientRegistrationForm.$submitted}">
-                <label class="control-label" translate>FORM.LABELS.PROFESSION</label>
-                <input type="text" name="profession" class="form-control" ng-model="PatientRegCtrl.medical.profession">
-                <div class="help-block" ng-messages="OptionalForm.profession.$error" ng-show="PatientRegistrationForm.$submitted">
-                  <div ng-messages-include="modules/templates/messages.tmpl.html"></div>
-                </div>
-              </div>
-
-              <div class="form-group" ng-class="{'has-error' : OptionalForm.employer.$invalid && PatientRegistrationForm.$submitted}">
-                <label class="control-label" translate>FORM.LABELS.EMPLOYER</label>
-                <input type="text" class="form-control" name="employer" ng-model="PatientRegCtrl.medical.employer">
-                <div class="help-block" ng-messages="OptionalForm.employer.$error" ng-show="PatientRegistrationForm.$submitted">
-                  <div ng-messages-include="modules/templates/messages.tmpl.html"></div>
-                </div>
-              </div>
-
-              <div class="form-group" ng-class="{'has-error' : OptionalForm.spouse.$invalid && PatientRegistrationForm.$submitted}">
-                <label class="control-label" translate>FORM.LABELS.SPOUSE</label>
-                <input type="text" class="form-control" name="spouse" ng-model="PatientRegCtrl.medical.spouse">
-                <div class="help-block" ng-messages="OptionalForm.spouse.$error" ng-show="PatientRegistrationForm.$submitted">
-                  <div ng-messages-include="modules/templates/messages.tmpl.html"></div>
-                </div>
-              </div>
-
-              <div class="form-group" ng-class="{'has-error' : OptionalForm.spouse_profession.$invalid && PatientRegistrationForm.$submitted}">
-                <label class="control-label" translate>FORM.LABELS.SPOUSE_PROFESSION</label>
-                <input type="text" class="form-control" name="spouse_profession" ng-model="PatientRegCtrl.medical.spouse_profession">
-                <div class="help-block" ng-messages="OptionalForm.spouse_profession.$error" ng-show="PatientRegistrationForm.$submitted">
-                  <div ng-messages-include="modules/templates/messages.tmpl.html"></div>
-                </div>
-              </div>
-
-              <div class="form-group" ng-class="{'has-error' : OptionalForm.spouse_employer.$invalid && PatientRegistrationForm.$submitted}">
-                <label class="control-label" translate>FORM.LABELS.SPOUSE_EMPLOYER</label>
-                <input type="text" class="form-control" name="spouse_employer" ng-model="PatientRegCtrl.medical.spouse_employer">
-                <div class="help-block" ng-messages="OptionalForm.spouse_employer.$error" ng-show="PatientRegistrationForm.$submitted">
-                  <div ng-messages-include="modules/templates/messages.tmpl.html"></div>
-                </div>
-              </div>
-
-              <div class="form-group" ng-class="{'has-error' : OptionalForm.employer.$invalid && PatientRegistrationForm.$submitted}">
-                <label class="control-label" translate>FORM.LABELS.HEALTH_ZONE</label>
-                <input type="text" class="form-control col-md-9" name="health_zone" ng-model="PatientRegCtrl.medical.health_zone">
-
-                <div class="help-block" ng-messages="OptionalForm.health_zone.$error" ng-show="PatientRegistrationForm.$submitted">
-                  <div ng-messages-include="modules/templates/messages.tmpl.html"></div>
-                </div>
-              </div>
-
-              <div class="form-group" ng-class="{'has-error' : OptionalForm.employer.$invalid && PatientRegistrationForm.$submitted}">
-                <label class="control-label" translate>FORM.LABELS.HEALTH_AREA</label>
-                <input type="text" class="form-control col-md-9" name="health_area" ng-model="PatientRegCtrl.medical.health_area">
-                <div class="help-block" ng-messages="OptionalForm.health_area.$error" ng-show="PatientRegistrationForm.$submitted">
-                  <div ng-messages-include="modules/templates/messages.tmpl.html"></div>
-                </div>
-              </div>
-=======
               <bh-input-text 
                 label="FORM.LABELS.TITLE" 
                 id='title'
@@ -431,7 +300,6 @@
                 on-change="PatientRegCtrl.onInputTextChange(key, value)"
                 text-value='PatientRegCtrl.medical.health_area'>
               </bh-input-text>
->>>>>>> 0ef26753
 
               <div class="form-group" ng-class="{'has-error' : OptionalForm.notes.$invalid && PatientRegistrationForm.$submitted}">
                 <label class="control-label" translate>FORM.LABELS.NOTES</label>

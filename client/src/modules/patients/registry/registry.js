--- conflicted
+++ resolved
@@ -2,17 +2,10 @@
   .controller('PatientRegistryController', PatientRegistryController);
 
 PatientRegistryController.$inject = [
-<<<<<<< HEAD
-  '$state', 'PatientService', 'NotifyService', 'AppCache', 'util',
-  'ReceiptModal', 'uiGridConstants', '$translate', 'GridColumnService',
-  'GridSortingService', 'bhConstants', 'GridStateService', '$httpParamSerializer', 'LanguageService',
-  'BarcodeService', 'ModalService',
-=======
   '$state', 'PatientService', 'NotifyService', 'util',
   'ReceiptModal', 'uiGridConstants', 'GridColumnService',
   'GridSortingService', 'GridStateService', '$httpParamSerializer', 'LanguageService',
-  'BarcodeService',
->>>>>>> 8bce48c0
+  'BarcodeService', 'ModalService',
 ];
 
 /**
@@ -22,15 +15,9 @@
  * This module is responsible for the management of Patient Registry.
  */
 function PatientRegistryController(
-<<<<<<< HEAD
-  $state, Patients, Notify, AppCache, util, Receipts, uiGridConstants,
-  $translate, Columns, Sorting, bhConstants, GridState, $httpParamSerializer, Languages,
-  Barcode, Modal
-=======
   $state, Patients, Notify, util, Receipts, uiGridConstants,
   Columns, Sorting, GridState, $httpParamSerializer, Languages,
-  Barcode
->>>>>>> 8bce48c0
+  Barcode, Modal,
 ) {
   const vm = this;
   const cacheKey = 'PatientRegistry';

angular.module('bhima.services')
  .service('InventoryService', InventoryService);

InventoryService.$inject = [
  'PrototypeApiService', 'InventoryGroupService', 'InventoryUnitService', 'InventoryTypeService', '$uibModal',
  'FilterService', 'appcache', 'LanguageService', '$httpParamSerializer', 'HttpCacheService',
];

function InventoryService(
  Api, Groups, Units, Types, $uibModal, Filters,
<<<<<<< HEAD
  AppCache, Languages, $httpParamSerializer, util, $http,
=======
  AppCache, Languages, $httpParamSerializer, HttpCache,
>>>>>>> 082b5742
) {
  const service = new Api('/inventory/metadata/');

  service.read = read;

  // the import inventory api
  const INVENTORY_IMPORT_URL = '/inventory/import/';

  const inventoryFilters = new Filters();
  const filterCache = new AppCache('inventory-filters');

  const modalParameters = {
    size : 'md',
    keyboard : false,
    animation : false,
    backdrop : 'static',
  };

  // expose inventory services through a nicer API
  service.Groups = Groups;
  service.Units = Units;
  service.Types = Types;
  service.openSearchModal = openSearchModal;
  service.filters = inventoryFilters;
  service.remove = remove;
  service.openImportInventoriesModal = openImportInventoriesModal;
  service.downloadInventoriesTemplate = downloadInventoriesTemplate;

  service.inventoryLog = (uuid) => {
    return service.$http.get(`/inventory/log/${uuid}`)
      .then(service.util.unwrapHttpResponse);
  };

  function downloadInventoriesTemplate() {
    service.$http.get(INVENTORY_IMPORT_URL.concat('template_file'))
      .then(response => {
        return service.util.download(response, 'Template Inventory', 'csv');
      });
  }

  const callback = (uuid, options) => Api.read.call(service, uuid, options);
  const fetcher = HttpCache(callback, 2000);

  /**
   * The read() method loads data from the api endpoint. If a uuid is provided,
   * the $http promise is resolved with a single JSON object, otherwise an array
   * of objects should be expected.
   *
   * @param {String} uuid - the uuid of the account to fetch (optional).
   * @param {Object} options - options to be passed as query strings (optional).
   * @param {Boolean} cacheBust - ignore the cache and send the HTTP request directly
   *   to the server.
   * @return {Promise} promise - resolves to either a JSON (if uuid provided) or
   *   an array of JSONs.
   */
  function read(uuid, options, cacheBust = false) {
    return fetcher(uuid, options, cacheBust);
  }

  /**
   * @method openSearchModal
   *
   * @param {Object} filters - an object of filter parameters to be passed to
   *   the modal.
   * @returns {Promise} modalInstance
   */
  function openSearchModal(filters) {
    const params = angular.extend(modalParameters, {
      templateUrl  : 'modules/inventory/list/modals/search.modal.html',
      controller   : 'InventorySearchModalController as ModalCtrl',
      resolve : {
        filters : function filtersProvider() { return filters; },
      },
    });

    const instance = $uibModal.open(params);
    return instance.result;
  }

  /**
   * @method openImportInventoriesModal
   *
   * @returns {Promise} modalInstance
   */
  function openImportInventoriesModal(request) {
    const params = angular.extend(modalParameters, {
      templateUrl  : 'modules/inventory/list/modals/import.modal.html',
      controller   : 'ImportInventoriesModalController',
      controllerAs : '$ctrl',
      resolve : {
        data :  function dataProvider() { return request; },
      },
    });

    const instance = $uibModal.open(params);
    return instance.result;
  }

  inventoryFilters.registerDefaultFilters([{
    key : 'limit',
    label : 'FORM.LABELS.LIMIT',
  }]);

  inventoryFilters.registerCustomFilters([{
    key : 'group_uuid',
    label : 'FORM.LABELS.GROUP',
  },
  {
    key : 'code',
    label : 'FORM.LABELS.CODE',
  },
  {
    key : 'consumable',
    label : 'FORM.LABELS.CONSUMABLE',
  },
  {
    key : 'locked',
    label : 'FORM.LABELS.LOCKED',
  },
  {
    key : 'text',
    label : 'FORM.LABELS.LABEL',
  },
  {
    key : 'type_id',
    label : 'FORM.LABELS.TYPE',
  },
  {
    key : 'price',
    label : 'FORM.LABELS.PRICE',
  },
  ]);

  if (filterCache.filters) {
    // load cached filter definition if it exists
    inventoryFilters.loadCache(filterCache.filters);
  }

  assignDefaultFilters();

  function assignDefaultFilters() {
    // get the keys of filters already assigned - on initial load this will be empty
    const assignedKeys = Object.keys(inventoryFilters.formatHTTP());

    // assign default limit filter
    if (assignedKeys.indexOf('limit') === -1) {
      inventoryFilters.assignFilter('limit', 100);
    }
  }

  service.removeFilter = function removeFilter(key) {
    inventoryFilters.resetFilterState(key);
  };

  // load filters from cache
  service.cacheFilters = function cacheFilters() {
    filterCache.filters = inventoryFilters.formatCache();
  };

  service.loadCachedFilters = function loadCachedFilters() {
    inventoryFilters.loadCache(filterCache.filters || {});
  };

  service.download = function download(type) {
    const filterOpts = inventoryFilters.formatHTTP();
    const defaultOpts = {
      renderer : type,
      lang : Languages.key,
    };

    // combine options
    const options = angular.merge(defaultOpts, filterOpts);

    // return  serialized options
    return $httpParamSerializer(options);
  };

  // delete an inventory
  function remove(uuid) {
    return service.$http.delete('/inventory/metadata/'.concat(uuid));
  }
  service.columnsMap = (key) => {
    const cols = {
      code : 'FORM.LABELS.CODE',
      consumable : 'FORM.LABELS.CONSUMABLE',
      default_quantity : 'FORM.LABELS.DEFAULT_QUANTITY',
      group_uuid : 'FORM.LABELS.GROUP',
      inventoryGroup : 'FORM.LABELS.GROUP',
      label : 'FORM.LABELS.LABEL',
      text : 'FORM.LABELS.LABEL',
      note : 'FORM.INFO.NOTE',
      price : 'FORM.LABELS.UNIT_PRICE',
      sellable : 'INVENTORY.SELLABLE',
      type_id : 'FORM.LABELS.TYPE',
      inventoryType : 'FORM.LABELS.TYPE',
      unit_id : 'FORM.LABELS.UNIT',
      inventoryUnit : 'FORM.LABELS.UNIT',
      unit_volume : 'FORM.LABELS.VOLUME',
      unit_weight : 'FORM.LABELS.WEIGHT',
    };

    return cols[key] || key;
  };

  return service;
}<|MERGE_RESOLUTION|>--- conflicted
+++ resolved
@@ -8,11 +8,7 @@
 
 function InventoryService(
   Api, Groups, Units, Types, $uibModal, Filters,
-<<<<<<< HEAD
-  AppCache, Languages, $httpParamSerializer, util, $http,
-=======
   AppCache, Languages, $httpParamSerializer, HttpCache,
->>>>>>> 082b5742
 ) {
   const service = new Api('/inventory/metadata/');
 

angular.module('bhima.routes')
  .config(['$stateProvider', function ($stateProvider) {
    // a list of all supported reported and their respective keys, this allows
    // the ui-view to be populated with the correct report configuration form
    /* @const */
    var SUPPORTED_REPORTS = [
      'account_report',
<<<<<<< HEAD
      'balance_sheet_report',
=======
      'income_expense',
>>>>>>> 0dfbe33b
    ];

    $stateProvider
      .state('reportsBase', {
        url : '/reports',
        controller : 'ReportsController as ReportCtrl',
        templateUrl : 'modules/reports/reports.html',
        resolve : {
          reportData : ['$stateParams', 'BaseReportService', function ($stateParams, SavedReports) {
            var reportKey = $stateParams.key;
            return SavedReports.requestKey(reportKey)
              .then(function (results) { return results[0]; });
          }],
        },
        abstract : true,
      })
       .state('reportsBase.reportsArchive', {
         url : '/:key/archive',
         controller : 'ReportsArchiveController as ArchiveCtrl',
         templateUrl : 'modules/reports/archive.html',
         params : { key : { squash : true, value : null } },
       });

    SUPPORTED_REPORTS.forEach(function (key) {
      $stateProvider.state('reportsBase.'.concat(key), {
        url : '/'.concat(key),
        controller : key.concat('Controller as ReportConfigCtrl'),
        templateUrl : '/modules/reports/generate/'.concat(key, '/', key, '.html'),
        params : { key : key },
      });
    });
  }]);
<|MERGE_RESOLUTION|>--- conflicted
+++ resolved
@@ -5,11 +5,8 @@
     /* @const */
     var SUPPORTED_REPORTS = [
       'account_report',
-<<<<<<< HEAD
       'balance_sheet_report',
-=======
       'income_expense',
->>>>>>> 0dfbe33b
     ];
 
     $stateProvider

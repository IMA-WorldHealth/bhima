--- conflicted
+++ resolved
@@ -31,13 +31,10 @@
       'indicators_report',
       'inventory_changes',
       'inventory_report',
-<<<<<<< HEAD
       'invoiced_received_stock',
       'monthly_balance',
       'monthly_consumption_report',
-=======
       'lost_stock_report',
->>>>>>> 4f61e0e6
       'ohada_balance_sheet_report',
       'ohada_profit_loss',
       'open_debtors',
@@ -58,9 +55,7 @@
       'stock_value',
       'system_usage_stat',
       'unpaid_invoice_payments',
-<<<<<<< HEAD
       'visit_report',
-=======
       'break_even',
       'break_even_cost_center',
       'indicators_report',
@@ -86,7 +81,6 @@
       'aggregated_stock_consumption',
       'rumer_report',
       'cost_center_step_down',
->>>>>>> 4f61e0e6
     ];
 
     function resolveReportData($stateParams, SavedReports) {

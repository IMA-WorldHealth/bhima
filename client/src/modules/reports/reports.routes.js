angular.module('bhima.routes')
  .config(['$stateProvider', $stateProvider => {
    // a list of all supported reported and their respective keys, this allows
    // the ui-view to be populated with the correct report configuration form
    const SUPPORTED_REPORTS = [
      'cash_report',
      'account_report',
      'balance_sheet_report',
      'income_expense',
      'aged_debtors',
      'open_debtors',
      'balance_report',
      'clients_report',
      'inventory_report',
      'inventory_file',
      'cashflowByService',
      'aged_creditors',
      'cashflow',
<<<<<<< HEAD
      'debtorBalanceReport'
=======
      'operating',
      'stock_exit',
>>>>>>> 113ef7a4
    ];

    $stateProvider
      .state('reportsBase', {
        url : '/reports',
        controller : 'ReportsController as ReportCtrl',
        templateUrl : 'modules/reports/reports.html',
        resolve : {
          reportData : ['$stateParams', 'BaseReportService', ($stateParams, SavedReports) => {
            const reportKey = $stateParams.key;
            return SavedReports.requestKey(reportKey)
              .then((results) => { return results[0]; });
          }],
        },
        abstract : true,
      })
      .state('reportsBase.reportsArchive', {
        url : '/:key/archive',
        controller : 'ReportsArchiveController as ArchiveCtrl',
        templateUrl : 'modules/reports/archive.html',
        params : { key : { squash : true, value : null } },
      });

<<<<<<< HEAD

    SUPPORTED_REPORTS.forEach(function (key) {
=======
    SUPPORTED_REPORTS.forEach((key) => {
>>>>>>> 113ef7a4
      $stateProvider.state('reportsBase.'.concat(key), {
        url : '/'.concat(key),
        controller : key.concat('Controller as ReportConfigCtrl'),
        templateUrl : '/modules/reports/generate/'.concat(key, '/', key, '.html'),
        params : { key },
      });
    });
  }]);
<|MERGE_RESOLUTION|>--- conflicted
+++ resolved
@@ -16,12 +16,9 @@
       'cashflowByService',
       'aged_creditors',
       'cashflow',
-<<<<<<< HEAD
-      'debtorBalanceReport'
-=======
       'operating',
+      'debtorBalanceReport',
       'stock_exit',
->>>>>>> 113ef7a4
     ];
 
     $stateProvider
@@ -45,12 +42,7 @@
         params : { key : { squash : true, value : null } },
       });
 
-<<<<<<< HEAD
-
-    SUPPORTED_REPORTS.forEach(function (key) {
-=======
     SUPPORTED_REPORTS.forEach((key) => {
->>>>>>> 113ef7a4
       $stateProvider.state('reportsBase.'.concat(key), {
         url : '/'.concat(key),
         controller : key.concat('Controller as ReportConfigCtrl'),

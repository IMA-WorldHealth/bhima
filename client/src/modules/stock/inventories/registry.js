angular.module('bhima.controllers')
  .controller('StockInventoriesController', StockInventoriesController);

StockInventoriesController.$inject = [
  'StockService', 'NotifyService',
  'uiGridConstants', 'StockModalService', 'LanguageService', 'SessionService',
  'GridGroupingService', 'bhConstants', 'GridStateService',
  '$state', 'GridColumnService', '$httpParamSerializer', 'BarcodeService',
];

/**
 * Stock Inventory Controller
 * This module is a registry page for stock inventories
 */
function StockInventoriesController(
  Stock, Notify, uiGridConstants, Modal, Languages,
  Session, Grouping, bhConstants, GridState, $state, Columns,
  $httpParamSerializer, Barcode
) {
  const vm = this;
  const cacheKey = 'stock-inventory-grid';
  const stockInventoryFilters = Stock.filter.inventory;
<<<<<<< HEAD
=======
  vm.openBarcodeScanner = openBarcodeScanner;
>>>>>>> 271d7c51

  const columns = [{
    field            : 'depot_text',
    displayName      : 'STOCK.DEPOT',
    headerCellFilter : 'translate',
  }, {
    field            : 'code',
    displayName      : 'STOCK.CODE',
    headerCellFilter : 'translate',
  }, {
    field            : 'text',
    displayName      : 'STOCK.INVENTORY',
    headerCellFilter : 'translate',
    width            : '20%',
  }, {
    field            : 'group_name',
    displayName      : 'STOCK.INVENTORY_GROUP',
    headerCellFilter : 'translate',
  }, {
    field            : 'quantity',
    displayName      : 'STOCK.QUANTITY',
    headerCellFilter : 'translate',
    cellClass        : 'text-right',
  }, {
    field            : 'unit_type',
    width            : 75,
    displayName      : 'TABLE.COLUMNS.UNIT',
    headerCellFilter : 'translate',
    cellTemplate     : 'modules/stock/inventories/templates/unit.tmpl.html',
  }, {
    field            : 'status',
    displayName      : 'STOCK.STATUS.LABEL',
    headerCellFilter : 'translate',
    enableFiltering  : false,
    enableSorting    : false,
    cellTemplate     : 'modules/stock/inventories/templates/status.cell.html',
  }, {
    field           : 'avg_consumption',
    displayName     : 'CMM',
    enableFiltering : false,
    enableSorting   : false,
    cellClass       : 'text-right',
    cellTemplate    : '',
  }, {
    field            : 'S_MONTH',
    displayName      : 'MS',
    enableFiltering  : false,
    enableSorting    : false,
    cellClass        : 'text-right',
    cellTemplate     : '',
  }, {
    field           : 'S_SEC',
    displayName     : 'SS',
    enableFiltering : false,
    enableSorting   : false,
    cellClass       : 'text-right',
    cellTemplate    : '',
  }, {
    field           : 'S_MIN',
    displayName     : 'MIN',
    enableFiltering : false,
    enableSorting   : false,
    cellClass       : 'text-right',
    cellTemplate    : '',
  }, {
    field           : 'S_MAX',
    displayName     : 'MAX',
    enableFiltering : false,
    enableSorting   : false,
    cellClass       : 'text-right',
    cellTemplate    : '',
  }, {
    field            : 'S_Q',
    displayName      : 'STOCK.ORDERS',
    headerCellFilter : 'translate',
    enableFiltering  : false,
    enableSorting    : false,
    cellClass        : 'text-right',
    cellTemplate     : 'modules/stock/inventories/templates/appro.cell.html',
  }];

  // grouping box
  vm.groupingBox = [
    { label : 'STOCK.INVENTORY_GROUP', value : 'group_name' },
  ];

  vm.gridOptions = {
    appScopeProvider  : vm,
    enableColumnMenus : false,
    columnDefs        : columns,
    enableSorting     : true,
    fastWatch         : true,
    flatEntityAccess  : true,
    onRegisterApi,
  };

  const gridColumns = new Columns(vm.gridOptions, cacheKey);
  const state = new GridState(vm.gridOptions, cacheKey);

  vm.grouping = new Grouping(vm.gridOptions, true, 'depot_text', vm.grouped, true);
  vm.enterprise = Session.enterprise;
  vm.gridApi = {};
  vm.saveGridState = state.saveGridState;
  vm.getQueryString = Stock.getQueryString;

  function clearGridState() {
    state.clearGridState();
    $state.reload();
  }

  function onRegisterApi(gridApi) {
    vm.gridApi = gridApi;
  }

  // expose view logic
  vm.search = search;
  vm.onRemoveFilter = onRemoveFilter;
  vm.openColumnConfigModal = openColumnConfigModal;
  vm.clearGridState = clearGridState;

  // select group
  vm.selectGroup = (group) => {
    if (!group) { return; }

    vm.selectedGroup = group;
  };

  // toggle group
  vm.toggleGroup = (column) => {
    if (vm.grouped) {
      vm.grouping.removeGrouping(column);
      vm.grouped = false;
    } else {
      vm.grouping.changeGrouping(column);
      vm.grouped = true;
    }
  };

  // This function opens a modal through column service to let the user toggle
  // the visibility of the inventories registry's columns.
  function openColumnConfigModal() {
    // column configuration has direct access to the grid API to alter the current
    // state of the columns - this will be saved if the user saves the grid configuration
    gridColumns.openConfigurationModal();
  }

  function setStatusFlag(item) {
    item.isSoldOut = item.status === bhConstants.stockStatus.IS_SOLD_OUT;
    item.isInStock = item.status === bhConstants.stockStatus.IS_IN_STOCK;
    item.hasSecurityWarning = item.status === bhConstants.stockStatus.HAS_SECURITY_WARNING;
    item.hasMinimumWarning = item.status === bhConstants.stockStatus.HAS_MINIMUM_WARNING;
    item.hasOverageWarning = item.status === bhConstants.stockStatus.HAS_OVERAGE_WARNING;
  }

  // on remove one filter
  function onRemoveFilter(key) {
    stockInventoryFilters.remove(key);
    stockInventoryFilters.formatCache();
    vm.latestViewFilters = stockInventoryFilters.formatView();
    return load(stockInventoryFilters.formatHTTP(true));
  }

  function orderByDepot(rowA, rowB) {
    return rowA.depot_text > rowB.depot_text ? 1 : -1;
  }

  // load stock lots in the grid
  function load(filters) {
    vm.hasError = false;
    vm.loading = true;

    // no negative or empty lot
    filters.includeEmptyLot = 0;

    Stock.inventories.read(null, filters)
      .then((rows) => {

        // FIXME(@jniles): we should do this ordering on the server via an ORDER BY
        rows.sort(orderByDepot);

        // set status flags
        rows.forEach(setStatusFlag);

        vm.gridOptions.data = rows;

        vm.grouping.unfoldAllGroups();
      })
      .catch(Notify.handleError)
      .finally(() => {
        vm.loading = false;
      });
  }

  // open a modal to let user filtering data
  function search() {
    const filtersSnapshot = stockInventoryFilters.formatHTTP();

    Modal.openSearchInventories(filtersSnapshot)
      .then((changes) => {
        stockInventoryFilters.replaceFilters(changes);
        stockInventoryFilters.formatCache();
        vm.latestViewFilters = stockInventoryFilters.formatView();
        load(stockInventoryFilters.formatHTTP(true));
      });
  }

  function startup() {
    if ($state.params.filters.length) {
      stockInventoryFilters.replaceFiltersFromState($state.params.filters);
      stockInventoryFilters.formatCache();
    }

    load(stockInventoryFilters.formatHTTP(true));
    vm.latestViewFilters = stockInventoryFilters.formatView();
  }

  vm.downloadExcel = () => {
    const filterOpts = stockInventoryFilters.formatHTTP();
    const defaultOpts = {
      renderer : 'xlsx',
      lang : Languages.key,
      renameKeys : true,
      displayNames : gridColumns.getDisplayNames(),
    };
    // combine options
    const options = angular.merge(defaultOpts, filterOpts);
    // return  serialized options
    return $httpParamSerializer(options);
  };

  vm.toggleInlineFilter = () => {
    vm.gridOptions.enableFiltering = !vm.gridOptions.enableFiltering;
    vm.gridApi.core.notifyDataChange(uiGridConstants.dataChange.COLUMN);
  };

  /**
   * @function openBarcodeScanner
   *
   * @description
   * Opens the barcode scanner component and receives the record from the
   * modal.
   */
  function openBarcodeScanner() {
    Barcode.modal({ shouldSearch : false })
      .then(record => {
        stockInventoryFilters.replaceFilters([
          { key : 'inventory_uuid', value : record.uuid, displayValue : record.reference },
        ]);

        load(stockInventoryFilters.formatHTTP(true));
        vm.latestViewFilters = stockInventoryFilters.formatView();
      });
  }

  startup();
}<|MERGE_RESOLUTION|>--- conflicted
+++ resolved
@@ -20,10 +20,7 @@
   const vm = this;
   const cacheKey = 'stock-inventory-grid';
   const stockInventoryFilters = Stock.filter.inventory;
-<<<<<<< HEAD
-=======
   vm.openBarcodeScanner = openBarcodeScanner;
->>>>>>> 271d7c51
 
   const columns = [{
     field            : 'depot_text',

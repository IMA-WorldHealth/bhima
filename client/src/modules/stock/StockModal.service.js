--- conflicted
+++ resolved
@@ -53,7 +53,6 @@
   /** create stock assign */
   function openActionStockAssign(request) {
     const params = angular.extend(modalParameters, {
-<<<<<<< HEAD
       templateUrl  : 'modules/assets/modals/assign.modal.html',
       controller   : 'AssetAssignmentModalController',
       controllerAs : '$ctrl',
@@ -73,10 +72,8 @@
       templateUrl  : 'modules/assets/modals/edit.modal.html',
       controller   : 'EditAssetModalController',
       controllerAs : '$ctrl',
-=======
       templateUrl  : 'modules/stock/assign/modals/action.modal.html',
       controller   : 'ActionAssignModalController',
->>>>>>> 6eb81cd9
       resolve      : { data : () => request },
     });
 

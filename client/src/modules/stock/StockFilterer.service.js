--- conflicted
+++ resolved
@@ -24,12 +24,9 @@
     { key : 'entity_uuid', label : 'ENTITY.LABEL' },
     { key : 'description', label : 'FORM.LABELS.DESCRIPTION' },
     { key : 'includeEmptyLot', label : 'LOTS.INCLUDE_EXHAUSTED_LOTS' },
-<<<<<<< HEAD
     { key : 'text', label : 'STOCK.DEPOT' },
     { key : 'is_warehouse', label : 'DEPOT.WAREHOUSE' },
-=======
     { key : 'requestor_uuid', label : 'REQUISITION.RECEIVER' },
->>>>>>> 9d2f2d47
     {
       key : 'dateFrom', label : 'FORM.LABELS.DATE', comparitor : '>', valueFilter : 'date',
     },

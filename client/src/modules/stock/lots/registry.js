angular.module('bhima.controllers')
  .controller('StockLotsController', StockLotsController);

StockLotsController.$inject = [
  'StockService', 'NotifyService', 'uiGridConstants', 'StockModalService', 'LanguageService', 'GridGroupingService',
  'GridStateService', 'GridColumnService', '$state', '$httpParamSerializer', 'BarcodeService', 'LotsRegistryService',
];

/**
 * Stock lots Controller
 * This module is a registry page for stock lots
 */
function StockLotsController(
  Stock, Notify, uiGridConstants, Modal, Languages, Grouping,
  GridState, Columns, $state, $httpParamSerializer, Barcode, LotsRegistry
) {
  const vm = this;
  const cacheKey = 'lot-grid';
  const stockLotFilters = Stock.filter.lot;

  // grouping box
<<<<<<< HEAD
  vm.groupingBox = [
    { label : 'STOCK.INVENTORY', value : 'text' },
    { label : 'STOCK.INVENTORY_GROUP', value : 'group_name' },
  ];

  // grid columns
  const columns = [{
    field : 'depot_text',
    displayName : 'STOCK.DEPOT',
    headerCellFilter : 'translate',
  }, {
    field : 'code',
    displayName : 'STOCK.CODE',
    headerCellFilter : 'translate',
  }, {
    field : 'text',
    displayName : 'STOCK.INVENTORY',
    headerCellFilter : 'translate',
  }, {
    field : 'group_name',
    displayName : 'TABLE.COLUMNS.INVENTORY_GROUP',
    headerCellFilter : 'translate',
  }, {
    field : 'label',
    displayName : 'STOCK.LOT',
    headerCellFilter : 'translate',
  }, {
    field : 'quantity',
    displayName : 'STOCK.QUANTITY',
    headerCellFilter : 'translate',
  }, {
    field : 'unit_cost',
    displayName : 'STOCK.UNIT_COST',
    headerCellFilter : 'translate',
    type : 'number',
    cellFilter : 'currency: '.concat(Session.enterprise.currency_id),
  }, {
    field : 'unit_type',
    width : 75,
    displayName : 'TABLE.COLUMNS.UNIT',
    headerCellFilter : 'translate',
    cellTemplate : 'modules/stock/inventories/templates/unit.tmpl.html',
  }, {
    field : 'entry_date',
    displayName : 'STOCK.ENTRY_DATE',
    headerCellFilter : 'translate',
    cellFilter : 'date',
  }, {
    field : 'expiration_date',
    displayName : 'STOCK.EXPIRATION_DATE',
    headerCellFilter : 'translate',
    cellFilter : 'date',
  }, {
    field : 'delay_expiration',
    displayName : 'STOCK.EXPIRATION',
    headerCellFilter : 'translate',
  }, {
    field : 'avg_consumption',
    displayName : 'STOCK.CMM',
    headerCellFilter : 'translate',
    type : 'number',
  }, {
    field : 'S_MONTH',
    displayName : 'STOCK.MSD',
    headerCellFilter : 'translate',
    type : 'number',
  }, {
    field : 'lifetime',
    displayName : 'STOCK.LIFETIME',
    headerCellFilter : 'translate',
    cellTemplate     : 'modules/stock/lots/templates/lifetime.cell.html',
    type : 'number',
  }, {
    field : 'S_LOT_LIFETIME',
    displayName : 'STOCK.LOT_LIFETIME',
    headerCellFilter : 'translate',
    cellTemplate     : 'modules/stock/lots/templates/lot_lifetime.cell.html',
    type : 'number',
  }, {
    field : 'S_RISK',
    displayName : 'STOCK.RISK',
    headerCellFilter : 'translate',
    cellTemplate     : 'modules/stock/lots/templates/risk.cell.html',
    type : 'number',
  }, {
    field : 'S_RISK_QUANTITY',
    displayName : 'STOCK.RISK_QUANTITY',
    headerCellFilter : 'translate',
    cellTemplate     : 'modules/stock/lots/templates/risk_quantity.cell.html',
    type : 'number',
  }];

  const gridFooterTemplate = `
    <div>
      <b>{{ grid.appScope.countGridRows() }}</b>
      <span translate>TABLE.AGGREGATES.ROWS</span>
    </div>
  `;
=======
  vm.groupingBox = LotsRegistry.groupingBox;
  // barcode scanner
  vm.openBarcodeScanner = openBarcodeScanner;
>>>>>>> 271d7c51

  // options for the UI grid
  vm.gridOptions = {
    appScopeProvider : vm,
    enableColumnMenus : false,
    columnDefs : LotsRegistry.columnDefs,
    enableSorting : true,
    showColumnFooter : true,
    fastWatch : true,
    flatEntityAccess : true,
    showGridFooter : true,
    gridFooterTemplate : LotsRegistry.gridFooterTemplate,
    onRegisterApi,
  };

  const gridColumns = new Columns(vm.gridOptions, cacheKey);
  const state = new GridState(vm.gridOptions, cacheKey);

  // expose to the view model
  vm.grouping = new Grouping(vm.gridOptions, false, 'depot_text', true, true);

  vm.getQueryString = Stock.getQueryString;
  vm.clearGridState = clearGridState;
  vm.search = search;
  vm.openColumnConfigModal = openColumnConfigModal;
  vm.loading = false;
  vm.saveGridState = state.saveGridState;

  function onRegisterApi(gridApi) {
    vm.gridApi = gridApi;
  }

  // count data rows
  vm.countGridRows = () => vm.gridOptions.data.length;

  // select group
  vm.selectGroup = (group) => {
    if (!group) { return; }
    vm.selectedGroup = group;
  };

  // toggle group
  vm.toggleGroup = (column) => {
    if (vm.grouped) {
      vm.grouping.removeGrouping(column);
      vm.grouped = false;
    } else {
      vm.grouping.changeGrouping(column);
      vm.grouped = true;
    }
  };

  // edit lot
  vm.openLotModal = (uuid) => {
    Modal.openEditLot({ uuid })
      .then(ans => {
        if (!ans) { return; }
        load(stockLotFilters.formatHTTP(true));
      });
  };

  // lot assignment historic
  vm.openHistoricModal = (uuid, depotUuid) => {
    Modal.openAssignmentHistoric({ uuid, depotUuid });
  };

  // initialize module
  function startup() {
    if ($state.params.filters.length) {
      stockLotFilters.replaceFiltersFromState($state.params.filters);
      stockLotFilters.cache.formatCache();
    }

    load(stockLotFilters.formatHTTP(true));
    vm.latestViewFilters = stockLotFilters.formatView();
  }

  /**
   * @function errorHandler
   *
   * @description
   * Uses Notify to show an error in case the server sends back an information.
   * Triggers the error state on the grid.
   */
  function errorHandler(error) {
    vm.hasError = true;
    Notify.handleError(error);
  }

  /**
   * @function toggleLoadingIndicator
   *
   * @description
   * Toggles the grid's loading indicator to eliminate the flash when rendering
   * lots movements and allow a better UX for slow loads.
   */
  function toggleLoadingIndicator() {
    vm.loading = !vm.loading;
  }

  function orderByDepot(rowA, rowB) {
    return rowA.depot_text > rowB.depot_text ? 1 : -1;
  }

  // load stock lots in the grid
  function load(filters) {
    vm.hasError = false;
    toggleLoadingIndicator();

    // no negative or empty lot
    filters.includeEmptyLot = filters.includeEmptyLot || 0;

    Stock.lots.read(null, filters)
      .then((lots) => {

        // FIXME(@jniles): we should do this ordering on the server via an ORDER BY
<<<<<<< HEAD
        lots
          .sort(orderByDepot);
=======
        lots.sort(LotsRegistry.orderByDepot);
>>>>>>> 271d7c51

        vm.gridOptions.data = lots;

        vm.grouping.unfoldAllGroups();
        vm.gridApi.core.notifyDataChange(uiGridConstants.dataChange.COLUMN);
      })
      .catch(errorHandler)
      .finally(toggleLoadingIndicator);
  }

  // remove a filter with from the filter object, save the filters and reload
  vm.onRemoveFilter = function onRemoveFilter(key) {
    stockLotFilters.remove(key);
    stockLotFilters.formatCache();
    vm.latestViewFilters = stockLotFilters.formatView();
    return load(stockLotFilters.formatHTTP(true));
  };

  function search() {
    const filtersSnapshot = stockLotFilters.formatHTTP();

    Modal.openSearchLots(filtersSnapshot)
      .then((changes) => {
        stockLotFilters.replaceFilters(changes);
        stockLotFilters.formatCache();
        vm.latestViewFilters = stockLotFilters.formatView();
        return load(stockLotFilters.formatHTTP(true));
      });
  }

  // This function opens a modal through column service to let the user toggle
  // the visibility of the lots registry's columns.
  function openColumnConfigModal() {
    // column configuration has direct access to the grid API to alter the current
    // state of the columns - this will be saved if the user saves the grid configuration
    gridColumns.openConfigurationModal();
  }

  // saves the grid's current configuration
  function clearGridState() {
    state.clearGridState();
    $state.reload();
  }

  vm.downloadExcel = () => {
    const filterOpts = stockLotFilters.formatHTTP();
    const defaultOpts = {
      renderer : 'xlsx',
      lang : Languages.key,
      renameKeys : true,
      displayNames : gridColumns.getDisplayNames(),
    };
    // combine options
    const options = angular.merge(defaultOpts, filterOpts);
    // return  serialized options
    return $httpParamSerializer(options);
  };

  vm.toggleInlineFilter = () => {
    vm.gridOptions.enableFiltering = !vm.gridOptions.enableFiltering;
    vm.gridApi.core.notifyDataChange(uiGridConstants.dataChange.COLUMN);
  };


  /**
   * @function openBarcodeScanner
   *
   * @description
   * Opens the barcode scanner component and receives the record from the
   * modal.
   */
  function openBarcodeScanner() {
    Barcode.modal({ shouldSearch : false })
      .then(record => {
        stockLotFilters.replaceFilters([
          { key : 'inventory_uuid', value : record.uuid, displayValue : record.reference },
        ]);

        load(stockLotFilters.formatHTTP(true));
        vm.latestViewFilters = stockLotFilters.formatView();
      });
  }


  startup();
}<|MERGE_RESOLUTION|>--- conflicted
+++ resolved
@@ -19,110 +19,9 @@
   const stockLotFilters = Stock.filter.lot;
 
   // grouping box
-<<<<<<< HEAD
-  vm.groupingBox = [
-    { label : 'STOCK.INVENTORY', value : 'text' },
-    { label : 'STOCK.INVENTORY_GROUP', value : 'group_name' },
-  ];
-
-  // grid columns
-  const columns = [{
-    field : 'depot_text',
-    displayName : 'STOCK.DEPOT',
-    headerCellFilter : 'translate',
-  }, {
-    field : 'code',
-    displayName : 'STOCK.CODE',
-    headerCellFilter : 'translate',
-  }, {
-    field : 'text',
-    displayName : 'STOCK.INVENTORY',
-    headerCellFilter : 'translate',
-  }, {
-    field : 'group_name',
-    displayName : 'TABLE.COLUMNS.INVENTORY_GROUP',
-    headerCellFilter : 'translate',
-  }, {
-    field : 'label',
-    displayName : 'STOCK.LOT',
-    headerCellFilter : 'translate',
-  }, {
-    field : 'quantity',
-    displayName : 'STOCK.QUANTITY',
-    headerCellFilter : 'translate',
-  }, {
-    field : 'unit_cost',
-    displayName : 'STOCK.UNIT_COST',
-    headerCellFilter : 'translate',
-    type : 'number',
-    cellFilter : 'currency: '.concat(Session.enterprise.currency_id),
-  }, {
-    field : 'unit_type',
-    width : 75,
-    displayName : 'TABLE.COLUMNS.UNIT',
-    headerCellFilter : 'translate',
-    cellTemplate : 'modules/stock/inventories/templates/unit.tmpl.html',
-  }, {
-    field : 'entry_date',
-    displayName : 'STOCK.ENTRY_DATE',
-    headerCellFilter : 'translate',
-    cellFilter : 'date',
-  }, {
-    field : 'expiration_date',
-    displayName : 'STOCK.EXPIRATION_DATE',
-    headerCellFilter : 'translate',
-    cellFilter : 'date',
-  }, {
-    field : 'delay_expiration',
-    displayName : 'STOCK.EXPIRATION',
-    headerCellFilter : 'translate',
-  }, {
-    field : 'avg_consumption',
-    displayName : 'STOCK.CMM',
-    headerCellFilter : 'translate',
-    type : 'number',
-  }, {
-    field : 'S_MONTH',
-    displayName : 'STOCK.MSD',
-    headerCellFilter : 'translate',
-    type : 'number',
-  }, {
-    field : 'lifetime',
-    displayName : 'STOCK.LIFETIME',
-    headerCellFilter : 'translate',
-    cellTemplate     : 'modules/stock/lots/templates/lifetime.cell.html',
-    type : 'number',
-  }, {
-    field : 'S_LOT_LIFETIME',
-    displayName : 'STOCK.LOT_LIFETIME',
-    headerCellFilter : 'translate',
-    cellTemplate     : 'modules/stock/lots/templates/lot_lifetime.cell.html',
-    type : 'number',
-  }, {
-    field : 'S_RISK',
-    displayName : 'STOCK.RISK',
-    headerCellFilter : 'translate',
-    cellTemplate     : 'modules/stock/lots/templates/risk.cell.html',
-    type : 'number',
-  }, {
-    field : 'S_RISK_QUANTITY',
-    displayName : 'STOCK.RISK_QUANTITY',
-    headerCellFilter : 'translate',
-    cellTemplate     : 'modules/stock/lots/templates/risk_quantity.cell.html',
-    type : 'number',
-  }];
-
-  const gridFooterTemplate = `
-    <div>
-      <b>{{ grid.appScope.countGridRows() }}</b>
-      <span translate>TABLE.AGGREGATES.ROWS</span>
-    </div>
-  `;
-=======
   vm.groupingBox = LotsRegistry.groupingBox;
   // barcode scanner
   vm.openBarcodeScanner = openBarcodeScanner;
->>>>>>> 271d7c51
 
   // options for the UI grid
   vm.gridOptions = {
@@ -239,12 +138,7 @@
       .then((lots) => {
 
         // FIXME(@jniles): we should do this ordering on the server via an ORDER BY
-<<<<<<< HEAD
-        lots
-          .sort(orderByDepot);
-=======
         lots.sort(LotsRegistry.orderByDepot);
->>>>>>> 271d7c51
 
         vm.gridOptions.data = lots;
 

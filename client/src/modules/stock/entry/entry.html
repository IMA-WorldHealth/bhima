--- conflicted
+++ resolved
@@ -39,7 +39,6 @@
 
     <form name="StockEntryForm" bh-submit="StockCtrl.submit(StockEntryForm)" novalidate>
 
-<<<<<<< HEAD
     <!-- activator -->
     <div class="row">
       <bh-stock-entry-exit-type
@@ -50,14 +49,6 @@
         depot="StockCtrl.depot">
       </bh-stock-entry-exit-type>
     </div>
-=======
-      <!-- activator -->
-      <div class="row">
-        <bh-stock-entry-exit-type on-entry-exit-type-select-callback="StockCtrl.selectEntryType(type)" reference="StockCtrl.reference"
-          display-name="StockCtrl.displayName" is-entry="true">
-          </bh-stock-entry-exit-type>
-      </div>
->>>>>>> 2565b081
 
       <!-- date and note -->
       <div class="row">

--- conflicted
+++ resolved
@@ -97,8 +97,6 @@
       return agent.get('/patients/search/?uuid="81af634f-321a-40de-bc6f-ceb1167a9f65"')
         .then(function (res) {
           expect(res).to.have.status(400);
-<<<<<<< HEAD
-=======
           expect(res.body.code).to.be.equals('ERR_PARAMETERS_REQUIRED');
           return agent.get('/patients/search/?');
         })
@@ -110,16 +108,11 @@
         .then(function (res) {
           expect(res).to.have.status(400);
           expect(res.body.code).to.be.equals('ERR_PARAMETERS_REQUIRED');
->>>>>>> 147def80
-        })
-        .catch(handle);
-    });
-
-<<<<<<< HEAD
-    it('GET /patients/search with reference parameter', function () {
-=======
+        })
+        .catch(handle);
+    });
+
     it('GET /patients/search with `reference` parameter', function () {
->>>>>>> 147def80
 
       return agent.get('/patients/search/?reference=TPA1')
         .then(function (res) {
@@ -129,11 +122,7 @@
         .catch(handle);
     });
 
-<<<<<<< HEAD
-    it('GET /patients/search with name parameter', function () {
-=======
     it('GET /patients/search with `name` parameter', function () {
->>>>>>> 147def80
 
       return agent.get('/patients/search/?name=Test')
         .then(function (res) {
@@ -304,15 +293,9 @@
       })
       .catch(handle);
   });
-<<<<<<< HEAD
 
   it('Simultaneous patient registration requests respect reference lock', function () {
 
-=======
-
-  it('Simultaneous patient registration requests respect reference lock', function () {
-
->>>>>>> 147def80
     // Custom timeout
     this.timeout(30000);
 

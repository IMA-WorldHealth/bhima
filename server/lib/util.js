/* eslint global-require:off, import/no-dynamic-require:off */

/**
 * @overview util
 *
 * @description
 * This module contains useful utility functions used throughout the server.
 *
<<<<<<< HEAD
 * @required lodash
 * @requires q
 * @requires bcrypt
=======
 * @requires lodash
 * @requires q
 * @requires moment
 * @requires debug
 * @requires child_process
 * @requires util
>>>>>>> d83e3823
 */

const _ = require('lodash');
const q = require('q');
<<<<<<< HEAD
const Bcrypt = require('bcrypt');


/** The query string conditions builder */
module.exports.take = take;
module.exports.loadModuleIfExists = requireModuleIfExists;
module.exports.hashString = hashString;
module.exports.checkString = checkString;

=======
const moment = require('moment');
const debug = require('debug')('util');
const { exec } = require('child_process');
const fs = require('fs');

exports.take = take;
exports.loadModuleIfExists = requireModuleIfExists;
exports.dateFormatter = dateFormatter;
>>>>>>> d83e3823
exports.resolveObject = resolveObject;
exports.execp = execp;
exports.unlinkp = unlinkp;
exports.statp = statp;
exports.format = require('util').format;

/**
 * @function take
 *
 * @description
 * Creates a filter to be passed to a Array.map() function.  This filter will
 * flatten an array of JSONs in to an array of arrays with values matching the
 * keys specified as arguments, in the order that they are specified.
 *
 * @returns {Function} filter - a filtering function to that will convert an
 *   object to an array with the given keys.
 *
 * @example
 * var _ = require('lodash');
 *
 * var array = [{
 *   id: 1,
 *   season: 'summer',
 * }, {
 *   id : 2,
 *   season : 'winter'
 * }, {
 *   id : 3,
 *   season : 'fall'
 * }];
 *
 * // take the ids from the JSON array
 * var filter = take('id');
 * var ids = _.flatMap(array, filter); // returns [1, 2, 3];
 * var ids = _.map(array, filter); // returns [ [1], [2], [3]];
 *
 * // take both the id and the season properties from the array
 * var filter = take('id', 'season');
 * var arrs = _.map(array, filter); // returns [[1, 'summer], [2, 'winter'], [3, 'fall']]
 */
function take(...keys) {
  // get the arguments as an array
  // return the filter function
  return object => (keys.map(key => object[key]));
}

/**
 * @method requireModuleIfExists
 * @description load a module if it exists
 */
function requireModuleIfExists(moduleName) {
  try {
    require(moduleName);
    debug(`Dynamically loaded ${moduleName}.`);
  } catch (err) {
    return false;
  }
  return true;
}

/**
 * @function resolveObject
 *
 * @description
 * This utility takes in an object of promise queries and returns the object
 * with all values resolved when all promises have settled.  If any one is
 * rejected, the promise is rejected.
 *
 * @param {Object} object - this is the object of keys mapped to promise
 *   values.
 * @returns {Promise} - one all promises resolve, the same object mapped to
 */
function resolveObject(object) {
  const settled = {};

  return q.all(_.values(object))
    .then((results) => {
      _.keys(object).forEach((key, index) => { settled[key] = results[index]; });
      return settled;
    });
}

/**
<<<<<<< HEAD
* @method hashString
* @description hash a given string and sends the result back
* the string is hashed using the bcrypt library
*/
function hashString (plainText) {
  const deferred = q.defer();
  const salt = 10;

  Bcrypt.hash(plainText, salt, function (err, hashed){
    return (err) ? deferred.reject(err) : deferred.resolve(hashed);
=======
 * @method dateFormatter
 *
 * @description
 * Accepts an object of key/value pairs. Returns the same object with all values
 * that are dates converted to a standard format.
 */
function dateFormatter(rows, dateFormat) {
  const DATE_FORMAT = dateFormat || 'YYYY-MM-DD HH:mm:ss';

  _.forEach(rows, element => {
    _.forEach(element, (value, key) => {
      if (_.isDate(element[key])) {
        element[key] = moment(element[key]).format(DATE_FORMAT);
      }
    });
  });

  return rows;
}

/**
 * @method execp
 *
 * @description
 * This method promisifies the child process exec() function.  It is used in
 * lib/backup.js, but will likely be handy in other places as well.
 */
function execp(cmd) {
  debug(`#execp(): ${cmd}`);
  const deferred = q.defer();
  const child = exec(cmd);
  child.addListener('error', deferred.reject);
  child.addListener('exit', deferred.resolve);
  return deferred.promise;
}

/**
 * @method statp
 *
 * @description
 * This method promisifies the stats method.
 */
function statp(file) {
  debug(`#statp(): ${file}`);
  const deferred = q.defer();

  fs.stat(file, (err, stats) => {
    if (err) { return deferred.reject(err); }
    return deferred.resolve(stats);
>>>>>>> d83e3823
  });

  return deferred.promise;
}

<<<<<<< HEAD
/**
* @method check
* @description compares a hashed string (bcrypt library) with a plain text
*/
function checkString (plainText, hashedText) {
  const deferred = q.defer();
  
  Bcrypt.compare(plainText, hashedText, function (err, resp){
    return (err) ? deferred.reject(err) : deferred.resolve(resp);
=======

/**
 * @method statp
 *
 * @description
 * This method promisifies the unlink method.
 */
function unlinkp(file) {
  debug(`#unlinkp(): ${file}`);
  const deferred = q.defer();

  fs.unlink(file, (err) => {
    if (err) { return deferred.reject(err); }
    return deferred.resolve();
>>>>>>> d83e3823
  });

  return deferred.promise;
}<|MERGE_RESOLUTION|>--- conflicted
+++ resolved
@@ -6,24 +6,19 @@
  * @description
  * This module contains useful utility functions used throughout the server.
  *
-<<<<<<< HEAD
  * @required lodash
  * @requires q
  * @requires bcrypt
-=======
- * @requires lodash
- * @requires q
+
  * @requires moment
  * @requires debug
  * @requires child_process
  * @requires util
->>>>>>> d83e3823
  */
 
 const _ = require('lodash');
 const q = require('q');
-<<<<<<< HEAD
-const Bcrypt = require('bcrypt');
+const bcrypt = require('bcrypt');
 
 
 /** The query string conditions builder */
@@ -32,7 +27,6 @@
 module.exports.hashString = hashString;
 module.exports.checkString = checkString;
 
-=======
 const moment = require('moment');
 const debug = require('debug')('util');
 const { exec } = require('child_process');
@@ -41,7 +35,6 @@
 exports.take = take;
 exports.loadModuleIfExists = requireModuleIfExists;
 exports.dateFormatter = dateFormatter;
->>>>>>> d83e3823
 exports.resolveObject = resolveObject;
 exports.execp = execp;
 exports.unlinkp = unlinkp;
@@ -125,18 +118,21 @@
 }
 
 /**
-<<<<<<< HEAD
 * @method hashString
 * @description hash a given string and sends the result back
 * the string is hashed using the bcrypt library
 */
-function hashString (plainText) {
+function hashString(plainText) {
+  debug(`#hasString(): ${plainText}`);
   const deferred = q.defer();
   const salt = 10;
 
-  Bcrypt.hash(plainText, salt, function (err, hashed){
+  bcrypt.hash(plainText, salt, (err, hashed) => {
     return (err) ? deferred.reject(err) : deferred.resolve(hashed);
-=======
+  });
+}
+
+
  * @method dateFormatter
  *
  * @description
@@ -186,26 +182,27 @@
   fs.stat(file, (err, stats) => {
     if (err) { return deferred.reject(err); }
     return deferred.resolve(stats);
->>>>>>> d83e3823
-  });
-
-  return deferred.promise;
-}
-
-<<<<<<< HEAD
-/**
-* @method check
+  });
+
+  return deferred.promise;
+}
+
+/**
+* @method checkString
 * @description compares a hashed string (bcrypt library) with a plain text
 */
-function checkString (plainText, hashedText) {
+function checkString(plainText, hashedText) {
   const deferred = q.defer();
   
-  Bcrypt.compare(plainText, hashedText, function (err, resp){
+  bcrypt.compare(plainText, hashedText, (err, resp) => {
     return (err) ? deferred.reject(err) : deferred.resolve(resp);
-=======
-
-/**
- * @method statp
+  });
+
+  return deferred.promise;
+}
+
+/**
+ * @method unlinkp
  *
  * @description
  * This method promisifies the unlink method.
@@ -217,7 +214,6 @@
   fs.unlink(file, (err) => {
     if (err) { return deferred.reject(err); }
     return deferred.resolve();
->>>>>>> d83e3823
   });
 
   return deferred.promise;

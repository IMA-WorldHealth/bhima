/**
 * @overview template
 *
 * @description
 * This service is a wrapper for the express handlebars library. It sets the
 * required configuration options and imports helpers from subdirectories for
 * use in the templates.
 *
 * @requires path
 * @requires express-handlebars
 *
 * @returns {Function} handlebars render method, accepting a template and a
 *   context.
 */


const path = require('path');
const exphbs = require('express-handlebars');

const math = require('./helpers/math');
const dates = require('./helpers/dates');
const finance = require('./helpers/finance');
const objects = require('./helpers/objects');
const logic = require('./helpers/logic');
const presentation = require('./helpers/presentation');

const hbs = exphbs.create({
  helpers : {
    date          : dates.date,
    timestamp     : dates.timestamp,
    age           : dates.age,
    multiply      : math.multiply,
    sum           : math.sum,
    add           : math.add,
    substract     : math.substract,
    currency      : finance.currency,
    numberToText  : finance.numberToText,
    indentAccount : finance.indentAccount,
    look          : objects.look,
    equal         : logic.equal,
    gt            : logic.gt,
<<<<<<< HEAD
    lt            : logic.lt,
=======
    getIncomeExpenseTitle : presentation.getTitle,
    isIncomeViewable : presentation.isIncomeViewable,
    isExpenseViewable : presentation.isExpenseViewable,
    isResultViewable : presentation.isResultViewable,
>>>>>>> 0dfbe33b
  },

  // load partials from the partials sub-directory
  partialsDir : path.join(__dirname, 'partials/'),
});

module.exports = hbs;<|MERGE_RESOLUTION|>--- conflicted
+++ resolved
@@ -39,14 +39,11 @@
     look          : objects.look,
     equal         : logic.equal,
     gt            : logic.gt,
-<<<<<<< HEAD
     lt            : logic.lt,
-=======
     getIncomeExpenseTitle : presentation.getTitle,
     isIncomeViewable : presentation.isIncomeViewable,
     isExpenseViewable : presentation.isExpenseViewable,
     isResultViewable : presentation.isResultViewable,
->>>>>>> 0dfbe33b
   },
 
   // load partials from the partials sub-directory

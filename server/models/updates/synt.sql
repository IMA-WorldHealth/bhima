--- conflicted
+++ resolved
@@ -10,12 +10,8 @@
 -- No way to view this report because it is necessary to have a store in parameter
 -- /reports/stock_store/:depotId
 
-<<<<<<< HEAD
-
--- delete from unit where id = 134;
-=======
 DELETE FROM unit WHERE id = 134;
->>>>>>> 00d9c503
+
 
 --
 -- General upgrades to the entire database
@@ -188,55 +184,6 @@
 DROP TABLE cash_item_migrate;
 DROP TABLE cash_migrate;
 
-<<<<<<< HEAD
--- restore foreign keys
-SET foreign_key_checks = 1;
-
-
--- Creating a flag for title account
--- By Dedrick Kitamuka
--- 22-12-2015
-
-ALTER TABLE account ADD COLUMN is_title BOOLEAN DEFAULT 0;
-
--- Removing constraint in account
--- By Dedrick Kitamuka
--- 22-12-2015
--- ALTER TABLE account DROP FOREIGN KEY account_type_id;
-
-UPDATE account SET is_title = 1 WHERE account_type_id = 3;
-
--- Updating the account type
--- By Dedrick Kitamuka
--- 22-12-2015
-
-UPDATE account SET account_type_id = 1 where classe > 5 AND account_type_id = 3;
-UPDATE account SET account_type_id = 2 where classe < 5 AND account_type_id = 3;
-
--- Removing title account type
--- By Dedrick Kitamuka
--- 22-12-2015
-
-DELETE FROM account_type WHERE id = 3;
-
--- SET locked to false for OHADA account
--- By Dedrick Kitamuka
--- 26-12-2015
-
-UPDATE account SET locked = 0 WHERE is_ohada = 1;
-
--- SET locked to true for PCGC account
--- By Dedrick Kitamuka
--- 26-12-2015
-
-UPDATE account SET locked = 1 WHERE is_ohada = 0;
-
--- Removing is_ohada column
--- By Dedrick Kitamuka
--- 26-12-2015
-
-ALTER TABLE account DROP COLUMN is_ohada;
-=======
 -- BEGIN PATIENT INVOICE SCHEMA UPDATES
 --
 
@@ -383,4 +330,48 @@
 --
 
 SET foreign_key_checks = 1;
->>>>>>> 00d9c503
+
+
+-- Creating a flag for title account
+-- By Dedrick Kitamuka
+-- 22-12-2015
+
+ALTER TABLE account ADD COLUMN is_title BOOLEAN DEFAULT 0;
+
+-- Removing constraint in account
+-- By Dedrick Kitamuka
+-- 22-12-2015
+-- ALTER TABLE account DROP FOREIGN KEY account_type_id;
+
+UPDATE account SET is_title = 1 WHERE account_type_id = 3;
+
+-- Updating the account type
+-- By Dedrick Kitamuka
+-- 22-12-2015
+
+UPDATE account SET account_type_id = 1 where classe > 5 AND account_type_id = 3;
+UPDATE account SET account_type_id = 2 where classe < 5 AND account_type_id = 3;
+
+-- Removing title account type
+-- By Dedrick Kitamuka
+-- 22-12-2015
+
+DELETE FROM account_type WHERE id = 3;
+
+-- SET locked to false for OHADA account
+-- By Dedrick Kitamuka
+-- 26-12-2015
+
+UPDATE account SET locked = 0 WHERE is_ohada = 1;
+
+-- SET locked to true for PCGC account
+-- By Dedrick Kitamuka
+-- 26-12-2015
+
+UPDATE account SET locked = 1 WHERE is_ohada = 0;
+
+-- Removing is_ohada column
+-- By Dedrick Kitamuka
+-- 26-12-2015
+
+ALTER TABLE account DROP COLUMN is_ohada;
-- By: Dedrick Kitamuka
-- Date: 2015-11-27

-- INSERT INTO unit (`id`, `name`, `key`, `description`, `parent`, `url`, `path`) VALUES (138, 'Employee State Pdf', 'TREE.EMPLOYEE_STATE', 'Situation Financiere employee' , 128, 'partials/reports_proposed/employee_state/', '/reports/employee_state/');


-- Deleting
-- By Chris LOMAME
-- Date : 2015-12-16
-- No way to view this report because it is necessary to have a store in parameter
-- /reports/stock_store/:depotId

<<<<<<< HEAD
-- delete from unit where id = 134;

--
-- General upgrades to the entire database
--

--
-- BEGIN PRICE LIST UPDATES
--

-- This should eventually be in a schema migration script, but it is fine for the moment.
-- jniles

-- DANGER
set foreign_key_checks = 0;

-- make sure all FK links have been removed
UPDATE debitor_group SET price_list_uuid = NULL;
UPDATE patient_group SET price_list_uuid = NULL;

DROP TABLE IF EXISTS price_list_item;
DROP TABLE IF EXISTS price_list;

CREATE TABLE price_list (
  `enterprise_id`       SMALLINT(5) UNSIGNED NOT NULL,
  `uuid`                CHAR(36) NOT NULL,
  `label`               VARCHAR(250) NOT NULL,
  `description`         TEXT,
  `created_at`          TIMESTAMP NOT NULL DEFAULT CURRENT_TIMESTAMP,
  `updated_at`          TIMESTAMP NULL ON UPDATE CURRENT_TIMESTAMP,
  PRIMARY KEY (`uuid`),
  KEY `enterprise_id` (`enterprise_id`),
  FOREIGN KEY (`enterprise_id`) REFERENCES `enterprise` (`id`)
) ENGINE=InnoDB DEFAULT CHARSET=utf8;

CREATE TABLE price_list_item (
  `uuid`                CHAR(36) NOT NULL,
  `inventory_uuid`      CHAR(36) NOT NULL,
  `price_list_uuid`     CHAR(36) NOT NULL,
  `label`               VARCHAR(250) NOT NULL,
  `value`               INTEGER NOT NULL,
  `is_percentage`       BOOLEAN NOT NULL DEFAULT 0,
  `created_at`          TIMESTAMP NOT NULL DEFAULT CURRENT_TIMESTAMP,
  PRIMARY KEY (`uuid`),
  KEY `price_list_uuid` (`price_list_uuid`),
  KEY `inventory_uuid` (`inventory_uuid`),
  FOREIGN KEY (`price_list_uuid`) REFERENCES `price_list` (`uuid`) ON DELETE CASCADE,
  FOREIGN KEY (`inventory_uuid`) REFERENCES `inventory` (`uuid`) ON DELETE CASCADE
) ENGINE=InnoDB DEFAULT CHARSET=utf8;

set foreign_key_checks = 1;

--
-- END PRICE LIST UPDATES
--


--
-- PREAMBLE
--

-- Foreign key checks will affect the character set upgrade
SET foreign_key_checks = 0;

-- make sure server/client communication happens in UTF-8 charset (runtime only)
SET NAMES 'utf8';
SET character_set_database = 'utf8';
SET collation_database = 'utf8_unicode_ci';

-- upgrade the database schema default (permanent upgrade)
ALTER DATABASE bhima CHARACTER SET utf8 COLLATE utf8_unicode_ci;

--
-- BEGIN UPGRADING
--

--
-- BEGIN Cash Table Upgrades
--

-- The following scripts upgrade the cash table by reducing the number of columns stored
-- in the cash table.  The cash_discard table actually stores useful information now.

CREATE TEMPORARY TABLE IF NOT EXISTS cash_migrate AS (SELECT * FROM cash);
CREATE TEMPORARY TABLE IF NOT EXISTS cash_item_migrate AS (SELECT * FROM cash_item);
CREATE TEMPORARY TABLE IF NOT EXISTS cash_discard_migrate AS (SELECT * FROM cash_discard);

DROP TABLE cash_item;
DROP TABLE cash_discard;
DROP TABLE cash;

-- schema for cash table
CREATE TABLE `cash` (
  `uuid`            char(36) NOT NULL,
  `project_id`      smallint(5) unsigned NOT NULL,
  `reference`       int(10) unsigned NOT NULL,
  `date`            date NOT NULL,
  `debtor_uuid`     char(36) NOT NULL,
  `currency_id`     tinyint(3) unsigned NOT NULL,
  `amount`          decimal(19,2) unsigned NOT NULL DEFAULT 0.00,
  `user_id`         smallint(5) unsigned NOT NULL,
  `cashbox_id`      mediumint(8) unsigned NOT NULL,
  `description`     text,
  `is_caution`      BOOLEAN NOT NULL DEFAULT 0,
  PRIMARY KEY (`uuid`),
  KEY `project_id` (`project_id`),
  KEY `reference` (`reference`),
  KEY `debtor_uuid` (`debtor_uuid`),
  KEY `user_id` (`user_id`),
  KEY `cashbox_id` (`cashbox_id`),
  FOREIGN KEY (`project_id`) REFERENCES `project` (`id`),
  FOREIGN KEY (`currency_id`) REFERENCES `currency` (`id`),
  FOREIGN KEY (`debtor_uuid`) REFERENCES `debitor` (`uuid`),
  FOREIGN KEY (`user_id`) REFERENCES `user` (`id`),
  FOREIGN KEY (`cashbox_id`) REFERENCES `cash_box` (`id`)
) ENGINE=InnoDB DEFAULT CHARSET=utf8;

-- schema for cash_item table
CREATE TABLE `cash_item` (
  `uuid`            char(36) NOT NULL,
  `cash_uuid`       char(36) NOT NULL,
  `amount`          decimal(19,2) unsigned NOT NULL DEFAULT 0.00,
  `invoice_uuid`    char(36) DEFAULT NULL,
  PRIMARY KEY (`uuid`),
  KEY `cash_uuid` (`cash_uuid`),
  FOREIGN KEY (`cash_uuid`) REFERENCES `cash` (`uuid`)
) ENGINE=InnoDB DEFAULT CHARSET=utf8;

-- schema for cash_discard table
CREATE TABLE `cash_discard` (
  `uuid`              char(36) NOT NULL,
  `project_id`        smallint(5) unsigned NOT NULL,
  `reference`         int(10) unsigned NOT NULL,
  `cash_uuid`         char(36) NOT NULL,
  `date`              date NOT NULL,
  `description`       text,
  `user_id`           smallint(5) unsigned NOT NULL,
  PRIMARY KEY (`uuid`),
  KEY `reference` (`reference`),
  KEY `project_id` (`project_id`),
  KEY `user_id` (`user_id`),
  KEY `cash_uuid` (`cash_uuid`),
  FOREIGN KEY (`project_id`) REFERENCES `project` (`id`),
  FOREIGN KEY (`user_id`) REFERENCES `user` (`id`),
  FOREIGN KEY (`cash_uuid`) REFERENCES `cash` (`uuid`)
) ENGINE=InnoDB DEFAULT CHARSET=utf8;

-- new triggers to manage creation of references
CREATE TRIGGER cash_calculate_reference BEFORE INSERT ON cash
FOR EACH ROW SET NEW.reference = (SELECT IFNULL(MAX(reference) + 1, 1) FROM cash WHERE cash.project_id = new.project_id);

-- migrate data for cash
INSERT INTO `cash` (uuid, project_id, reference, `date`, debtor_uuid, currency_id, amount, user_id, cashbox_id, description, is_caution)
  SELECT uuid, project_id, reference, `date`, `deb_cred_uuid`, currency_id, cost, user_id, cashbox_id, description, is_caution
  FROM `cash_migrate`;

INSERT INTO `cash_item` (uuid, cash_uuid, amount, invoice_uuid)
  SELECT uuid, cash_uuid, allocated_cost, invoice_uuid
  FROM `cash_item_migrate`;

INSERT INTO `cash_discard` (uuid, project_id, reference, cash_uuid, `date`, description, user_id)
  SELECT uuid, project_id, reference, cash_uuid, `date`, description, 1
  FROM `cash_discard_migrate`;

--
-- END Cash Table Upgrades
--

--
-- CLEAN UP
--

DROP TABLE cash_discard_migrate;
DROP TABLE cash_item_migrate;
DROP TABLE cash_migrate;

-- restore foreign keys
SET foreign_key_checks = 1;
=======
delete from unit where id = 134;

-- Unit restructuring
-- By Jonathan Niles
-- 18-12-2015

UPDATE unit SET path = '/references' WHERE id = 112;
UPDATE unit SET path = '/references/groups' WHERE id = 111;

UPDATE unit SET path = '/purchases' WHERE id = 53;
UPDATE unit SET path = '/purchases/confirm' WHERE id = 71;
UPDATE unit SET path = '/purchases/authorization' WHERE id = 99;
UPDATE unit SET path = '/purchases/validate' WHERE id = 98;

UPDATE unit SET path = '/creditors/groups' WHERE id = 23;

update unit set path = '/exchange' WHERE id = 22;
update unit set path = '/projects' WHERE id = 42;
update unit set path = '/services' WHERE id = 48;

update unit set path = '/accounts' WHERE id = 6;

update unit set path = '/journal/voucher' WHERE id = 41;

update unit set path = '/employees' WHERE id = 61;
update unit set path = '/employees/fonction' WHERE id = 60;
update unit set path = '/employees/grades' WHERE id = 59;
update unit set path = '/employees/offdays' WHERE id = 64;
update unit set path = '/employees/holidays' WHERE id = 65;


update unit set path = '/budgets' WHERE id = 51;
update unit set path = '/budgets/analysis' WHERE id = 117;
update unit set path = '/budgets/update' where id = 7;
update unit set path = '/budgets/create' where id = 131;


update unit set path = '/debtors/groups' WHERE id = 24;
update unit set path = '/creditors' WHERE id = 19;
update unit set path = '/creditors/groups' where id = 23;


update unit set path = '/donors' where id = 20;
update unit set path = '/donations/confirm' where id = 101;

update unit set path = '/sales/records' where id = 17;
update unit set path = '/cash/records' where id = 34;

update unit set path = '/patients/edit' where id = 80;
update unit set path = '/patients/debtor' where id = 36;
update unit set path = '/patients/register' where id = 14;
update unit set path = '/patients/search' where id = 15;
update unit set path = '/patients/groups/assignment' where id = 28;
update unit set path = '/patients/groups' where id = 29;

update unit set path = '/statistics' where id = 69;
-- update unit set path = '/snis/create' where id = 29;
-- update unit set path = '/snis/update' where id = 29;


update unit set path = '/permissions' where id = 4;

update unit set path = '/enterprises' where id = 2;

update unit set path = '/locations' where id = 26;

update unit set path = '/subsidies' where id = 82;

update unit set path = '/taxes' where id = 62;

update unit set path = '/cashboxes' where id = 105;

-- reports/tfr is never used
delete from unit where id = 88;

-- move payroll reports into reports
update unit set parent = 126 where id = 118;
update unit set parent = 126 where id = 119;
>>>>>>> 90306314

-- Creating a flag for title account
-- By Dedrick Kitamuka
-- 22-12-2015

ALTER TABLE account ADD COLUMN is_title BOOLEAN DEFAULT 0;

-- Removing constraint in account
-- By Dedrick Kitamuka
-- 22-12-2015
-- ALTER TABLE account DROP FOREIGN KEY account_type_id;

UPDATE account SET is_title = 1 WHERE account_type_id = 3;

-- Updating the account type
-- By Dedrick Kitamuka
-- 22-12-2015

UPDATE account SET account_type_id = 1 where classe > 5 AND account_type_id = 3;
UPDATE account SET account_type_id = 2 where classe < 5 AND account_type_id = 3;

-- Removing title account type
-- By Dedrick Kitamuka
-- 22-12-2015

DELETE FROM account_type WHERE id = 3;

-- SET locked to false for OHADA account
-- By Dedrick Kitamuka
-- 26-12-2015

UPDATE account SET locked = 0 WHERE is_ohada = 1;

-- SET locked to true for PCGC account
-- By Dedrick Kitamuka
-- 26-12-2015

UPDATE account SET locked = 1 WHERE is_ohada = 0;

-- Removing is_ohada column
-- By Dedrick Kitamuka
-- 26-12-2015

ALTER TABLE account DROP COLUMN is_ohada;<|MERGE_RESOLUTION|>--- conflicted
+++ resolved
@@ -10,7 +10,7 @@
 -- No way to view this report because it is necessary to have a store in parameter
 -- /reports/stock_store/:depotId
 
-<<<<<<< HEAD
+
 -- delete from unit where id = 134;
 
 --
@@ -189,86 +189,7 @@
 
 -- restore foreign keys
 SET foreign_key_checks = 1;
-=======
-delete from unit where id = 134;
-
--- Unit restructuring
--- By Jonathan Niles
--- 18-12-2015
-
-UPDATE unit SET path = '/references' WHERE id = 112;
-UPDATE unit SET path = '/references/groups' WHERE id = 111;
-
-UPDATE unit SET path = '/purchases' WHERE id = 53;
-UPDATE unit SET path = '/purchases/confirm' WHERE id = 71;
-UPDATE unit SET path = '/purchases/authorization' WHERE id = 99;
-UPDATE unit SET path = '/purchases/validate' WHERE id = 98;
-
-UPDATE unit SET path = '/creditors/groups' WHERE id = 23;
-
-update unit set path = '/exchange' WHERE id = 22;
-update unit set path = '/projects' WHERE id = 42;
-update unit set path = '/services' WHERE id = 48;
-
-update unit set path = '/accounts' WHERE id = 6;
-
-update unit set path = '/journal/voucher' WHERE id = 41;
-
-update unit set path = '/employees' WHERE id = 61;
-update unit set path = '/employees/fonction' WHERE id = 60;
-update unit set path = '/employees/grades' WHERE id = 59;
-update unit set path = '/employees/offdays' WHERE id = 64;
-update unit set path = '/employees/holidays' WHERE id = 65;
-
-
-update unit set path = '/budgets' WHERE id = 51;
-update unit set path = '/budgets/analysis' WHERE id = 117;
-update unit set path = '/budgets/update' where id = 7;
-update unit set path = '/budgets/create' where id = 131;
-
-
-update unit set path = '/debtors/groups' WHERE id = 24;
-update unit set path = '/creditors' WHERE id = 19;
-update unit set path = '/creditors/groups' where id = 23;
-
-
-update unit set path = '/donors' where id = 20;
-update unit set path = '/donations/confirm' where id = 101;
-
-update unit set path = '/sales/records' where id = 17;
-update unit set path = '/cash/records' where id = 34;
-
-update unit set path = '/patients/edit' where id = 80;
-update unit set path = '/patients/debtor' where id = 36;
-update unit set path = '/patients/register' where id = 14;
-update unit set path = '/patients/search' where id = 15;
-update unit set path = '/patients/groups/assignment' where id = 28;
-update unit set path = '/patients/groups' where id = 29;
-
-update unit set path = '/statistics' where id = 69;
--- update unit set path = '/snis/create' where id = 29;
--- update unit set path = '/snis/update' where id = 29;
-
-
-update unit set path = '/permissions' where id = 4;
-
-update unit set path = '/enterprises' where id = 2;
-
-update unit set path = '/locations' where id = 26;
-
-update unit set path = '/subsidies' where id = 82;
-
-update unit set path = '/taxes' where id = 62;
-
-update unit set path = '/cashboxes' where id = 105;
-
--- reports/tfr is never used
-delete from unit where id = 88;
-
--- move payroll reports into reports
-update unit set parent = 126 where id = 118;
-update unit set parent = 126 where id = 119;
->>>>>>> 90306314
+
 
 -- Creating a flag for title account
 -- By Dedrick Kitamuka

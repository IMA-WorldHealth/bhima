-- Deleting
-- By Chris LOMAME
-- Date : 2015-12-16
-- No way to view this report because it is necessary to have a store in parameter
-- /reports/stock_store/:depotId

DELETE FROM unit WHERE id = 134;

--
-- General upgrades to the entire database
--

--
-- BEGIN PRICE LIST UPDATES
--

-- This should eventually be in a schema migration script, but it is fine for the moment.
-- jniles

-- DANGER
SET foreign_key_checks = 0;

-- make sure all FK links have been removed
UPDATE debitor_group SET price_list_uuid = NULL;
UPDATE patient_group SET price_list_uuid = NULL;

DROP TABLE IF EXISTS price_list_item;
DROP TABLE IF EXISTS price_list;

CREATE TABLE price_list (
  `enterprise_id`       SMALLINT(5) UNSIGNED NOT NULL,
  `uuid`                CHAR(36) NOT NULL,
  `label`               VARCHAR(250) NOT NULL,
  `description`         TEXT,
  `created_at`          TIMESTAMP NOT NULL DEFAULT CURRENT_TIMESTAMP,
  `updated_at`          TIMESTAMP NULL ON UPDATE CURRENT_TIMESTAMP,
  PRIMARY KEY (`uuid`),
  KEY `enterprise_id` (`enterprise_id`),
  FOREIGN KEY (`enterprise_id`) REFERENCES `enterprise` (`id`)
) ENGINE=InnoDB DEFAULT CHARSET=utf8;

CREATE TABLE price_list_item (
  `uuid`                CHAR(36) NOT NULL,
  `inventory_uuid`      CHAR(36) NOT NULL,
  `price_list_uuid`     CHAR(36) NOT NULL,
  `label`               VARCHAR(250) NOT NULL,
  `value`               INTEGER NOT NULL,
  `is_percentage`       BOOLEAN NOT NULL DEFAULT 0,
  `created_at`          TIMESTAMP NOT NULL DEFAULT CURRENT_TIMESTAMP,
  PRIMARY KEY (`uuid`),
  KEY `price_list_uuid` (`price_list_uuid`),
  KEY `inventory_uuid` (`inventory_uuid`),
  FOREIGN KEY (`price_list_uuid`) REFERENCES `price_list` (`uuid`) ON DELETE CASCADE,
  FOREIGN KEY (`inventory_uuid`) REFERENCES `inventory` (`uuid`) ON DELETE CASCADE
) ENGINE=InnoDB DEFAULT CHARSET=utf8;

--
-- END PRICE LIST UPDATES
--


--
-- PREAMBLE
--

-- Foreign key checks will affect the character set upgrade

-- make sure server/client communication happens in UTF-8 charset (runtime only)
SET NAMES 'utf8';
SET character_set_database = 'utf8';
SET collation_database = 'utf8_unicode_ci';

--
-- BEGIN UPGRADING
--

--
-- BEGIN Cash Table Upgrades
--

-- The following scripts upgrade the cash table by reducing the number of columns stored
-- in the cash table.  The cash_discard table actually stores useful information now.

CREATE TEMPORARY TABLE IF NOT EXISTS cash_migrate AS (SELECT * FROM cash);
CREATE TEMPORARY TABLE IF NOT EXISTS cash_item_migrate AS (SELECT * FROM cash_item);
CREATE TEMPORARY TABLE IF NOT EXISTS cash_discard_migrate AS (SELECT * FROM cash_discard);

DROP TABLE cash_item;
DROP TABLE cash_discard;
DROP TABLE cash;

-- schema for cash table
CREATE TABLE `cash` (
  `uuid`            CHAR(36) NOT NULL,
  `project_id`      SMALLINT(5) UNSIGNED NOT NULL,
  `reference`       INT(10) UNSIGNED NOT NULL DEFAULT 0,
  `date`            TIMESTAMP NOT NULL DEFAULT CURRENT_TIMESTAMP,
  `debtor_uuid`     CHAR(36) NOT NULL,
  `currency_id`     TINYINT(3) UNSIGNED NOT NULL,
  `amount`          DECIMAL(19,2) UNSIGNED NOT NULL DEFAULT 0.00,
  `user_id`         SMALLINT(5) UNSIGNED NOT NULL,
  `cashbox_id`      MEDIUMINT(8) UNSIGNED NOT NULL,
  `description`     TEXT,
  `is_caution`      BOOLEAN NOT NULL DEFAULT 0,
  PRIMARY KEY (`uuid`),
  KEY `project_id` (`project_id`),
  KEY `reference` (`reference`),
  KEY `debtor_uuid` (`debtor_uuid`),
  KEY `user_id` (`user_id`),
  KEY `cashbox_id` (`cashbox_id`),
  FOREIGN KEY (`project_id`) REFERENCES `project` (`id`),
  FOREIGN KEY (`currency_id`) REFERENCES `currency` (`id`),
  FOREIGN KEY (`debtor_uuid`) REFERENCES `debitor` (`uuid`),
  FOREIGN KEY (`user_id`) REFERENCES `user` (`id`),
  FOREIGN KEY (`cashbox_id`) REFERENCES `cash_box` (`id`)
) ENGINE=InnoDB DEFAULT CHARSET=utf8;

-- schema for cash_item table
CREATE TABLE `cash_item` (
  `uuid`            char(36) NOT NULL,
  `cash_uuid`       char(36) NOT NULL,
  `amount`          decimal(19,2) unsigned NOT NULL DEFAULT 0.00,
  `invoice_uuid`    char(36) DEFAULT NULL,
  PRIMARY KEY (`uuid`),
  KEY `cash_uuid` (`cash_uuid`),
  FOREIGN KEY (`cash_uuid`) REFERENCES `cash` (`uuid`)
) ENGINE=InnoDB DEFAULT CHARSET=utf8;

-- schema for cash_discard table
CREATE TABLE `cash_discard` (
  `uuid`              CHAR(36) NOT NULL,
  `project_id`        SMALLINT(5) UNSIGNED NOT NULL,
  `reference`         INT(10) UNSIGNED NOT NULL,
  `cash_uuid`         CHAR(36) NOT NULL,
  `date`              TIMESTAMP NOT NULL DEFAULT CURRENT_TIMESTAMP,
  `description`       text,
  `user_id`           SMALLINT(5) UNSIGNED NOT NULL,
  PRIMARY KEY (`uuid`),
  KEY `reference` (`reference`),
  KEY `project_id` (`project_id`),
  KEY `user_id` (`user_id`),
  KEY `cash_uuid` (`cash_uuid`),
  FOREIGN KEY (`project_id`) REFERENCES `project` (`id`),
  FOREIGN KEY (`user_id`) REFERENCES `user` (`id`),
  FOREIGN KEY (`cash_uuid`) REFERENCES `cash` (`uuid`)
) ENGINE=InnoDB DEFAULT CHARSET=utf8;

-- new triggers to manage creation of references
CREATE TRIGGER cash_calculate_reference BEFORE INSERT ON cash
FOR EACH ROW SET NEW.reference = (SELECT IFNULL(MAX(reference) + 1, 1) FROM cash WHERE cash.project_id = new.project_id);

-- migrate data for cash
INSERT INTO `cash` (uuid, project_id, reference, `date`, debtor_uuid, currency_id, amount, user_id, cashbox_id, description, is_caution)
  SELECT uuid, project_id, reference, `date`, `deb_cred_uuid`, currency_id, cost, user_id, cashbox_id, description, is_caution
  FROM `cash_migrate`;

INSERT INTO `cash_item` (uuid, cash_uuid, amount, invoice_uuid)
  SELECT uuid, cash_uuid, allocated_cost, invoice_uuid
  FROM `cash_item_migrate`;

INSERT INTO `cash_discard` (uuid, project_id, reference, cash_uuid, `date`, description, user_id)
  SELECT uuid, project_id, reference, cash_uuid, `date`, description, 1
  FROM `cash_discard_migrate`;

--
-- END Cash Table Upgrades
--

--
-- CLEAN UP
--

DROP TABLE cash_discard_migrate;
DROP TABLE cash_item_migrate;
DROP TABLE cash_migrate;

-- BEGIN PATIENT INVOICE SCHEMA UPDATES
--

-- new properties to determine pricing in the patient invoice module
ALTER TABLE debitor_group ADD COLUMN apply_discounts BOOLEAN NOT NULL DEFAULT TRUE;
ALTER TABLE debitor_group ADD COLUMN apply_billing_services BOOLEAN NOT NULL DEFAULT TRUE;
ALTER TABLE debitor_group ADD COLUMN apply_subsidies BOOLEAN NOT NULL DEFAULT TRUE;


-- BILLING SERVICE DEFNs
DROP TABLE IF EXISTS sale_billing_service;
DROP TABLE IF EXISTS patient_group_billing_service;
DROP TABLE IF EXISTS debitor_group_billing_service;
DROP TABLE IF EXISTS billing_service;

-- the values here are percentages
CREATE TABLE billing_service (
  `id`              SMALLINT UNSIGNED NOT NULL AUTO_INCREMENT,
  `account_id`      INT(10) UNSIGNED NOT NULL,
  `label`           VARCHAR(200) NOT NULL,
  `description`     TEXT,
  `value`           DECIMAL(10,2) UNSIGNED NOT NULL,
  `created_at`      TIMESTAMP NOT NULL DEFAULT CURRENT_TIMESTAMP,
  `updated_at`      TIMESTAMP NULL ON UPDATE CURRENT_TIMESTAMP,
  PRIMARY KEY (`id`),
  KEY `account_id` (`account_id`),
  FOREIGN KEY (`account_id`) REFERENCES `account` (`id`)
) ENGINE=InnoDB DEFAULT CHARSET=utf8;

CREATE TABLE patient_group_billing_service (
  `id`                      SMALLINT UNSIGNED NOT NULL AUTO_INCREMENT,
  `patient_group_uuid`      CHAR(36) NOT NULL,
  `billing_service_id`      SMALLINT UNSIGNED NOT NULL,
  `created_at`              TIMESTAMP NOT NULL DEFAULT CURRENT_TIMESTAMP,
  PRIMARY KEY (`id`),
  KEY `patient_group_uuid` (`patient_group_uuid`),
  KEY `billing_service_id` (`billing_service_id`),
  FOREIGN KEY (`billing_service_id`) REFERENCES `billing_service` (`id`) ON DELETE CASCADE ON UPDATE CASCADE,
  FOREIGN KEY (`patient_group_uuid`) REFERENCES `patient_group` (`uuid`) ON DELETE CASCADE ON UPDATE CASCADE
) ENGINE=InnoDB DEFAULT CHARSET=utf8;

CREATE TABLE debitor_group_billing_service (
  `id`                      SMALLINT UNSIGNED NOT NULL AUTO_INCREMENT,
  `debitor_group_uuid`      CHAR(36) NOT NULL,
  `billing_service_id`      SMALLINT UNSIGNED NOT NULL,
  `created_at`              TIMESTAMP NOT NULL DEFAULT CURRENT_TIMESTAMP,
  PRIMARY KEY (`id`),
  KEY `debitor_group_uuid` (`debitor_group_uuid`),
  KEY `billing_service_id` (`billing_service_id`),
  FOREIGN KEY (`billing_service_id`) REFERENCES `billing_service` (`id`) ON DELETE CASCADE ON UPDATE CASCADE,
  FOREIGN KEY (`debitor_group_uuid`) REFERENCES `debitor_group` (`uuid`) ON DELETE CASCADE ON UPDATE CASCADE
) ENGINE=InnoDB DEFAULT CHARSET=utf8;

CREATE TABLE `sale_billing_service` (
  `sale_uuid`               CHAR(36) NOT NULL,
  `value`                   DECIMAL(10,2) NOT NULL,
  `billing_service_id`      SMALLINT UNSIGNED NOT NULL,
  PRIMARY KEY (`sale_uuid`, `value`),
  KEY `sale_uuid` (`sale_uuid`),
  KEY `billing_service_id` (`billing_service_id`),
  FOREIGN KEY (`sale_uuid`) REFERENCES `sale` (`uuid`),
  FOREIGN KEY (`billing_service_id`) REFERENCES `billing_service` (`id`)
) ENGINE=InnoDB DEFAULT CHARSET=utf8;

-- SUBSIDY DEFNs
DROP TABLE IF EXISTS sale_subsidy;
DROP TABLE IF EXISTS debitor_group_subsidy;
DROP TABLE IF EXISTS patient_group_subsidy;
DROP TABLE IF EXISTS subsidy;

-- remove direct links of subsidies
ALTER TABLE `patient_group` DROP FOREIGN KEY `patient_group_ibfk_3`;
ALTER TABLE `patient_group` DROP COLUMN `subsidy_uuid`;

-- assumed percentage value
CREATE TABLE subsidy (
  `id`              SMALLINT UNSIGNED NOT NULL AUTO_INCREMENT,
  `account_id`      INT UNSIGNED NOT NULL,
  `label`           VARCHAR(200) NOT NULL,
  `description`     TEXT,
  `value`           DECIMAL(10,2) NOT NULL,
  `created_at`      TIMESTAMP NOT NULL DEFAULT CURRENT_TIMESTAMP,
  `updated_at`      TIMESTAMP NULL ON UPDATE CURRENT_TIMESTAMP,
  PRIMARY KEY (`id`),
  KEY `account_id` (`account_id`),
  FOREIGN KEY (`account_id`) REFERENCES `account` (`id`)
) ENGINE=InnoDB DEFAULT CHARSET=utf8;

CREATE TABLE patient_group_subsidy (
  `id`                      SMALLINT UNSIGNED NOT NULL AUTO_INCREMENT,
  `patient_group_uuid`      CHAR(36) NOT NULL,
  `subsidy_id`              SMALLINT UNSIGNED NOT NULL,
  `created_at`              TIMESTAMP NOT NULL DEFAULT CURRENT_TIMESTAMP,
  PRIMARY KEY (`id`),
  KEY `patient_group_uuid` (`patient_group_uuid`),
  KEY `subsidy_id` (`subsidy_id`),
  FOREIGN KEY (`subsidy_id`) REFERENCES `subsidy` (`id`) ON DELETE CASCADE ON UPDATE CASCADE,
  FOREIGN KEY (`patient_group_uuid`) REFERENCES `patient_group` (`uuid`) ON DELETE CASCADE ON UPDATE CASCADE
) ENGINE=InnoDB DEFAULT CHARSET=utf8;

CREATE TABLE debitor_group_subsidy (
  `id`                      SMALLINT UNSIGNED NOT NULL AUTO_INCREMENT,
  `debitor_group_uuid`      CHAR(36) NOT NULL,
  `subsidy_id`              SMALLINT UNSIGNED NOT NULL,
  `created_at`              TIMESTAMP NOT NULL DEFAULT CURRENT_TIMESTAMP,
  PRIMARY KEY (`id`),
  KEY `debitor_group_uuid` (`debitor_group_uuid`),
  KEY `subsidy_id` (`subsidy_id`),
  FOREIGN KEY (`subsidy_id`) REFERENCES `subsidy` (`id`) ON DELETE CASCADE ON UPDATE CASCADE,
  FOREIGN KEY (`debitor_group_uuid`) REFERENCES `debitor_group` (`uuid`) ON DELETE CASCADE ON UPDATE CASCADE
) ENGINE=InnoDB DEFAULT CHARSET=utf8;

CREATE TABLE `sale_subsidy` (
  `sale_uuid`       CHAR(36) NOT NULL,
  `value`           DECIMAL(10,2) NOT NULL,
  `subsidy_id`      SMALLINT UNSIGNED NOT NULL,
  PRIMARY KEY (`sale_uuid`, `value`),
  KEY `sale_uuid` (`sale_uuid`),
  KEY `subsidy_id` (`subsidy_id`),
  FOREIGN KEY (`sale_uuid`) REFERENCES `sale` (`uuid`),
  FOREIGN KEY (`subsidy_id`) REFERENCES `subsidy` (`id`)
) ENGINE=InnoDB DEFAULT CHARSET=utf8;

-- DISCOUNT DEFNs

-- assumed percentage value
DROP TABLE IF EXISTS discount;
CREATE TABLE discount (
  `id`                  SMALLINT UNSIGNED NOT NULL AUTO_INCREMENT,
  `label`               VARCHAR(200) NOT NULL,
  `description`         TEXT,
  `inventory_uuid`      CHAR(36) NOT NULL,
  `account_id`          INT(10) UNSIGNED NOT NULL,
  `value`               DECIMAL(10,2) NOT NULL,
  PRIMARY KEY (`id`),
  KEY `inventory_uuid` (`inventory_uuid`),
  KEY `account_id` (`account_id`),
  FOREIGN KEY (`inventory_uuid`) REFERENCES `inventory` (`uuid`) ON DELETE CASCADE ON UPDATE CASCADE,
  FOREIGN KEY (`account_id`) REFERENCES `account` (`id`)
) ENGINE=InnoDB DEFAULT CHARSET=utf8;

--
-- END PATIENT INVOICE UPDATES
--

SET foreign_key_checks = 1;


-- Creating a flag for title account
-- By Dedrick Kitamuka
-- 22-12-2015

ALTER TABLE account ADD COLUMN is_title BOOLEAN DEFAULT 0;

-- Removing constraint in account
-- By Dedrick Kitamuka
-- 22-12-2015
-- ALTER TABLE account DROP FOREIGN KEY account_type_id;

UPDATE account SET is_title = 1 WHERE account_type_id = 3;

-- Updating the account type
-- By Dedrick Kitamuka
-- 22-12-2015

UPDATE account SET account_type_id = 1 where classe > 5 AND account_type_id = 3;
UPDATE account SET account_type_id = 2 where classe < 5 AND account_type_id = 3;

-- Removing title account type
-- By Dedrick Kitamuka
-- 22-12-2015

DELETE FROM account_type WHERE id = 3;

-- SET locked to false for OHADA account
-- By Dedrick Kitamuka
-- 26-12-2015

UPDATE account SET locked = 0 WHERE is_ohada = 1;

-- SET locked to true for PCGC account
-- By Dedrick Kitamuka
-- 26-12-2015

UPDATE account SET locked = 1 WHERE is_ohada = 0;

-- Removing is_ohada column
-- By Dedrick Kitamuka
-- 26-12-2015

ALTER TABLE account DROP COLUMN is_ohada;

-- Make account type id auto increment
-- By Dedrick Kitamuka
-- 20-01-2016

ALTER TABLE account DROP FOREIGN KEY account_ibfk_1;
ALTER TABLE account_type MODIFY id mediumint(8) UNSIGNED NOT NULL AUTO_INCREMENT;
ALTER TABLE account ADD FOREIGN KEY (`account_type_id`) REFERENCES account_type (`id`);

-- Add the property is locked for the projet 
-- Date: 2016-01-28
-- By: Chris LOMAME

ALTER TABLE `project`
ADD `locked` BOOLEAN NOT NULL;


<<<<<<< HEAD
-- Changing the exchange_rate table 
-- Date: 2016-02-05
-- By: Chris LOMAME

ALTER TABLE `exchange_rate` 
CHANGE `enterprise_currency_id` `enterprise_id` TINYINT(3) UNSIGNED NOT NULL;

ALTER TABLE `exchange_rate` 
CHANGE `foreign_currency_id` `currency_id` TINYINT(3) UNSIGNED NOT NULL;

ALTER TABLE `exchange_rate` 
CHANGE `date` `date` DATETIME NOT NULL DEFAULT CURRENT_TIMESTAMP;
=======
-- Linking service o enterprise directly
-- Date : 2016-02-02
-- By : Dedrick Kitamuka

ALTER TABLE service DROP FOREIGN KEY service_ibfk_1;
ALTER TABLE service CHANGE project_id enterprise_id SMALLINT(5) UNSIGNED NOT NULL;
ALTER TABLE service ADD FOREIGN KEY (`enterprise_id`) REFERENCES enterprise (`id`);
>>>>>>> 8f94fbfa
<|MERGE_RESOLUTION|>--- conflicted
+++ resolved
@@ -382,7 +382,7 @@
 ADD `locked` BOOLEAN NOT NULL;
 
 
-<<<<<<< HEAD
+
 -- Changing the exchange_rate table 
 -- Date: 2016-02-05
 -- By: Chris LOMAME
@@ -395,7 +395,7 @@
 
 ALTER TABLE `exchange_rate` 
 CHANGE `date` `date` DATETIME NOT NULL DEFAULT CURRENT_TIMESTAMP;
-=======
+
 -- Linking service o enterprise directly
 -- Date : 2016-02-02
 -- By : Dedrick Kitamuka
@@ -403,4 +403,3 @@
 ALTER TABLE service DROP FOREIGN KEY service_ibfk_1;
 ALTER TABLE service CHANGE project_id enterprise_id SMALLINT(5) UNSIGNED NOT NULL;
 ALTER TABLE service ADD FOREIGN KEY (`enterprise_id`) REFERENCES enterprise (`id`);
->>>>>>> 8f94fbfa

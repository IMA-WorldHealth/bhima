--- conflicted
+++ resolved
@@ -357,7 +357,6 @@
 ALTER TABLE `posting_journal` ADD INDEX `reference_uuid` (`reference_uuid`);
 ALTER TABLE `general_ledger` ADD INDEX `reference_uuid` (`reference_uuid`);
 
-<<<<<<< HEAD
 /*
 @author bruce
 @description person_category and person tables
@@ -389,7 +388,6 @@
   UNIQUE KEY `entity_uuid` (`uuid`),
   KEY `entity_type_id` (`entity_type_id`)
 ) ENGINE=InnoDB DEFAULT CHARACTER SET = utf8mb4 DEFAULT COLLATE = utf8mb4_unicode_ci;
-=======
 
 
 
@@ -648,5 +646,4 @@
 
 INSERT INTO `report` (`id`, `report_key`, `title_key`) VALUES
 (27, 'income_expense_by_year', 'REPORT.INCOME_EXPENSE_BY_YEAR');
-  
->>>>>>> f8bcb28a
+  
--- conflicted
+++ resolved
@@ -240,8 +240,6 @@
   DROP TEMPORARY TABLE missing_movement_document;
 END $$
 
-<<<<<<< HEAD
-
 /*
 PROCEDURE UnbalancedInvoicePayments
 
@@ -342,8 +340,6 @@
 
 INSERT INTO `report` (`id`, `report_key`, `title_key`) VALUES
 (23, 'unbalanced_invoice_payments_report', 'REPORT.UNBALANCED_INVOICE_PAYMENTS_REPORT.TITLE');
-=======
-DELIMITER ;
 
 /*
 @author jniles
@@ -354,5 +350,4 @@
 ALTER TABLE `general_ledger` DROP INDEX `reference_uuid`;
 ALTER TABLE `posting_journal` DROP INDEX `reference_uuid`;
 ALTER TABLE `posting_journal` ADD INDEX `reference_uuid` (`reference_uuid`);
-ALTER TABLE `general_ledger` ADD INDEX `reference_uuid` (`reference_uuid`);
->>>>>>> 828d089e
+ALTER TABLE `general_ledger` ADD INDEX `reference_uuid` (`reference_uuid`);
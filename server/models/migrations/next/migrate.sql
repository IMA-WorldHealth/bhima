--- conflicted
+++ resolved
@@ -1,5 +1,3 @@
-<<<<<<< HEAD
-
 /*
  * @author: jmcameron
  * @date: 2020-09-28
@@ -26,6 +24,4 @@
 ALTER TABLE enterprise_setting DROP COLUMN enable_auto_stock_accounting;
 ALTER TABLE enterprise_setting DROP COLUMN enable_daily_consumption;
 ALTER TABLE enterprise_setting DROP COLUMN enable_strict_depot_permission;
-ALTER TABLE enterprise_setting DROP COLUMN enable_supplier_credit;
-=======
->>>>>>> 2f8790f8
+ALTER TABLE enterprise_setting DROP COLUMN enable_supplier_credit;
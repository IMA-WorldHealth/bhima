--- conflicted
+++ resolved
@@ -59,17 +59,6 @@
 UPDATE stock_setting SET min_delay = 1;
 
 /**
-<<<<<<< HEAD
-  * @author: jmcameron
-  * @date: 2021-04-19
-  * @desc: Add support for Euros
-  */
-INSERT IGNORE INTO `currency` (`id`, `name`, `format_key`, `symbol`, `note`, `min_monentary_unit`)
-       VALUES (3,'Euro','EUR','€',NULL,0.01);
-
-INSERT IGNORE INTO `exchange_rate`
-       VALUES (3, 1, @EUR, 0.84, NOW());
-=======
 @author: jniles
 @date: 2021-04-14
 @desc: Add actions to allow users to delete individual record types.
@@ -84,4 +73,15 @@
   (7, 'USERS.ACTIONS.DELETE_VOUCHER');
 
 CALL drop_column_if_exists('enterprise_setting', 'enable_delete_records');
->>>>>>> d6d194d3
+
+
+/**
+ * @author: jmcameron
+ * @date: 2021-04-19
+ * @desc: Add support for Euros
+ */
+INSERT IGNORE INTO `currency` (`id`, `name`, `format_key`, `symbol`, `note`, `min_monentary_unit`)
+       VALUES (3,'Euro','EUR','€',NULL,0.01);
+
+INSERT IGNORE INTO `exchange_rate`
+       VALUES (3, 1, @EUR, 0.84, NOW());
/*
 * DATABASE CHANGES FOR VERSION 1.5.0 TO 1.6.0 
 */

/*
 * @author: mbayopanda
 * @date: 2019-10-03
 */
DELETE FROM `cron` WHERE `label` = 'CRON.EACH_MINUTE';
INSERT INTO unit VALUES
(250, 'Sytem usage statistic', 'REPORT.SYSTEM_USAGE_STAT.TITLE', 'Sytem usage statistic', 144, '/modules/reports/systemUsageStat', '/reports/systemUsageStat');


INSERT INTO `report` (`report_key`, `title_key`) VALUES
<<<<<<< HEAD
('systemUsageStat', 'REPORT.SYSTEM_USAGE_STAT.TITLE');
=======
('systemUsageStat', 'REPORT.SYSTEM_USAGE_STAT.TITLE');

/*
 * @author : jeremie Lodi
 * payroll using indexes
 * @date 2019-10-07
*/

DROP TABLE IF EXISTS `staffing_indice`;

CREATE TABLE `staffing_indice` (
  `uuid` BINARY(16) NOT NULL,
  `employee_uuid` BINARY(16) NOT NULL,
  `grade_uuid` BINARY(16) NOT NULL,
  `fonction_id`   TINYINT(3) UNSIGNED DEFAULT NULL,
  `grade_indice` DECIMAL(19,4) NOT NULL,
  `function_indice` DECIMAL(19,4) NOT NULL,
  `date` TIMESTAMP NOT NULL DEFAULT CURRENT_TIMESTAMP,
  `created_at` TIMESTAMP NOT NULL DEFAULT CURRENT_TIMESTAMP,
  `updated_at` TIMESTAMP NULL,
  PRIMARY KEY (`uuid`),
  FOREIGN KEY (`employee_uuid`) REFERENCES `employee` (`uuid`),
  FOREIGN KEY (`fonction_id`) REFERENCES `fonction` (`id`),
  FOREIGN KEY (`grade_uuid`) REFERENCES `grade` (`uuid`)
) ENGINE=InnoDB DEFAULT CHARACTER SET = utf8mb4 DEFAULT COLLATE = utf8mb4_unicode_ci;


DROP TABLE IF EXISTS `staffing_grade_indice`;
CREATE TABLE `staffing_grade_indice` (
  `uuid` BINARY(16) NOT NULL,
  `value`  DECIMAL(19,4) NOT NULL,
  `grade_uuid` BINARY(16) NOT NULL,
  PRIMARY KEY (`uuid`),
  UNIQUE KEY `grade_uuid_uniq`(`grade_uuid`),
  FOREIGN KEY (`grade_uuid`) REFERENCES `grade` (`uuid`)
) ENGINE=InnoDB DEFAULT CHARACTER SET = utf8mb4 DEFAULT COLLATE = utf8mb4_unicode_ci;

DROP TABLE IF EXISTS `staffing_function_indice`;
CREATE TABLE `staffing_function_indice` (
  `uuid` BINARY(16) NOT NULL,
  `value`  DECIMAL(19,4) NOT NULL,
  `fonction_id`   TINYINT(3) UNSIGNED NOT NULL,
  PRIMARY KEY (`uuid`),
  UNIQUE KEY `fonction_id_uniq`(`fonction_id`),
  FOREIGN KEY (`fonction_id`) REFERENCES `fonction` (`id`)
) ENGINE=InnoDB DEFAULT CHARACTER SET = utf8mb4 DEFAULT COLLATE = utf8mb4_unicode_ci;


ALTER TABLE  `rubric_payroll` ADD COLUMN `is_monetary_value`  TINYINT(1) DEFAULT 1;
ALTER TABLE  `rubric_payroll` ADD COLUMN `position`  TINYINT(1) DEFAULT 0;
ALTER TABLE  `rubric_payroll` ADD COLUMN `is_indice` TINYINT(1) DEFAULT 0;
ALTER TABLE  `rubric_payroll` ADD COLUMN  `indice_type` VARCHAR(50) DEFAULT NULL;
ALTER TABLE  `rubric_payroll` ADD COLUMN  `indice_to_grap` TINYINT(1) DEFAULT 0;

ALTER TABLE  `enterprise_setting` ADD COLUMN `enable_index_payment_system` TINYINT(1) NOT NULL DEFAULT 0;

DROP TABLE IF EXISTS `stage_payment_indice`;
CREATE TABLE `stage_payment_indice` (
  `uuid` BINARY(16) NOT NULL,
  `employee_uuid` BINARY(16) NOT NULL,
  `payroll_configuration_id` INT(10) UNSIGNED NOT NULL,
  `currency_id` TINYINT(3) UNSIGNED DEFAULT NULL,
  `rubric_id` INT(10)  UNSIGNED NOT NULL,
  `rubric_value`  DECIMAL(19,4) NOT NULL,
  PRIMARY KEY (`uuid`),
  UNIQUE KEY `paiement_1` (`employee_uuid`, `rubric_id`, `payroll_configuration_id`),
  KEY `employee_uuid` (`employee_uuid`),
  KEY `payroll_configuration_id` (`payroll_configuration_id`),
  KEY `currency_id` (`currency_id`),
  FOREIGN KEY (`employee_uuid`) REFERENCES `employee` (`uuid`),
  FOREIGN KEY (`rubric_id`) REFERENCES `rubric_payroll` (`id`),
  FOREIGN KEY (`payroll_configuration_id`) REFERENCES `payroll_configuration` (`id`),
  FOREIGN KEY (`currency_id`) REFERENCES `currency` (`id`)
) ENGINE=InnoDB DEFAULT CHARACTER SET = utf8mb4 DEFAULT COLLATE = utf8mb4_unicode_ci;

DROP TABLE IF EXISTS `staffing_indice_parameters`;
CREATE TABLE `staffing_indice_parameters` (
  `uuid` BINARY(16) NOT NULL,
  `pay_envelope`  DECIMAL(19,4) NOT NULL,
  `working_days`   TINYINT(3) UNSIGNED NOT NULL,
  `payroll_configuration_id` INT(10) UNSIGNED NOT NULL,
  PRIMARY KEY (`uuid`),
  UNIQUE KEY `payroll_config_id`(`payroll_configuration_id`),
  FOREIGN KEY (`payroll_configuration_id`) REFERENCES `payroll_configuration` (`id`)
) ENGINE=InnoDB DEFAULT CHARACTER SET = utf8mb4 DEFAULT COLLATE = utf8mb4_unicode_ci;

-- units
INSERT INTO unit VALUES
(251, 'indexes', 'TREE.INDEXES','The payrall-index', 57,'/modules/finance/','/PAYROLL_INDEX_FOLDER'),
(252, 'Staffing indexes management','TREE.STAFFING_INDICES_MANAGEMENT','Staffing indices management',251 ,'/modules/payroll/staffing_indice','/staffing_indices'),
(253, 'Multiple Payroll by indice','TREE.MULTI_PAYROLL_INDICE','Multiple Payroll (indice)', 251,'/modules/multiple_payroll_indice','/multiple_payroll_indice');


DELIMITER $$

DROP PROCEDURE IF EXISTS `UpdateStaffingIndices`$$
CREATE   PROCEDURE `UpdateStaffingIndices`(IN _dateFrom DATE, IN _dateTo DATE)
BEGIN
	DECLARE _id mediumint(8) unsigned;
	DECLARE _date_embauche DATE;
	DECLARE _employee_uuid, _grade_uuid, _current_staffing_indice_uuid, _last_staffing_indice_uuid BINARY(16);
	DECLARE _hiring_year, _fonction_id INT;
	DECLARE _grade_indice, _last_grade_indice, _function_indice DECIMAL(19,4);

	DECLARE done BOOLEAN;
	DECLARE curs1 CURSOR FOR 
	SELECT uuid, grade_uuid, fonction_id, date_embauche
		FROM employee;

	DECLARE CONTINUE HANDLER FOR NOT FOUND SET done = TRUE;

	OPEN curs1;
		read_loop: LOOP
		FETCH curs1 INTO _employee_uuid, _grade_uuid, _fonction_id, _date_embauche;
			IF done THEN
				LEAVE read_loop;
			END IF;
			-- anciennette
			SET _hiring_year = FLOOR(DATEDIFF(_dateTo, _date_embauche)/365);
			-- is there any staffing indice specified for the employee in this payroll config period interval ?
			-- _current_staffing_indice_uuid is the indice for this payroll config period interval
			SET _current_staffing_indice_uuid  = IFNULL((
				SELECT st.uuid
				FROM staffing_indice st
				WHERE st.employee_uuid = _employee_uuid AND (st.date BETWEEN _dateFrom AND _dateTo)
				LIMIT 1
			), HUID('0'));

			SET _last_staffing_indice_uuid  = IFNULL((
				SELECT st.uuid
				FROM staffing_indice st
				WHERE st.employee_uuid = _employee_uuid
				ORDER BY st.created_at DESC
				LIMIT 1
			), HUID('0'));

			SET @grade_indice_rate = 0.05;
			SET @shouldInsert = FALSE;
			
			-- check if the date_embauche is in the current payroll config period interval
			SET @hiring_date = DATE(CONCAT(YEAR(_dateTo), '-', MONTH(_date_embauche), '-', DAY(_date_embauche)));
			SET @date_embauche_interval = (@hiring_date BETWEEN _dateFrom AND _dateTo);
			
			-- should update staffing_indice and there's no previous staffing_indice for in this payroll config period interval
			IF  ((@date_embauche_interval=1)  AND (_current_staffing_indice_uuid = HUID('0'))) THEN
				-- increase the _last_grade_indice if it exist
				IF (_last_staffing_indice_uuid <> HUID('0')) THEN
					SET _last_grade_indice = (SELECT grade_indice FROM staffing_indice WHERE uuid = _last_staffing_indice_uuid);
					SET _grade_indice =  _last_grade_indice + (_last_grade_indice*@grade_indice_rate);
				ELSE
					SET _grade_indice = (SELECT IFNULL(value, 0)  FROM staffing_grade_indice WHERE grade_uuid = _grade_uuid LIMIT 1);
					SET _grade_indice = _grade_indice + (_grade_indice*_hiring_year*@grade_indice_rate);
				END IF;
				SET @shouldInsert = TRUE;
			
			-- no indice has been created for the employee previously(no record in the table for him)
			-- this is used when configuring for the first time
			ELSE
			 	IF ((@date_embauche_interval = 0) && (_last_staffing_indice_uuid = HUID('0'))) THEN
					SET _grade_indice = (SELECT IFNULL(value, 0)  FROM staffing_grade_indice WHERE grade_uuid = _grade_uuid LIMIT 1);
					SET _grade_indice = _grade_indice + (_grade_indice * _hiring_year * @grade_indice_rate);
					SET @shouldInsert = TRUE;
				END IF;
			END IF;

			IF @shouldInsert THEN
				SET _function_indice = (SELECT IFNULL(value, 0) FROM staffing_function_indice WHERE fonction_id = _fonction_id LIMIT 1);			
				INSERT INTO staffing_indice(uuid, employee_uuid, grade_uuid, fonction_id, grade_indice, function_indice, date)
				VALUES(HUID(uuid()), _employee_uuid,  _grade_uuid , _fonction_id, IFNULL(_grade_indice, 0), IFNULL(_function_indice, 0), _dateTo);
			END IF;
		END LOOP;
	CLOSE curs1;
END$$


-- sum of a column of indexes (index for each employee)
DROP FUNCTION IF EXISTS `sumTotalIndex`$$
CREATE FUNCTION `sumTotalIndex`(_payroll_configuration_id INT, _indice_type VARCHAR(50)) RETURNS DECIMAL(19, 4) DETERMINISTIC
BEGIN

	DECLARE _employee_uuid BINARY(16);
	DECLARE _employee_grade_indice, totals DECIMAL(19, 4);
  
  SET totals  = (
    SELECT SUM(rubric_value) as 'rubric_value'
		FROM stage_payment_indice sp
		JOIN rubric_payroll r ON r.id = sp.rubric_id
		WHERE  r.indice_type = _indice_type AND	 payroll_configuration_id = _payroll_configuration_id
  );

	RETURN IFNULL(totals, 1);
END$$

DROP FUNCTION IF EXISTS `getStagePaymentIndice`$$
CREATE  FUNCTION `getStagePaymentIndice`(_employee_uuid BINARY(16), 
_payroll_configuration_id INT, _indice_type VARCHAR(50) ) RETURNS DECIMAL(19, 4) DETERMINISTIC
BEGIN
	return IFNULL((SELECT SUM(rubric_value) as 'rubric_value'
		FROM stage_payment_indice sp
		JOIN rubric_payroll r ON r.id = sp.rubric_id
		WHERE sp.employee_uuid = _employee_uuid AND r.indice_type = _indice_type AND	
			payroll_configuration_id = _payroll_configuration_id
		LIMIT 1), 0);
END;


DROP PROCEDURE IF EXISTS `addStagePaymentIndice`$$
CREATE   PROCEDURE `addStagePaymentIndice`( 
	IN _employee_uuid BINARY(16),IN _payroll_configuration_id INT(10),

	IN _indice_type VARCHAR(50), IN _value DECIMAL(19, 10)
)
BEGIN
   DECLARE _rubric_id INT;
   DECLARE _stage_payment_uuid BINARY(16);

   SELECT id INTO _rubric_id FROM rubric_payroll WHERE indice_type = _indice_type LIMIT 1;
 	
   IF _rubric_id > 0 THEN 
	SET _stage_payment_uuid = IFNULL((
		SELECT sp.uuid 
		FROM stage_payment_indice sp
		JOIN rubric_payroll r ON r.id = sp.rubric_id
		WHERE sp.employee_uuid = _employee_uuid AND r.indice_type = _indice_type AND	
			payroll_configuration_id = _payroll_configuration_id
		LIMIT 1), HUID('0')
	);
   IF _stage_payment_uuid <> HUID('0') THEN
	DELETE FROM stage_payment_indice  WHERE uuid = _stage_payment_uuid;
   END IF;

   INSERT INTO stage_payment_indice
   	(uuid,employee_uuid, payroll_configuration_id, rubric_id, rubric_value ) VALUES
    (HUID(uuid()), _employee_uuid, _payroll_configuration_id, _rubric_id, _value);
  END IF;
END $$


DROP PROCEDURE IF EXISTS `updateIndices`$$
CREATE   PROCEDURE `updateIndices`( IN _payroll_configuration_id INT)
BEGIN

	DECLARE _employee_uuid BINARY(16);
	DECLARE _employee_grade_indice, _sumTotalCode,  _function_indice DECIMAL(19, 4);
	
	DECLARE done BOOLEAN;
	DECLARE curs1 CURSOR FOR 
	SELECT cei.employee_uuid 
	FROM payroll_configuration pc
	JOIN config_employee ce ON ce.id = pc.config_employee_id
	JOIN config_employee_item cei ON cei.config_employee_id = ce.id
	WHERE pc.id = _payroll_configuration_id;

  DECLARE curs2 CURSOR FOR 
	SELECT cei.employee_uuid 
	FROM payroll_configuration pc
	JOIN config_employee ce ON ce.id = pc.config_employee_id
	JOIN config_employee_item cei ON cei.config_employee_id = ce.id
	WHERE pc.id = _payroll_configuration_id;


	DECLARE CONTINUE HANDLER FOR NOT FOUND SET done = TRUE;
	
	OPEN curs1;
		read_loop: LOOP
		FETCH curs1 INTO _employee_uuid;
			IF done THEN
				LEAVE read_loop;
			END IF;

			SELECT st.grade_indice, st.function_indice
			INTO _employee_grade_indice, _function_indice
			FROM staffing_indice st
			WHERE st.employee_uuid = _employee_uuid
			ORDER BY st.created_at DESC
			LIMIT 1;
						
			CALL addStagePaymentIndice( _employee_uuid,_payroll_configuration_id,'is_base_index', IFNULL(_employee_grade_indice, 0));
			
			SET @responsabilite = IFNULL(_function_indice, 0);
			CALL addStagePaymentIndice( _employee_uuid,_payroll_configuration_id,'is_responsability', @responsabilite);
									
			-- tot jrs
			SET @tot_jrs = getStagePaymentIndice(_employee_uuid, _payroll_configuration_id, 'is_day_worked') +
				 getStagePaymentIndice(_employee_uuid, _payroll_configuration_id, 'is_extra_day');

			CALL addStagePaymentIndice( _employee_uuid,_payroll_configuration_id,'is_total_days', IFNULL(@tot_jrs, 0));
			
			-- 
			SET @nbrJour = 0;
			SET @envelopPaie = 0;
			-- get pay_envelope from staffing_indice_parameters table
			SELECT IFNULL(pay_envelope, 0), IFNULL(working_days, 0) 
			INTO @envelopPaie, @nbrJour 
			FROM staffing_indice_parameters
			WHERE payroll_configuration_id = _payroll_configuration_id;
			

			SET @indiceBase = getStagePaymentIndice(_employee_uuid, _payroll_configuration_id, 'is_base_index');
		    -- A revoir le calcul
			-- SET @indiceJour = maxBaseIndice(_payroll_configuration_id)/@nbrJour;
			SET @indiceJour = IFNULL(@indiceBase/@nbrJour, 0);
			
			CALL addStagePaymentIndice( _employee_uuid, _payroll_configuration_id,'is_day_index', @indiceJour);
			CALL addStagePaymentIndice( _employee_uuid, _payroll_configuration_id,'is_number_of_days', @nbrJour);
		
			-- indice reajust = @indiceJour*(tot jrs)
			SET @indice_reajust = IFNULL(@indiceJour*@tot_jrs, 0);
		
			CALL addStagePaymentIndice( _employee_uuid, _payroll_configuration_id,'is_reagistered_index', @indice_reajust);
			
			-- other profits
			SET @otherProfits = getStagePaymentIndice(_employee_uuid, _payroll_configuration_id, 'is_other_profits');
	
  
			CALL addStagePaymentIndice( _employee_uuid, _payroll_configuration_id, 'is_total_code', 
				@indice_reajust  + @responsabilite  + @otherProfits
			);
			
		END LOOP;
	CLOSE curs1;

	-- pay_rate = @envelopPaie / (sum total code) // Masse de paie
	SET _sumTotalCode = sumTotalIndex(_payroll_configuration_id, 'is_total_code');
  SET done = FALSE;

  OPEN curs2;
		read_loop: LOOP
		FETCH curs2 INTO _employee_uuid;
			IF done THEN
				LEAVE read_loop;
			END IF;
  
			CALL addStagePaymentIndice( _employee_uuid,_payroll_configuration_id,'is_pay_rate', @envelopPaie/_sumTotalCode);
			-- sal de base
			SET @sal_de_base = getStagePaymentIndice(_employee_uuid, _payroll_configuration_id, 'is_total_code')*
				getStagePaymentIndice(_employee_uuid, _payroll_configuration_id, 'is_pay_rate');

			CALL addStagePaymentIndice( _employee_uuid,_payroll_configuration_id,'is_gross_salary', IFNULL(@sal_de_base, 0));

			UPDATE employee SET individual_salary = getStagePaymentIndice(_employee_uuid, _payroll_configuration_id, 'is_gross_salary')
			WHERE uuid = _employee_uuid;

  		END LOOP;
	CLOSE curs2;

END$$

DELIMITER ;
>>>>>>> 500883d6
<|MERGE_RESOLUTION|>--- conflicted
+++ resolved
@@ -12,9 +12,6 @@
 
 
 INSERT INTO `report` (`report_key`, `title_key`) VALUES
-<<<<<<< HEAD
-('systemUsageStat', 'REPORT.SYSTEM_USAGE_STAT.TITLE');
-=======
 ('systemUsageStat', 'REPORT.SYSTEM_USAGE_STAT.TITLE');
 
 /*
@@ -363,5 +360,4 @@
 
 END$$
 
-DELIMITER ;
->>>>>>> 500883d6
+DELIMITER ;
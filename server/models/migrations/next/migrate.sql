/*
 * @author: mbayopanda
 * @date: 2020-04-20
 */
INSERT INTO unit VALUES
  (269, 'Inventory Adjustment', 'TREE.INVENTORY_ADJUSTMENT', 'Inventory Adjustment', 160, '/modules/stock/inventory-adjustment/inventory-adjustment.html', '/stock/inventory-adjustment');

INSERT INTO flux VALUES
  (14, 'STOCK_FLUX.INVENTORY_RESET'),
  (15, 'STOCK_FLUX.INVENTORY_ADJUSTMENT');

<<<<<<< HEAD
ALTER TABLE enterprise_setting ADD COLUMN `enable_daily_consumption` SMALLINT(5) NOT NULL DEFAULT 0;
  
  
=======
>>>>>>> fae95198

/*
 * @author: @lomamech
 * @date: 2020-04-29
 */
INSERT INTO unit VALUES
  (270, 'compare invoiced to received','TREE.COMPARE_INVOICED_RECEIVED','Compare invoiced items to received stock', 144,'/modules/reports/invoicedReceivedStock','/reports/invoicedReceivedStock');

INSERT INTO `report` (`report_key`, `title_key`) VALUES
  ('invoicedReceivedStock', 'REPORT.COMPARE_INVOICED_RECEIVED.TITLE');


/**
@author: jniles
@date: 2020-05-11
*/
ALTER TABLE `purchase_item` MODIFY COLUMN `unit_price` DECIMAL(19,8) UNSIGNED NOT NULL DEFAULT 0.00;
ALTER TABLE `purchase_item` MODIFY COLUMN `total` DECIMAL(19,8) UNSIGNED NULL DEFAULT 0.00;<|MERGE_RESOLUTION|>--- conflicted
+++ resolved
@@ -9,12 +9,9 @@
   (14, 'STOCK_FLUX.INVENTORY_RESET'),
   (15, 'STOCK_FLUX.INVENTORY_ADJUSTMENT');
 
-<<<<<<< HEAD
 ALTER TABLE enterprise_setting ADD COLUMN `enable_daily_consumption` SMALLINT(5) NOT NULL DEFAULT 0;
   
   
-=======
->>>>>>> fae95198
 
 /*
  * @author: @lomamech

--- conflicted
+++ resolved
@@ -1,5 +1,4 @@
 /*
-<<<<<<< HEAD
  * @author: jniles
  * @date 2021-08-09
  * @description: adds report on inventory prices
@@ -8,9 +7,9 @@
   ('purchase_prices', 'REPORT.PURCHASE_PRICES.TITLE');
 
 INSERT IGNORE INTO `unit` VALUES
-  (298, 'Purchase Prices Report','REPORT.PURCHASE_PRICES.TITLE','Report on purchase prices over time', 285,'/reports/purchase_prices');
-=======
- * @author: mbayopanda
+  (301, 'Purchase Prices Report','REPORT.PURCHASE_PRICES.TITLE','Report on purchase prices over time', 285,'/reports/purchase_prices');
+
+/* @author: mbayopanda
  * @date: 2021-08-24
  * @desc: set to decimal the min months of security stock
  */
@@ -260,5 +259,4 @@
   (`id`, `name`, `units`, `description`, `is_predefined`, `is_currency`, `decimal_places`, `is_computed`)
 VALUES
   (7, 'ALLOCATION_BASIS_NUM_PATIENTS', '', 'ALLOCATION_BASIS_NUM_PATIENTS_DESCRIPTION', 1, 0, 0, 0),
-  (8, 'ALLOCATION_BASIS_NUM_LAB_TESTS', '', 'ALLOCATION_BASIS_NUM_LAB_TESTS_DESCRIPTION', 1, 0, 0, 0);
->>>>>>> 4f61e0e6
+  (8, 'ALLOCATION_BASIS_NUM_LAB_TESTS', '', 'ALLOCATION_BASIS_NUM_LAB_TESTS_DESCRIPTION', 1, 0, 0, 0);
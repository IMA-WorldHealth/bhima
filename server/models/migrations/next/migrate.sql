/* @author: lomamech
 * @date: 2020-09-29
 * @description: Stock Requisition Features To Add # 4849
 */

CALL add_column_if_missing('stock_requisition', 'project_id', 'SMALLINT(5) UNSIGNED NOT NULL AFTER `user_id`');

ALTER TABLE `stock_requisition` ADD UNIQUE KEY `stock_requisition_2` (`project_id`, `reference`);

ALTER TABLE `stock_requisition` CHANGE COLUMN `reference` `reference` INT(11) UNSIGNED NOT NULL DEFAULT '0';

ALTER TABLE `stock_requisition` DROP PRIMARY KEY, ADD PRIMARY KEY (`uuid`);

ALTER TABLE `stock_requisition` ADD CONSTRAINT `stock_requisition__project` FOREIGN KEY (`project_id`) REFERENCES `project` (`id`);

ALTER TABLE `stock_movement` ADD COLUMN `stock_requisition_uuid` BINARY(16) NULL AFTER `invoice_uuid`;

INSERT INTO `status` VALUES
  (7, 'excessive', 'FORM.LABELS.STATUS_TYPE.EXCESSIVE_RECEIVED_QUANTITY');


/*
 * @author: jmcameron
 * @date: 2020-09-28
 * @pull-release: 4946
 * @description:  Move the stock-related settings from enterprise_setting
 *    to the new stock_setting table.
 * NOTE: This migration should be done immediately after building/loading
 *       the desired database.  If 'yarn dev' is run before the migration
 *       script, this migration will fail since it will try to add a row
 *       that already exists.
 */

DROP TABLE IF EXISTS `stock_setting`;
CREATE TABLE `stock_setting` (
  `enterprise_id`  SMALLINT(5) UNSIGNED NOT NULL UNIQUE,
  `month_average_consumption` SMALLINT(5) NOT NULL DEFAULT 6,
  `default_min_months_security_stock` SMALLINT(5) NOT NULL DEFAULT 2,
  `enable_auto_purchase_order_confirmation` TINYINT(1) NOT NULL DEFAULT 0,
  `enable_auto_stock_accounting` TINYINT(1) NOT NULL DEFAULT 1,
  `enable_daily_consumption` TINYINT(1) NOT NULL DEFAULT 0,
  `enable_strict_depot_permission` TINYINT(1) NOT NULL DEFAULT 0,
  `enable_supplier_credit` TINYINT(1) NOT NULL DEFAULT 0,
  `enable_strict_depot_distribution` TINYINT(1) NOT NULL DEFAULT 0,
  `average_consumption_algo` VARCHAR(100) NOT NULL DEFAULT 'algo_msh',
  CONSTRAINT `stock_setting__enterprise` FOREIGN KEY (`enterprise_id`) REFERENCES `enterprise` (`id`)
) ENGINE=InnoDB DEFAULT CHARACTER SET = utf8mb4 DEFAULT COLLATE = utf8mb4_unicode_ci;

INSERT INTO stock_setting(enterprise_id, month_average_consumption,
  enable_auto_purchase_order_confirmation,
  enable_auto_stock_accounting, enable_daily_consumption,
  enable_strict_depot_permission, enable_supplier_credit)
SELECT enterprise_id, month_average_consumption,
  enable_auto_purchase_order_confirmation,
  enable_auto_stock_accounting, enable_daily_consumption,
  enable_strict_depot_permission, enable_supplier_credit
FROM enterprise_setting;

ALTER TABLE enterprise_setting DROP COLUMN month_average_consumption;
ALTER TABLE enterprise_setting DROP COLUMN enable_auto_purchase_order_confirmation;
ALTER TABLE enterprise_setting DROP COLUMN enable_auto_stock_accounting;
ALTER TABLE enterprise_setting DROP COLUMN enable_daily_consumption;
ALTER TABLE enterprise_setting DROP COLUMN enable_strict_depot_permission;
ALTER TABLE enterprise_setting DROP COLUMN enable_supplier_credit;

CALL drop_column_if_exists('enterprise_setting', 'default_min_months_security_stock');

/*
 * @author: lomamech
 * @date: 2020-10-02
 * @desc: Improvement of the depot management interface
 */
 ALTER TABLE `depot` ADD COLUMN `parent_uuid` BINARY(16) NULL;
 ALTER TABLE `depot` ADD INDEX `parent_uuid` (`parent_uuid`);

/*
  * @author: mbayopanda
  * @date: 2020-10-05
  * @desc: Adding a new table depot_distribution_permission
  */
DROP TABLE IF EXISTS `depot_distribution_permission`;
CREATE TABLE `depot_distribution_permission` (
  `depot_uuid` BINARY(16) NOT NULL,
  `distribution_depot_uuid` BINARY(16) NOT NULL
<<<<<<< HEAD
) ENGINE=InnoDB DEFAULT CHARACTER SET = utf8mb4 DEFAULT COLLATE = utf8mb4_unicode_ci;

/*
 * @author: lomamech
 * @date: 2020-10-05
 * @desc: Parameter setting of the CMM calculation algorithm to be used #4984
 */
ALTER TABLE `stock_setting` ADD COLUMN `average_consumption_algo` VARCHAR(100) NOT NULL DEFAULT 'algo_msh';

/*
 * @author: jmcameron
 * @date: 2020-10-30
 * @pull-release: TBD
 * @description:  Add data field for helpdesk info
 */
 ALTER TABLE `enterprise` ADD COLUMN `helpdesk` TEXT DEFAULT NULL AFTER `po_box`;
=======
) ENGINE=InnoDB DEFAULT CHARACTER SET = utf8mb4 DEFAULT COLLATE = utf8mb4_unicode_ci;
>>>>>>> 73b3741f
<|MERGE_RESOLUTION|>--- conflicted
+++ resolved
@@ -82,15 +82,17 @@
 CREATE TABLE `depot_distribution_permission` (
   `depot_uuid` BINARY(16) NOT NULL,
   `distribution_depot_uuid` BINARY(16) NOT NULL
-<<<<<<< HEAD
 ) ENGINE=InnoDB DEFAULT CHARACTER SET = utf8mb4 DEFAULT COLLATE = utf8mb4_unicode_ci;
 
 /*
  * @author: lomamech
  * @date: 2020-10-05
  * @desc: Parameter setting of the CMM calculation algorithm to be used #4984
+ *
+  ALTER TABLE `stock_setting` ADD COLUMN `average_consumption_algo` VARCHAR(100) NOT NULL DEFAULT 'algo_msh';
+
+  NOTE: No longer need to add this separately.  Folded into the table creation above.
  */
-ALTER TABLE `stock_setting` ADD COLUMN `average_consumption_algo` VARCHAR(100) NOT NULL DEFAULT 'algo_msh';
 
 /*
  * @author: jmcameron
@@ -98,7 +100,4 @@
  * @pull-release: TBD
  * @description:  Add data field for helpdesk info
  */
- ALTER TABLE `enterprise` ADD COLUMN `helpdesk` TEXT DEFAULT NULL AFTER `po_box`;
-=======
-) ENGINE=InnoDB DEFAULT CHARACTER SET = utf8mb4 DEFAULT COLLATE = utf8mb4_unicode_ci;
->>>>>>> 73b3741f
+ ALTER TABLE `enterprise` ADD COLUMN `helpdesk` TEXT DEFAULT NULL AFTER `po_box`;
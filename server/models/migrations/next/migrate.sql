/* v1.28.x */
<<<<<<< HEAD

-- Fix the constraint fails
DELETE ru FROM role_unit ru JOIN unit u ON u.id = ru.unit_id WHERE u.`path` = "/admin/odk-settings";
DELETE ru FROM role_unit ru JOIN unit u ON u.id = ru.unit_id WHERE u.`path` = "/reports/stock_changes";

=======
DELETE FROM role_unit WHERE unit_id = (SELECT id FROM unit WHERE `path` = '/admin/odk-settings');
>>>>>>> 18c1a588
DELETE FROM unit WHERE `path` = '/admin/odk-settings';
DROP TABLE IF EXISTS `odk_central_integration`;

-- remove references to stock_changes report
DELETE FROM role_unit WHERE unit_id = (SELECT id FROM unit WHERE `path` = '/reports/stock_changes');
DELETE FROM unit WHERE `path` = '/reports/stock_changes';
DELETE FROM report where `report_key` = 'stock_changes';

/**
 * @author: lomamech
 * @description: Payroll Hospital general model #7000
 * @date: 2023-07-23
 */
DROP TABLE IF EXISTS `title_employee`;
CREATE TABLE `title_employee` (
  `id` TINYINT(3) UNSIGNED NOT NULL AUTO_INCREMENT,
  `title_txt` VARCHAR(100) NOT NULL,
  PRIMARY KEY (`id`),
  UNIQUE KEY `title_1` (`title_txt`)
) ENGINE=InnoDB DEFAULT CHARACTER SET = utf8mb4 DEFAULT COLLATE = utf8mb4_unicode_ci;

INSERT IGNORE INTO unit VALUES
  (318, 'Job Titles Management','TREE.TITLE','',57, '/titles');

<<<<<<< HEAD
CALL add_column_if_missing('employee', 'title_employee_id', 'TINYINT(1) NOT NULL DEFAULT 0');
-- ALTER TABLE `employee` ADD CONSTRAINT `employee__title_employee` FOREIGN KEY (`title_employee_id`) REFERENCES `title_employee` (`id`);
=======
CALL add_column_if_missing('employee', 'title_employee_id', 'TINYINT(3) UNSIGNED DEFAULT NULL');
ALTER TABLE `employee` ADD CONSTRAINT `employee__title_employee` FOREIGN KEY (`title_employee_id`) REFERENCES `title_employee` (`id`);
>>>>>>> 18c1a588

CALL add_column_if_missing('enterprise_setting', 'percentage_fixed_bonus', 'TINYINT(3) UNSIGNED NOT NULL DEFAULT 100');

/**
 * @author: lomamech
 * @description: Move is_medical property from employee to title #7170
 * @date: 2023-08-25
 */
ALTER TABLE `employee` DROP COLUMN  `is_medical`;
CALL add_column_if_missing('title_employee', 'is_medical', 'TINYINT(1) DEFAULT 0');<|MERGE_RESOLUTION|>--- conflicted
+++ resolved
@@ -1,13 +1,5 @@
 /* v1.28.x */
-<<<<<<< HEAD
-
--- Fix the constraint fails
-DELETE ru FROM role_unit ru JOIN unit u ON u.id = ru.unit_id WHERE u.`path` = "/admin/odk-settings";
-DELETE ru FROM role_unit ru JOIN unit u ON u.id = ru.unit_id WHERE u.`path` = "/reports/stock_changes";
-
-=======
 DELETE FROM role_unit WHERE unit_id = (SELECT id FROM unit WHERE `path` = '/admin/odk-settings');
->>>>>>> 18c1a588
 DELETE FROM unit WHERE `path` = '/admin/odk-settings';
 DROP TABLE IF EXISTS `odk_central_integration`;
 
@@ -32,13 +24,8 @@
 INSERT IGNORE INTO unit VALUES
   (318, 'Job Titles Management','TREE.TITLE','',57, '/titles');
 
-<<<<<<< HEAD
-CALL add_column_if_missing('employee', 'title_employee_id', 'TINYINT(1) NOT NULL DEFAULT 0');
--- ALTER TABLE `employee` ADD CONSTRAINT `employee__title_employee` FOREIGN KEY (`title_employee_id`) REFERENCES `title_employee` (`id`);
-=======
 CALL add_column_if_missing('employee', 'title_employee_id', 'TINYINT(3) UNSIGNED DEFAULT NULL');
 ALTER TABLE `employee` ADD CONSTRAINT `employee__title_employee` FOREIGN KEY (`title_employee_id`) REFERENCES `title_employee` (`id`);
->>>>>>> 18c1a588
 
 CALL add_column_if_missing('enterprise_setting', 'percentage_fixed_bonus', 'TINYINT(3) UNSIGNED NOT NULL DEFAULT 100');
 

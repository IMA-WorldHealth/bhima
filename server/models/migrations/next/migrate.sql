/* migration file for next release */

ALTER TABLE `enterprise_setting` ADD COLUMN `enable_odk_central_integration` BOOLEAN NOT NULL DEFAULT FALSE;

DROP TABLE IF EXISTS `odk_central_integration`;
CREATE TABLE `odk_central_integration` (
  `enterprise_id` SMALLINT(5) UNSIGNED NOT NULL,
  `odk_central_url` TEXT NOT NULL,
  `odk_admin_user` TEXT NOT NULL,
  `odk_admin_password` TEXT NOT NULL,
  `odk_project_id` INTEGER UNSIGNED NULL,
  KEY `enterprise_id` (`enterprise_id`),
  CONSTRAINT `odk_central__enterprise` FOREIGN KEY (`enterprise_id`) REFERENCES `enterprise` (`id`)
) ENGINE=InnoDB DEFAULT CHARACTER SET = utf8mb4 DEFAULT COLLATE = utf8mb4_unicode_ci;

<<<<<<< HEAD

-- @jniles
DROP TABLE IF EXISTS `odk_user`;
CREATE TABLE `odk_user` (
  `odk_user_id` INT UNSIGNED NOT NULL,
  `odk_user_password` TEXT NOT NULL,
  `bhima_user_id` SMALLINT(5) UNSIGNED NOT NULL,
  CONSTRAINT `odk_user__user` FOREIGN KEY (`bhima_user_id`) REFERENCES `user` (`id`)
) ENGINE=InnoDB DEFAULT CHARACTER SET = utf8mb4 DEFAULT COLLATE = utf8mb4_unicode_ci;

INSERT INTO unit VALUES
  (306, '[SETTINGS] ODK Settings', 'TREE.ODK_SETTINGS', 'ODK Settings', 1, '/admin/odk-settings');
=======
 /*
  * Hack: Assets as Lots #6287
  * @author: lomamech
  * @date: 2022-01-18
  */
CALL add_column_if_missing('inventory', 'is_asset', 'TINYINT(1) NOT NULL DEFAULT 0 AFTER `importance`');

DROP TABLE IF EXISTS `lot_asset`;
CREATE TABLE `lot_asset` (
  `lot_uuid`           BINARY(16) NOT NULL,
  `abt_inventory_no`   VARCHAR(191) NOT NULL,
  `origin`             VARCHAR(191) NOT NULL,
  `purchase_order`     VARCHAR(191) NOT NULL,
  `vendor`             VARCHAR(191) NOT NULL,
  `condition`          VARCHAR(191) NOT NULL,
  KEY `lot_uuid` (`lot_uuid`),
  CONSTRAINT `lot_asset__lot` FOREIGN KEY (`lot_uuid`) REFERENCES `lot` (`uuid`)
) ENGINE=InnoDB DEFAULT CHARACTER SET = utf8mb4 DEFAULT COLLATE = utf8mb4_unicode_ci;
>>>>>>> de7d4d0b
<|MERGE_RESOLUTION|>--- conflicted
+++ resolved
@@ -1,6 +1,6 @@
 /* migration file for next release */
 
-ALTER TABLE `enterprise_setting` ADD COLUMN `enable_odk_central_integration` BOOLEAN NOT NULL DEFAULT FALSE;
+CALL add_column_if_missing('enterprise_setting', 'enable_odk_central_integration', 'BOOLEAN NOT NULL DEFAULT FALSE');
 
 DROP TABLE IF EXISTS `odk_central_integration`;
 CREATE TABLE `odk_central_integration` (
@@ -13,7 +13,6 @@
   CONSTRAINT `odk_central__enterprise` FOREIGN KEY (`enterprise_id`) REFERENCES `enterprise` (`id`)
 ) ENGINE=InnoDB DEFAULT CHARACTER SET = utf8mb4 DEFAULT COLLATE = utf8mb4_unicode_ci;
 
-<<<<<<< HEAD
 
 -- @jniles
 DROP TABLE IF EXISTS `odk_user`;
@@ -26,7 +25,7 @@
 
 INSERT INTO unit VALUES
   (306, '[SETTINGS] ODK Settings', 'TREE.ODK_SETTINGS', 'ODK Settings', 1, '/admin/odk-settings');
-=======
+
  /*
   * Hack: Assets as Lots #6287
   * @author: lomamech
@@ -44,5 +43,4 @@
   `condition`          VARCHAR(191) NOT NULL,
   KEY `lot_uuid` (`lot_uuid`),
   CONSTRAINT `lot_asset__lot` FOREIGN KEY (`lot_uuid`) REFERENCES `lot` (`uuid`)
-) ENGINE=InnoDB DEFAULT CHARACTER SET = utf8mb4 DEFAULT COLLATE = utf8mb4_unicode_ci;
->>>>>>> de7d4d0b
+) ENGINE=InnoDB DEFAULT CHARACTER SET = utf8mb4 DEFAULT COLLATE = utf8mb4_unicode_ci;
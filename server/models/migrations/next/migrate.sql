
-- 2021-01-04
-- author: @jniles  (updated by jmcameron 2021-01-12)
ALTER TABLE `user` MODIFY COLUMN `last_login` TIMESTAMP NULL;

CALL add_column_if_missing('user', 'created_at', ' TIMESTAMP NOT NULL DEFAULT CURRENT_TIMESTAMP AFTER `last_login`');
CALL add_column_if_missing('user', 'updated_at', ' TIMESTAMP NOT NULL DEFAULT CURRENT_TIMESTAMP AFTER `created_at`');

-- reset all last_login information
UPDATE `user` SET `last_login` = NULL;

/*
 * @author: lomamech
 * @date: 2021-01-07
 * @subject : Using the description from the voucher_item table in the alternative where it is provided
 */
DELIMITER $$

DROP PROCEDURE IF EXISTS PostVoucher$$

CREATE PROCEDURE PostVoucher(
  IN uuid BINARY(16)
)
BEGIN
  DECLARE enterprise_id INT;
  DECLARE project_id INT;
  DECLARE currency_id INT;
  DECLARE date TIMESTAMP;

  -- variables to store core set-up results
  DECLARE fiscal_year_id MEDIUMINT(8) UNSIGNED;
  DECLARE period_id MEDIUMINT(8) UNSIGNED;
  DECLARE current_exchange_rate DECIMAL(19, 8) UNSIGNED;
  DECLARE enterprise_currency_id TINYINT(3) UNSIGNED;
  DECLARE transaction_id VARCHAR(100);
  DECLARE gain_account_id INT UNSIGNED;
  DECLARE loss_account_id INT UNSIGNED;


  DECLARE transIdNumberPart INT;
  --
  SELECT p.enterprise_id, p.id, v.currency_id, v.date
    INTO enterprise_id, project_id, currency_id, date
  FROM voucher AS v JOIN project AS p ON v.project_id = p.id
  WHERE v.uuid = uuid;

  -- populate core setup values
  CALL PostingSetupUtil(date, enterprise_id, project_id, currency_id, fiscal_year_id, period_id, current_exchange_rate, enterprise_currency_id, transaction_id, gain_account_id, loss_account_id);

  -- make sure the exchange rate is correct
  SET current_exchange_rate = GetExchangeRate(enterprise_id, currency_id, date);
  SET current_exchange_rate = (SELECT IF(currency_id = enterprise_currency_id, 1, current_exchange_rate));

  SET transIdNumberPart = GetTransactionNumberPart(transaction_id, project_id);

  -- POST to the posting journal
  -- @TODO(sfount) transaction ID number reference should be fetched seperately from full transaction ID to model this relationship better
  INSERT INTO posting_journal (uuid, project_id, fiscal_year_id, period_id,
    trans_id, trans_id_reference_number, trans_date, record_uuid, description, account_id, debit,
    credit, debit_equiv, credit_equiv, currency_id, entity_uuid,
    reference_uuid, comment, transaction_type_id, user_id)
  SELECT
    HUID(UUID()), v.project_id, fiscal_year_id, period_id, transaction_id, transIdNumberPart, v.date,
    v.uuid, IF((vi.description IS NULL), v.description, vi.description), vi.account_id, vi.debit, vi.credit,
    vi.debit * (1 / current_exchange_rate), vi.credit * (1 / current_exchange_rate), v.currency_id,
    vi.entity_uuid, vi.document_uuid, NULL, v.type_id, v.user_id
  FROM voucher AS v JOIN voucher_item AS vi ON v.uuid = vi.voucher_uuid
  WHERE v.uuid = uuid;

  -- NOTE: this does not handle any rounding - it simply converts the currency as needed.
END $$

<<<<<<< HEAD

/*
 * @author: jmcameron
 * @date: 2021-01-07
 * @description: Install default discharge_type's in all sites
 */
DROP TABLE IF EXISTS `discharge_type`;
CREATE TABLE `discharge_type` (
  `id` TINYINT(3) UNSIGNED NOT NULL AUTO_INCREMENT,
  `label` VARCHAR(100) NOT NULL,
  PRIMARY KEY (`id`),
  UNIQUE KEY `discharge_type_1` (`id`, `label`)
) ENGINE=InnoDB DEFAULT CHARACTER SET = utf8mb4 DEFAULT COLLATE = utf8mb4_unicode_ci;

-- Default Discharge types
INSERT INTO `discharge_type` (`id`, `label`) VALUES
  (1, 'PATIENT_RECORDS.DISCHARGE.REGULAR'),
  (2, 'PATIENT_RECORDS.DISCHARGE.ON_PATIENT_WILL'),
  (3, 'PATIENT_RECORDS.DISCHARGE.EMERGENCY'),
  (4, 'PATIENT_RECORDS.DISCHARGE.SERVICE_CHANGE'),
  (5, 'PATIENT_RECORDS.DISCHARGE.DEATH'),
  (6, 'PATIENT_RECORDS.DISCHARGE.EVASION'),
  (7, 'PATIENT_RECORDS.DISCHARGE.DISCHARGE_BUT_ON_BED'),
  (8, 'PATIENT_RECORDS.DISCHARGE.STATUQUO_CLINIC'),
  (9, 'PATIENT_RECORDS.DISCHARGE.TRANSFER');
=======
/*
 * @author: jmcameron
 * @date: 2021-01-12
 * @subject : Add description and dhis2_uid fields to the depot table
 */
CALL add_column_if_missing('depot', 'description', 'TEXT DEFAULT NULL AFTER `text`');
CALL add_column_if_missing('depot', 'dhis2_uid', 'VARCHAR(150) DEFAULT NULL AFTER `parent_uuid`');
>>>>>>> d3583f63
<|MERGE_RESOLUTION|>--- conflicted
+++ resolved
@@ -70,7 +70,6 @@
   -- NOTE: this does not handle any rounding - it simply converts the currency as needed.
 END $$
 
-<<<<<<< HEAD
 
 /*
  * @author: jmcameron
@@ -96,7 +95,7 @@
   (7, 'PATIENT_RECORDS.DISCHARGE.DISCHARGE_BUT_ON_BED'),
   (8, 'PATIENT_RECORDS.DISCHARGE.STATUQUO_CLINIC'),
   (9, 'PATIENT_RECORDS.DISCHARGE.TRANSFER');
-=======
+
 /*
  * @author: jmcameron
  * @date: 2021-01-12
@@ -104,4 +103,3 @@
  */
 CALL add_column_if_missing('depot', 'description', 'TEXT DEFAULT NULL AFTER `text`');
 CALL add_column_if_missing('depot', 'dhis2_uid', 'VARCHAR(150) DEFAULT NULL AFTER `parent_uuid`');
->>>>>>> d3583f63

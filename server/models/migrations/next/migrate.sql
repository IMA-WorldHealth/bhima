--- conflicted
+++ resolved
@@ -1,323 +1,6 @@
 /*
-<<<<<<< HEAD
- * @author: jniles
- * @date 2021-08-09
- * @description: adds report on inventory prices
+ * Migration file from v1.21.1
  */
-INSERT IGNORE INTO `report` (`report_key`, `title_key`) VALUES
-  ('purchase_prices', 'REPORT.PURCHASE_PRICES.TITLE');
-
-INSERT IGNORE INTO `unit` VALUES
-  (301, 'Purchase Prices Report','REPORT.PURCHASE_PRICES.TITLE','Report on purchase prices over time', 285,'/reports/purchase_prices');
-
-/* @author: mbayopanda
- * @date: 2021-08-24
- * @desc: set to decimal the min months of security stock
- */
-ALTER TABLE `stock_setting` MODIFY COLUMN `default_min_months_security_stock` DECIMAL(19,4) NOT NULL DEFAULT 2;
-ALTER TABLE `depot` MODIFY COLUMN `min_months_security_stock` DECIMAL(19,4) NOT NULL DEFAULT 2;
-ALTER TABLE `depot` MODIFY COLUMN `default_purchase_interval` DECIMAL(19,4) NOT NULL DEFAULT 2;
-
-/* migrate v1.21.0 to next */
-
-/**
-author: @jniles
-date: 2021-08-30
-description: adds cost columns and indices to relevant tables
-*/
-
-DROP TABLE IF EXISTS `cost_center_aggregate`;
-CREATE TABLE `cost_center_aggregate` (
-  `period_id`       MEDIUMINT(8) UNSIGNED NOT NULL,
-  `debit`           DECIMAL(19,4) UNSIGNED NOT NULL DEFAULT 0.00,
-  `credit`          DECIMAL(19,4) UNSIGNED NOT NULL DEFAULT 0.00,
-  `cost_center_id`  MEDIUMINT(8) UNSIGNED NOT NULL,
-  KEY `cost_center_id` (`cost_center_id`),
-  KEY `period_id` (`period_id`),
-  CONSTRAINT `cost_center_aggregate__period` FOREIGN KEY (`period_id`) REFERENCES `period` (`id`),
-  CONSTRAINT `cost_center_aggregate__cost_center_id` FOREIGN KEY (`cost_center_id`) REFERENCES `fee_center` (`id`)
-) ENGINE=InnoDB DEFAULT CHARACTER SET = utf8mb4 DEFAULT COLLATE = utf8mb4_unicode_ci;
-
-CALL add_column_if_missing('posting_journal', 'cost_center_id', 'MEDIUMINT(8) UNSIGNED NULL');
-CALL add_constraint_if_missing('posting_journal', 'posting_journal__cost_center_1', 'FOREIGN KEY (`cost_center_id`) REFERENCES `fee_center` (`id`) ON UPDATE CASCADE');
-
-CALL add_column_if_missing('general_ledger', 'cost_center_id', 'MEDIUMINT(8) UNSIGNED NULL');
-CALL add_constraint_if_missing('general_ledger', 'general_ledger__cost_center_1', 'FOREIGN KEY (`cost_center_id`) REFERENCES `fee_center` (`id`) ON UPDATE CASCADE');
-
-/**
-author: @jmcameron
-date: 2021-09-01
-description: adds allocation basis data to cost centers
-*/
-CREATE TABLE IF NOT EXISTS `cost_center_basis` (
-  `id` MEDIUMINT(8) UNSIGNED NOT NULL AUTO_INCREMENT,
-  `name` VARCHAR(100) NOT NULL,
-  PRIMARY KEY (`id`),
-  UNIQUE KEY  (`name`)
-) ENGINE=InnoDB DEFAULT CHARACTER SET = utf8mb4 DEFAULT COLLATE = utf8mb4_unicode_ci;
-
-CREATE TABLE IF NOT EXISTS `cost_center_basis_value` (
-  `id` MEDIUMINT(8) UNSIGNED NOT NULL AUTO_INCREMENT,
-  `quantity` DECIMAL(19,4) NOT NULL DEFAULT 0,
-  `cost_center_id` MEDIUMINT(8) UNSIGNED NOT NULL,
-  `basis_id` MEDIUMINT(8) UNSIGNED NOT NULL,
-  PRIMARY KEY (`id`),
-  CONSTRAINT `cost_center_basis_value__fee_center` FOREIGN KEY (`cost_center_id`) REFERENCES `fee_center` (`id`),
-  CONSTRAINT `cost_center_basis_value__basis` FOREIGN KEY (`basis_id`) REFERENCES `cost_center_basis` (`id`)
-) ENGINE=InnoDB DEFAULT CHARACTER SET = utf8mb4 DEFAULT COLLATE = utf8mb4_unicode_ci;
-
-/**
-author: @jmcameron
-date: 2021-09-07
-description: Edit cost center allocation basis
-*/
-CALL add_column_if_missing('cost_center_basis', 'units', "VARCHAR(30) DEFAULT '' AFTER `name`");
-
-/*
- * @author: mbayopanda
- * @date: 2021-09-02
- * @desc: fee center report tables and test data
- */
-CALL add_column_if_missing('fee_center', 'step_order', 'SMALLINT(5) NOT NULL DEFAULT 0');
-CALL add_column_if_missing('fee_center', 'allocation_basis_id', 'MEDIUMINT(8) UNSIGNED');
-CALL add_column_if_missing('fee_center', 'allocation_method', "VARCHAR(14) NOT NULL DEFAULT 'proportional'");
-
-INSERT IGNORE INTO `unit` VALUES
-  (298, 'Cost Center Step-down','TREE.COST_CENTER_STEPDOWN','The cost center report with step-down algorithm', 286,'/reports/cost_center_step_down');
-
-ALTER TABLE `cost_center_basis` MODIFY COLUMN `name` VARCHAR(200) NOT NULL;
-
-/**
-author: @jmcameron
-date: 2021-09-09, updated 2021-09-15
-description: Create cost basis items
-*/
-CALL add_column_if_missing('cost_center_basis', 'description', 'TEXT DEFAULT NULL AFTER `name`');
-CALL add_column_if_missing('cost_center_basis', 'is_predefined', 'BOOLEAN NOT NULL DEFAULT 0 AFTER `description`');
-
-/**
- * THE USE OF RENAME IMPLY THAT TABLES EXISTS BEFORE TO RENAME
- * AFTER A FRESH BUILD (yarn build:db) THIS CODES ARE NOT NECESSARY
- */
-RENAME TABLE fee_center TO cost_center,
-             reference_fee_center TO reference_cost_center,
-             fee_center_distribution TO cost_center_allocation,
-             service_fee_center TO service_cost_center,
-             distribution_key TO allocation_key;
-
-ALTER TABLE `cost_center_allocation` RENAME COLUMN `auxiliary_fee_center_id` TO `auxiliary_cost_center_id`;
-ALTER TABLE `service_cost_center` RENAME COLUMN `fee_center_id` TO `cost_center_id`;
-ALTER TABLE `reference_cost_center` RENAME COLUMN `fee_center_id` TO `cost_center_id`;
-ALTER TABLE `allocation_key` RENAME COLUMN `auxiliary_fee_center_id` TO `auxiliary_cost_center_id`;
-
-/**
-author: mbayopanda
-date: 2021-09-14
-description: rename allocation tables
-*/
-RENAME TABLE cost_center_basis TO cost_center_allocation_basis,
-             cost_center_basis_value TO cost_center_allocation_basis_value;
-
-UPDATE `unit` SET `path` = '/cost_center', `key` = 'TREE.COST_CENTER_MANAGEMENT' WHERE id = 218;
-UPDATE `unit` SET `path` = '/cost_center', `key` = 'TREE.COST_CENTER' WHERE id = 219;
-UPDATE `unit` SET `path` = '/allocation_center' WHERE id = 220;
-UPDATE `unit` SET `path` = '/allocation_center/update' WHERE id = 221;
-UPDATE `unit` SET `path` = '/allocation_center/allocation_key', `key` = 'TREE.ALLOCATION_KEYS' WHERE id = 223;
-UPDATE `unit` SET `path` = '/reports/cost_center', `key` = 'TREE.COST_CENTER_REPORT' WHERE id = 222;
-UPDATE `unit` SET `path` = '/reports/break_even_cost_center', `key` = 'TREE.BREAK_EVEN_COST_CENTER_REPORT' WHERE id = 232;
-UPDATE `unit` SET `path` = '/cost_center/reports' WHERE id = 286;
-UPDATE `unit` SET `path` = '/reports/cost_center_step_down', `key` = 'TREE.COST_CENTER_STEPDOWN'  WHERE id = 298;
-
-UPDATE `report` SET `report_key` = 'cost_center', `title_key` = 'REPORT.COST_CENTER.TITLE' WHERE `report_key` = 'fee_center' OR `report_key` = 'cost_center';
-UPDATE `report` SET `report_key` = 'break_even_cost_center', `title_key` = 'TREE.BREAK_EVEN_COST_CENTER_REPORT'  WHERE `report_key` = 'break_even_fee_center' OR `report_key` = 'break_even_cost_center';
-UPDATE `report` SET `report_key` = 'cost_center_step_down', `title_key` = 'TREE.COST_CENTER_STEPDOWN'  WHERE `report_key` = 'fee_center_step_down' OR `report_key` = 'cost_center_step_down';
-
-
-/**
-author: @jmcameron
-date: 2021-09-15
-description: Add cost basis items
-*/
-INSERT IGNORE INTO `cost_center_allocation_basis` (`id`, `name`, `units`, `description`, `is_predefined`) VALUES
-  (1, 'ALLOCATION_BASIS_DIRECT_COST', '', 'ALLOCATION_BASIS_DIRECT_COST_DESCRIPTION', 1),
-  (2, 'ALLOCATION_BASIS_NUM_EMPLOYEES', '', 'ALLOCATION_BASIS_NUM_EMPLOYEES_DESCRIPTION', 1),
-  (3, 'ALLOCATION_BASIS_AREA_USED', 'm²', 'ALLOCATION_BASIS_AREA_USED_DESCRIPTION', 1),
-  (4, 'ALLOCATION_BASIS_ELECTRICITY_CONSUMED', 'kWh', 'ALLOCATION_BASIS_ELECTRICITY_CONSUMED_DESCRIPTION', 1),
-  (5, 'ALLOCATION_BASIS_NUM_COMPUTERS', '', 'ALLOCATION_BASIS_NUM_COMPUTERS_DESCRIPTION', 1),
-  (6, 'ALLOCATION_BASIS_NUM_LABOR_HOURS', 'h', 'ALLOCATION_BASIS_NUM_LABOR_HOURS_DESCRIPTION', 1);
-
-/*
- * @author: mbayopanda
- * @date: 2021-09-12
- * @desc: cost center allocation registry
- */
-INSERT IGNORE INTO `unit` VALUES
-  (299, 'Allocation Keys','TREE.COST_CENTER_ALLOCATION_KEYS','List cost center allocation keys with values', 218,'/cost_center/allocation_keys');
-
-ALTER TABLE `cost_center_allocation_basis_value`
-  ADD CONSTRAINT unique_allocation_cost_center_basis UNIQUE (`cost_center_id`, `basis_id`);
-
-
-/**
-author: @lomamech
-date: 2021-09-16
-description: Add column cost_center_id  in Voucher Item
-*/
-CALL add_column_if_missing('voucher_item', 'cost_center_id', 'MEDIUMINT(8) UNSIGNED NULL');
-
-CALL add_constraint_if_missing('voucher_item', 'voucher_item__cost_center_1', 'FOREIGN KEY (`cost_center_id`) REFERENCES `cost_center` (`id`) ON UPDATE CASCADE');
-
--- Update label in table account_reference_type
-UPDATE account_reference_type AS art SET art.label = 'FORM.LABELS.COST_CENTER' WHERE art.id = 1;
-
-/**
- * @author: mbayopanda
- * @desc: extend column for account_reference table
- */
-ALTER TABLE `account_reference` MODIFY COLUMN `abbr` VARCHAR(200) NOT NULL;
-ALTER TABLE `account_reference` MODIFY COLUMN `description` VARCHAR(200) NOT NULL;
-
-/**
- * @author: mbayopanda
- * @desc: stock setting for cost center to use in case of stock loss
- */
-CALL add_column_if_missing('stock_setting', 'default_cost_center_for_loss', 'MEDIUMINT(8) DEFAULT NULL');
-/* WAS: ALTER TABLE `stock_setting` ADD COLUMN `default_cost_center_for_loss` MEDIUMINT(8) NULL; */
-
-/**
-* author: @jmcameron
-* date: 2021-09-24
-* description: Add lost stock report menu item
-*/
-INSERT IGNORE INTO `unit` VALUES
-  (300, 'Lost Stock Report', 'TREE.LOST_STOCK_REPORT', 'Report on stock lost during depot transfers', 282, '/reports/lost_stock_report');
-
-INSERT IGNORE INTO `report` (`report_key`, `title_key`) VALUES
-   ('lost_stock_report', 'LOST_STOCK_REPORT');
-
-/**
- * @author: mbayopanda
- * @desc: fix allocation bases link and report
- */
-UPDATE `unit` SET `path` = '/cost_center/allocation_bases' WHERE id = 299;
-INSERT IGNORE INTO `report` (`report_key`, `title_key`) VALUES
-  ('cost_center_step_down', 'TREE.COST_CENTER_STEPDOWN');
-
-
-/*
- * @author: jmcameron
- * @date: 2021-09-29
- * @desc: improvements to cost center allocation basis items
- */
-CALL add_column_if_missing('cost_center_allocation_basis', 'is_currency', 'BOOLEAN DEFAULT 0 AFTER `is_predefined`');
-CALL add_column_if_missing('cost_center_allocation_basis', 'decimal_places', 'TINYINT(2) DEFAULT 0 AFTER `is_currency`');
-ALTER TABLE `cost_center_allocation_basis` MODIFY COLUMN `units` VARCHAR(200) DEFAULT '';
-
-UPDATE `cost_center_allocation_basis` SET `decimal_places` = 2, `is_currency` = 1 WHERE id = 1;
-UPDATE `cost_center_allocation_basis` SET `decimal_places` = 1, `units` = 'ALLOCATION_BASIS_AREA_USED_UNITS' WHERE id = 3;
-UPDATE `cost_center_allocation_basis` SET `decimal_places` = 1, `units` = 'ALLOCATION_BASIS_ELECTRICITY_CONSUMED_UNITS' WHERE id = 4;
-UPDATE `cost_center_allocation_basis` SET `decimal_places` = 1, `units` = 'ALLOCATION_BASIS_NUM_LABOR_HOURS_UNITS'  WHERE id = 6;
-
-UPDATE `unit` SET `key` = 'TREE.DISTRIBUTION_KEYS_MANAGEMENT' WHERE id = 223;
-UPDATE `unit` SET `name` = 'Allocation Bases', `key` = 'TREE.COST_CENTER_ALLOCATION_KEYS', `description` = 'List cost center allocation bases with values' WHERE `id` = 299;
-
-
-/*
- * @author: mbayopanda
- * @desc: cost_center_id column in the account table
- */
-CALL add_column_if_missing('account', 'cost_center_id', 'MEDIUMINT(8) UNSIGNED NULL');
-CALL add_constraint_if_missing('account', 'account__cost_center', 'FOREIGN KEY (`cost_center_id`) REFERENCES `cost_center` (`id`)');
-
-
-/*
- * @author: jmcameron
- * @date: 2021-10-01
- * @desc: auto generation of number of employees
- */
-CALL add_column_if_missing('cost_center_allocation_basis', 'is_computed', 'BOOLEAN NOT NULL DEFAULT 0 AFTER `decimal_places`');
-UPDATE `cost_center_allocation_basis` SET `is_computed` = 1 WHERE id = 2;
-
-/*
- * @author: jmcameron
- * @date: 2021-10-12
- * @desc: Added more predefined cost center allocation basis items
- */
-INSERT IGNORE INTO `cost_center_allocation_basis`
-  (`id`, `name`, `units`, `description`, `is_predefined`, `is_currency`, `decimal_places`, `is_computed`)
-VALUES
-  (7, 'ALLOCATION_BASIS_NUM_PATIENTS', '', 'ALLOCATION_BASIS_NUM_PATIENTS_DESCRIPTION', 1, 0, 0, 0),
-  (8, 'ALLOCATION_BASIS_NUM_LAB_TESTS', '', 'ALLOCATION_BASIS_NUM_LAB_TESTS_DESCRIPTION', 1, 0, 0, 0);
-
-/*
- * @author: jmcameron
- * @date: 2021-10-15
- * @desc: Delete service_cost_center entries when referenced service or cost_center is deleted
- * NOTE: Had to to use drop_foreign_key() since it will not delete a constraint if it does not exist.
- *       Older databases might have used the old table name 'fee_center' instead of 'cost_center',
- *       so to be safe, we delete both the old and new names before re-adding the modified constraint.
- */
-
-CALL drop_foreign_key('service_cost_center', 'service_fee_center__service');   -- old constraint name
-CALL drop_foreign_key('service_cost_center', 'service_cost_center__service');
-CALL add_constraint_if_missing('service_cost_center', 'service_cost_center__service', 'FOREIGN KEY (`service_uuid`) REFERENCES `service` (`uuid`) ON DELETE CASCADE');
-
-CALL drop_foreign_key('service_cost_center', 'service_fee_center__fee_center');   -- old constraint name
-CALL drop_foreign_key('service_cost_center', 'service_cost_center__cost_center');
-CALL add_constraint_if_missing('service_cost_center', 'service_cost_center__cost_center', 'FOREIGN KEY (`cost_center_id`) REFERENCES `cost_center` (`id`) ON DELETE CASCADE');
-
-/*
- * @author: mbayopanda
- * @desc: add is_income column in the cost_center_aggregate table
- */
-CALL add_column_if_missing('cost_center_aggregate', 'is_income', 'TINYINT(1) NOT NULL DEFAULT 0');
-
-/*
- * @author: lomamech
- * @date: 2021-10-20
- * @desc: base_index_growth_rate column in the enterprise_setting table
- */
-CALL add_column_if_missing('enterprise_setting', 'base_index_growth_rate', 'TINYINT(3) UNSIGNED NOT NULL DEFAULT 0');
-
-/*
- * @author: mbayopanda
- * @date: 2021-10-12
- */
-INSERT IGNORE INTO `unit` VALUES
-  (302, 'Cost Centers Accounts Report','TREE.COST_CENTER_ACCOUNTS_REPORT','Report of cc accounts values', 286,'/reports/cost_center_accounts');
-
-INSERT IGNORE INTO `report` (`report_key`, `title_key`) VALUES
-  ('cost_center_accounts', 'TREE.COST_CENTER_ACCOUNTS_REPORT');
-
-/**
- * @author: mbayopanda
- * @date: 2021-06-23
- */
-DROP TABLE IF EXISTS `stock_value`;
-CREATE TABLE  `stock_value` (
-    `inventory_uuid` BINARY(16) NOT NULL,
-    `date` DATE NOT NULL,
-    `quantity` INT(11) NOT NULL,
-    `wac` DECIMAL(19,4) NOT NULL,
-    KEY `inventory_uuid` (`inventory_uuid`),
-    INDEX `date` (`date`),
-    CONSTRAINT `stock_value__inventory` FOREIGN KEY (`inventory_uuid`) REFERENCES `inventory` (`uuid`)
-) ENGINE=InnoDB DEFAULT CHARACTER SET = utf8mb4 DEFAULT COLLATE = utf8mb4_unicode_ci;
-
-/** Recompute stock values for all depots */
-/** All databases in production must run this script */
-CALL RecomputeStockValue(NULL);
-
-/*
- * @author: mbayopanda
- * @date: 2021-10-21
- */
-INSERT IGNORE INTO `unit` VALUES
-  (303, 'Cost Centers Balance Report','TREE.COST_CENTER_INCOME_EXPENSE_REPORT','Report of cc balance', 286,'/reports/cost_center_income_and_expense');
-
-INSERT IGNORE INTO `report` (`report_key`, `title_key`) VALUES
-  ('cost_center_income_and_expense', 'TREE.COST_CENTER_INCOME_EXPENSE_REPORT');
-
 
 /*
  * @author: jmcameron
@@ -327,8 +10,4 @@
   (305, 'Average Medical Costs Per Patient', 'TREE.AVERAGE_MED_COST_REPORT', 'Report of avg med costs', 282, '/reports/avg_med_costs_per_patient');
 
 INSERT IGNORE INTO `report` (`report_key`, `title_key`) VALUES
-  ('avg_med_costs_per_patient', 'TREE.AVERAGE_MED_COST_REPORT');
-=======
- * Migration file from v1.21.1
- */
->>>>>>> 1e0c3674
+  ('avg_med_costs_per_patient', 'TREE.AVERAGE_MED_COST_REPORT');
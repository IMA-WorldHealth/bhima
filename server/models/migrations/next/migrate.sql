<<<<<<< HEAD
/*
 * @author: jmcameron
 * @date: 2020-09-28
 * @description:  Move the stock-related settings from enterprise_setting
 *    to the new stock_setting table.
 * NOTE: This migration should be done immediately after building/loading
 *       the desired database.  If 'yarn dev' is run before the migration
 *       script, this migration will fail since it will try to add a row
 *       that already exists.
 */
INSERT INTO stock_setting(enterprise_id, month_average_consumption,
  default_min_months_security_stock, enable_auto_purchase_order_confirmation,
  enable_auto_stock_accounting, enable_daily_consumption,
  enable_strict_depot_permission, enable_supplier_credit)
SELECT enterprise_id, month_average_consumption,
  default_min_months_security_stock, enable_auto_purchase_order_confirmation,
  enable_auto_stock_accounting, enable_daily_consumption,
  enable_strict_depot_permission, enable_supplier_credit
FROM enterprise_setting;

ALTER TABLE enterprise_setting DROP COLUMN month_average_consumption;
ALTER TABLE enterprise_setting DROP COLUMN default_min_months_security_stock;
ALTER TABLE enterprise_setting DROP COLUMN enable_auto_purchase_order_confirmation;
ALTER TABLE enterprise_setting DROP COLUMN enable_auto_stock_accounting;
ALTER TABLE enterprise_setting DROP COLUMN enable_daily_consumption;
ALTER TABLE enterprise_setting DROP COLUMN enable_strict_depot_permission;
ALTER TABLE enterprise_setting DROP COLUMN enable_supplier_credit;
=======
/* @author: lomamech
 * @date: 2020-09-29
 * @description: Stock Requisition Features To Add # 4849
 */

ALTER TABLE `stock_requisition` ADD COLUMN `project_id` SMALLINT(5) UNSIGNED NOT NULL AFTER `user_id`;

ALTER TABLE `stock_requisition` ADD UNIQUE KEY `stock_requisition_2` (`project_id`, `reference`);

ALTER TABLE `stock_requisition` CHANGE COLUMN `reference` `reference` INT(11) UNSIGNED NOT NULL DEFAULT '0';

ALTER TABLE `stock_requisition` DROP PRIMARY KEY, ADD PRIMARY KEY (`uuid`);


ALTER TABLE `stock_requisition` ADD CONSTRAINT `stock_requisition__project` FOREIGN KEY (`project_id`) REFERENCES `project` (`id`);

ALTER TABLE `stock_movement` ADD COLUMN `stock_requisition_uuid` BINARY(16) NULL AFTER `invoice_uuid`;

INSERT INTO `status` VALUES
  (7, 'excessive', 'FORM.LABELS.STATUS_TYPE.EXCESSIVE_RECEIVED_QUANTITY');
>>>>>>> 05425560
<|MERGE_RESOLUTION|>--- conflicted
+++ resolved
@@ -1,7 +1,29 @@
-<<<<<<< HEAD
+/* @author: lomamech
+ * @date: 2020-09-29
+ * @description: Stock Requisition Features To Add # 4849
+ */
+
+ALTER TABLE `stock_requisition` ADD COLUMN `project_id` SMALLINT(5) UNSIGNED NOT NULL AFTER `user_id`;
+
+ALTER TABLE `stock_requisition` ADD UNIQUE KEY `stock_requisition_2` (`project_id`, `reference`);
+
+ALTER TABLE `stock_requisition` CHANGE COLUMN `reference` `reference` INT(11) UNSIGNED NOT NULL DEFAULT '0';
+
+ALTER TABLE `stock_requisition` DROP PRIMARY KEY, ADD PRIMARY KEY (`uuid`);
+
+
+ALTER TABLE `stock_requisition` ADD CONSTRAINT `stock_requisition__project` FOREIGN KEY (`project_id`) REFERENCES `project` (`id`);
+
+ALTER TABLE `stock_movement` ADD COLUMN `stock_requisition_uuid` BINARY(16) NULL AFTER `invoice_uuid`;
+
+INSERT INTO `status` VALUES
+  (7, 'excessive', 'FORM.LABELS.STATUS_TYPE.EXCESSIVE_RECEIVED_QUANTITY');
+
+
 /*
  * @author: jmcameron
  * @date: 2020-09-28
+ * @pull-release: 4946
  * @description:  Move the stock-related settings from enterprise_setting
  *    to the new stock_setting table.
  * NOTE: This migration should be done immediately after building/loading
@@ -25,26 +47,4 @@
 ALTER TABLE enterprise_setting DROP COLUMN enable_auto_stock_accounting;
 ALTER TABLE enterprise_setting DROP COLUMN enable_daily_consumption;
 ALTER TABLE enterprise_setting DROP COLUMN enable_strict_depot_permission;
-ALTER TABLE enterprise_setting DROP COLUMN enable_supplier_credit;
-=======
-/* @author: lomamech
- * @date: 2020-09-29
- * @description: Stock Requisition Features To Add # 4849
- */
-
-ALTER TABLE `stock_requisition` ADD COLUMN `project_id` SMALLINT(5) UNSIGNED NOT NULL AFTER `user_id`;
-
-ALTER TABLE `stock_requisition` ADD UNIQUE KEY `stock_requisition_2` (`project_id`, `reference`);
-
-ALTER TABLE `stock_requisition` CHANGE COLUMN `reference` `reference` INT(11) UNSIGNED NOT NULL DEFAULT '0';
-
-ALTER TABLE `stock_requisition` DROP PRIMARY KEY, ADD PRIMARY KEY (`uuid`);
-
-
-ALTER TABLE `stock_requisition` ADD CONSTRAINT `stock_requisition__project` FOREIGN KEY (`project_id`) REFERENCES `project` (`id`);
-
-ALTER TABLE `stock_movement` ADD COLUMN `stock_requisition_uuid` BINARY(16) NULL AFTER `invoice_uuid`;
-
-INSERT INTO `status` VALUES
-  (7, 'excessive', 'FORM.LABELS.STATUS_TYPE.EXCESSIVE_RECEIVED_QUANTITY');
->>>>>>> 05425560
+ALTER TABLE enterprise_setting DROP COLUMN enable_supplier_credit;
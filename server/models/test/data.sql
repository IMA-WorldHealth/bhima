--- conflicted
+++ resolved
@@ -18,11 +18,7 @@
   (21,  'Price List','TREE.PRICE_LIST','Configure price lists!',1,'/partials/price_list/','/prices'),
   (22,  'Exchange Rate','TREE.EXCHANGE','Set todays exchange rate!',1,'/partials/exchange_rate/','/exchange'),
   (26,  'Location Manager','TREE.LOCATION','',1,'/partials/locations/locations.html','/locations'),
-<<<<<<< HEAD
-  (30,  'Accounting','TREE.ACCOUNTING','',0,'/partials/accounting/index.html','/accounting/'),  
-=======
   (30,  'Accounting','TREE.ACCOUNTING','',0,'/partials/accounting/index.html','/accounting/'),
->>>>>>> 61bd9a41
   (42,  'Project','TREE.PROJECT','',1,'/partials/projects/','/projects'),
   (48,  'Service Management','TREE.SERVICE','',1,'partials/services/','/services'),
   (57,  'Payroll','TREE.PAYROLL','',0,'partials/payroll/','/payroll/'),
@@ -32,11 +28,8 @@
   (105, 'Cashbox Management','TREE.CASHBOX_MANAGEMENT','',1,'/partials/cash/cashbox/','/cashboxes'),
   (106, 'Depot Management', 'TREE.DEPOTS_MANAGEMENT', 'Depot Management module', 1, '/partials/depots_management/', '/depots_management'),
   (107, 'Debtor Groups Management', 'TREE.DEBTOR_GRP', 'Debtor Groups Management module', 1, '/partials/debtor_groups/', '/debtor_groups'),
-<<<<<<< HEAD
-  (110, 'Section resultat','TREE.SECTION_RESULTAT','',30,'/partials/section_resultat/','/section_resultat/');
-=======
+  (110, 'Section resultat','TREE.SECTION_RESULTAT','',30,'/partials/section_resultat/','/section_resultat/'),
   (134, 'Simple Journal Vouchers', 'TREE.SIMPLE_VOUCHER', 'Creates a simple transfer slip between two accounts', 30, '/partials/vouchers/simple', '/vouchers/simple');
->>>>>>> 61bd9a41
 
 INSERT INTO `account_type` VALUES (1,'income/expense'),(2,'balance');
 INSERT INTO `language` VALUES (1,'Francais','fr', 'fr-be'), (2,'English','en', 'en-us'), (3,'Lingala','lg', 'fr-cd');
@@ -112,20 +105,24 @@
 -- Cash Payments
 (18,1),
 
+-- Price list Management
+(21, 1),
+
+-- Exchange Rate
+(22, 1),
+
 -- Location Management
 (26,1),
 
-<<<<<<< HEAD
--- [Folder] Accounting 
-(30,1),
-=======
 -- [Folder] Accounting
 (30, 1),
->>>>>>> 61bd9a41
 
 -- Projects
 (42,1),
 
+-- Service Management
+(48, 1),
+
 -- Payroll Management
 (57, 1),
 
@@ -135,15 +132,6 @@
 -- Patient Update
 (80, 1),
 
--- Price list Management
-(21, 1),
-
--- Exchange Rate
-(22, 1),
-
--- Service Management
-(48, 1),
-
 -- subsidie Management
 (82, 1),
 
@@ -156,13 +144,12 @@
 --  Debtor Groups Management
 (107,1),
 
-<<<<<<< HEAD
 --  Section Resultat Management
-(110,1);
-=======
+(110,1),
+
 -- Simple Journal Vouchers
 (134, 1);
->>>>>>> 61bd9a41
+
 
 -- give test permission to both projects
 INSERT INTO `project_permission` VALUES (1,1,1),(2,1,2);

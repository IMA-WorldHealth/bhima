--- conflicted
+++ resolved
@@ -45,11 +45,8 @@
   (140, 'Inventory Configurations', 'TREE.INVENTORY_CONFIGURATION', 'Inventory configuration module', 138, '/partials/inventory/configuration', '/inventory/configuration'),
   (141, 'Vouchers Records', 'TREE.VOUCHER_REGISTRY', 'Vouchers registry module', 5, '/partials/vouchers/index', '/vouchers'),
   (142, 'Purchase Orders', 'TREE.PURCHASING', 'This module is responsible for creating purchase orders', 138, '/partials/purchases/create', '/purchases/create'),
-<<<<<<< HEAD
-  (143, 'Cashflow', 'TREE.CASHFLOW', 'the cashflow report', 5, '/partials/finance/cashflow', '/finance/cashflow');
-=======
-  (143, 'Transaction Type Module', 'TREE.TRANSACTION_TYPE', 'This module is responsible for managing transaction type', 1, '/partials/admin/transaction_type', '/admin/transaction_type');
->>>>>>> 712cab66
+  (143, 'Cashflow', 'TREE.CASHFLOW', 'the cashflow report', 5, '/partials/finance/cashflow', '/finance/cashflow'),
+  (144, 'Transaction Type Module', 'TREE.TRANSACTION_TYPE', 'This module is responsible for managing transaction type', 1, '/partials/admin/transaction_type', '/admin/transaction_type');
 
 -- Reserved system account types
 INSERT INTO `account_type` VALUES
@@ -234,13 +231,11 @@
 -- Fiscal Year
 (13,2),
 
-<<<<<<< HEAD
 -- Cashflow
-(143,1);
-=======
+(143,1),
+
 -- transaction type
-(143, 1);
->>>>>>> 712cab66
+(144, 1);
 
 
 -- testing financial transactions

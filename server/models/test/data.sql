-- bhima test database

-- locations (enterprise location only)
INSERT INTO `country` VALUES (HUID('dbe330b6-5cde-4830-8c30-dc00eccd1a5f'),'Democratiq Republic of Congo'),(HUID('dbe330b6-5cde-4830-8c30-dc00eccd1a51'), 'Test Hook Country');
INSERT INTO `province` VALUES (HUID('f6fc7469-7e58-45cb-b87c-f08af93edade'),'Bas Congo', HUID('dbe330b6-5cde-4830-8c30-dc00eccd1a5f')), (HUID('dbe330b6-5cdf-4830-8c30-dc00eccd1a21'), 'Test Hook Province', HUID('dbe330b6-5cde-4830-8c30-dc00eccd1a51'));
INSERT INTO `sector` VALUES (HUID('0404e9ea-ebd6-4f20-b1f8-6dc9f9313450'),'Tshikapa',HUID('f6fc7469-7e58-45cb-b87c-f08af93edade')), (HUID('dbe330b6-5cdf-4830-8c30-dc00eccd1a22'), 'Test Hook Sector', HUID('dbe330b6-5cdf-4830-8c30-dc00eccd1a21'));
INSERT INTO `village` VALUES (HUID('1f162a10-9f67-4788-9eff-c1fea42fcc9b'),'KELE2',HUID('0404e9ea-ebd6-4f20-b1f8-6dc9f9313450')), (HUID('dbe330b6-5cdf-4830-8c30-dc00eccd1a22'), 'Test Hook Village',HUID('dbe330b6-5cdf-4830-8c30-dc00eccd1a22'));

-- Enterprise
INSERT INTO `enterprise` VALUES (1,'Test Enterprise','TE','243 81 504 0540','enterprise@test.org',HUID('1f162a10-9f67-4788-9eff-c1fea42fcc9b'),NULL,2,103, NULL, NULL);

-- Project
INSERT INTO `project` VALUES (1,'Test Project A','TPA',1,1,0),(2,'Test Project B','TPB',1,2,0),(3,'Test Project C','TPC',1,2,0);

-- Accounts
INSERT INTO `account` VALUES
  (3626,4,1,1000,'Test Capital Account',0,0,NULL,NULL,'2015-11-04 13:25:12',1,NULL,NULL,NULL,1,1),
  (3627,3,1,1100,'Test Capital One',3626,0,NULL,NULL,'2015-11-04 13:26:13',1,1,NULL,0,NULL,0),
  (3628,3,1,1200,'Test Capital Two',3626,0,NULL,NULL,'2015-11-04 13:27:13',1,1,NULL,0,NULL,0),
  (3629,4,1,40000,'Test Balance Accounts',0,0,NULL,NULL,'2015-11-04 13:29:11',4,NULL,NULL,NULL,1,1),
  (3630,3,1,41001,'Test Debtor Accounts1',3629,0,NULL,NULL,'2015-11-04 13:30:46',4,NULL,NULL,NULL,NULL,0),
  (3631,3,1,41002,'Test Debtor Accounts2',3629,0,NULL,NULL,'2015-11-04 13:32:22',4,NULL,NULL,NULL,NULL,1),
  (3635,3,1,41003,'Test Debtor Accounts3',3629,1,NULL,NULL,'2015-11-04 13:32:22',4,NULL,NULL,NULL,NULL,1),
  (3636,4,1,46000,'Test Inventory Accounts',3629,1,NULL,NULL,'2015-11-04 13:32:22',4,NULL,NULL,NULL,NULL,1),
  (3637,3,1,46001,'First Test Item Account',3636,0,NULL,NULL,'2015-11-04 13:32:22',4,NULL,NULL,NULL,NULL,0),
  (3638,3,1,47001,'Test Debtor Group Account',3626,0,NULL,NULL,'2015-11-04 13:32:22',4,NULL,NULL,0,NULL,0),
  (3639,4,1,57000,'Test Income Accounts',0,1,NULL,NULL,'2015-11-04 13:32:22',4,NULL,NULL,0,NULL,0),
  (3640,3,1,57003,'Test Gain Account',3639,0,NULL,NULL,'2015-11-04 13:32:22',4,NULL,NULL,0,NULL,0),
  (3641,4,1,67000,'Test Expense Accounts',0,1,NULL,NULL,'2015-11-04 13:32:22',4,NULL,NULL,0,NULL,0),
  (3642,3,1,67003,'Test Loss Account',3641,0,NULL,NULL,'2015-11-04 13:32:22',4,NULL,NULL,0,NULL,0);

-- attach gain/loss accounts to the enterprise
UPDATE enterprise SET `gain_account_id` = 3640, `loss_account_id` = 3641;

-- create test users
INSERT INTO user (id, username, password, display_name, email) VALUES
  (1, 'superuser', PASSWORD('superuser'), 'Super User', 'SuperUser@test.org'),
  (2, 'RegularUser', PASSWORD('RegularUser'), 'Regular User', 'RegUser@test.org'),
  (3, 'NoUserPermissions', PASSWORD('NoUserPermissions'), 'No Permissrepertoireions', 'Invalid@test.org'),
  (4, 'admin', PASSWORD('1'), 'Admin User', 'admin@test.org');


-- Only modules updated and written to 2X standards should be registered in the application tree
INSERT INTO permission (unit_id, user_id) VALUES

-- [Folder] Administration
(1,1),

-- Enterprise Management
(2,1),

-- Patient Invoice
(3,1),

-- Users and permissions
(4,1),

-- [Folder] Finance
(5,1),

-- Account Management
(6,1),

-- Posting Journal Management
(9,1),

-- General ledger
(10,1),

-- [Folder] Hospital
(12,1),

-- Fiscal Year
(13,1),

-- Patient Registration
(14,1),

-- Patient Search
(15,1),

-- Patient Invoice
(16,1),

-- Cash Payments
(18,1),

-- Supplier Management
(19,1),

-- Price list Management
(21, 1),

-- Location Management
(26,1),

-- Service Management
(48, 1),

-- Payroll Management
(57, 1),

-- Employee Management
(61, 1),

-- subsidie Management
(82, 1),

--  Cashbox Management
(105,1),

--  Debtor Groups Management
(107,1),

-- Simple Journal Vouchers
(134, 1),

-- Billing Services Module
(135, 1),

-- Patient Group Module
(29, 1),

-- complex Journal Vouchers
(137, 1),

-- inventory module
(138, 1),

-- inventory list module
(139, 1),

-- inventory configuration module
(140, 1),

-- Voucher records
(141, 1),

-- purchase order creation
(142, 1),

-- Update permission for Regular user

-- Account Management
(6,2),

-- [Folder] Finance
(5,2),

-- Fiscal Year
(13,2),

-- transaction type
(143, 1),

-- [Folder] Finance/Reports
(144,1),

-- Cashflow Report
(145,1),

-- Creditor groups Management
(146,1),

-- Cash Payment Registry
(147,1),

(148, 1),

-- Income Expense Report
(149,1),

-- Balance report
(150, 1),

-- The Report accounts
(152,1),


-- Report Customer Debts
(151,1),

<<<<<<< HEAD
-- Posted Journal
(155,1);
=======
-- purchase order folder 
(154, 1), (155, 1), (156, 1);
>>>>>>> 0ece44dd

-- Fiscal Year 2015
SET @fiscalYear2015 = 0;
CALL CreateFiscalYear(1, NULL, 1, 'Test Fiscal Year 2015', 12, DATE('2015-01-01'), DATE('2015-12-31'), 'Note for 2015', @fiscalYear2015);

-- Fiscal Year 2016
SET @fiscalYear2016 = 0;
CALL CreateFiscalYear(1, @fiscalYear2015, 1, 'Test Fiscal Year 2016', 12, DATE('2016-01-01'), DATE('2016-12-31'), 'Note for 2016', @fiscalYear2016);

-- Fiscal Year 2017
SET @fiscalYear2017 = 0;
CALL CreateFiscalYear(1, @fiscalYear2016, 1, 'Test Fiscal Year 2017', 12, DATE('2017-01-01'), DATE('2017-12-31'), 'Note for 2017', @fiscalYear2017);

-- give test permission to both projects
INSERT INTO `project_permission` VALUES (1,1,1),(2,1,2),(3,2,1);

INSERT INTO `cash_box` (id, label, project_id, is_auxiliary) VALUES
  (1,'Test Primary Cashbox A',1,0),
  (2,'Test Aux Cashbox A',1,1),
  (3,'Test Aux Cashbox B',1,1);

INSERT INTO `cash_box_account_currency` VALUES
  (1,1,1,3626,3627),
  (2,2,1,3627,3626),
  (3,1,2,3626,3627),
  (4,2,2,3626,3627);

INSERT INTO `inventory_group` VALUES
  (HUID('1410dfe0-b478-11e5-b297-023919d3d5b0'),'Test inventory group','INVGRP',3636,NULL,NULL,NULL);

INSERT INTO `inventory` VALUES
  (1, HUID('cf05da13-b477-11e5-b297-023919d3d5b0'), 'INV0', 'First Test Inventory Item', 25.0, 1, HUID('1410dfe0-b478-11e5-b297-023919d3d5b0'), 2, 0, 0, 0, 0, 0, 1, 1, CURRENT_TIMESTAMP, NULL),
  (1, HUID('289cc0a1-b90f-11e5-8c73-159fdc73ab02'), 'INV1', 'Second Test Inventory Item', 10.0, 20, HUID('1410dfe0-b478-11e5-b297-023919d3d5b0'), 2, 0, 0, 0, 0, 0, 1, 1, CURRENT_TIMESTAMP, NULL),
  (1, HUID('c48a3c4b-c07d-4899-95af-411f7708e296'), 'INV2', 'Third Test Inventory Item', 105.0, 1, HUID('1410dfe0-b478-11e5-b297-023919d3d5b0'), 2, 0, 0, 0, 0, 0, 1, 1, CURRENT_TIMESTAMP, NULL);

INSERT INTO `debtor_group` VALUES
  (1,HUID('4de0fe47-177f-4d30-b95f-cff8166400b4'),'First Test Debtor Group',3631,HUID('1f162a10-9f67-4788-9eff-c1fea42fcc9b'),NULL,NULL,NULL,0,10,0,NULL,1,1,1, CURRENT_TIMESTAMP, CURRENT_TIMESTAMP),
  (1,HUID('66f03607-bfbc-4b23-aa92-9321ca0ff586'),'Second Test Debtor Group',3631,HUID('1f162a10-9f67-4788-9eff-c1fea42fcc9b'),NULL,NULL,NULL,0,300,1,NULL,1,1,1, CURRENT_TIMESTAMP, CURRENT_TIMESTAMP),
  (1,HUID('a11e6b7f-fbbb-432e-ac2a-5312a66dccf4'),'Third Test Debtor Group',3631,HUID('1f162a10-9f67-4788-9eff-c1fea42fcc9b'),NULL,NULL,NULL,0,20,1,NULL,1,1,1, CURRENT_TIMESTAMP, CURRENT_TIMESTAMP);

INSERT INTO `patient_group` VALUES
  (HUID('0b8fcc00-8640-479d-872a-31d36361fcfd'),1,NULL,'Test Patient Group 1','Test Patient Group 1 Note','2016-03-10 08:44:23'),
  (HUID('112a9fb5-847d-4c6a-9b20-710fa8b4da24'),1,NULL,'Test Patient Group 2','Test Patient Group 2 Note','2016-03-10 08:44:23'),
  (HUID('112a9fb5-847d-4c6a-9b20-710fa8b4da22'),1,NULL,'Test Patient Group 3','Test Patient Group 2 Note','2016-03-12 08:44:23');

INSERT INTO `debtor` (uuid, group_uuid, text) VALUES
  (HUID('3be232f9-a4b9-4af6-984c-5d3f87d5c107'),HUID('66f03607-bfbc-4b23-aa92-9321ca0ff586'),'Patient/2/Patient'),
  (HUID('a11e6b7f-fbbb-432e-ac2a-5312a66dccf4'),HUID('4de0fe47-177f-4d30-b95f-cff8166400b4'),'Patient/1/Patient'),
  (HUID('be0096dd-2929-41d2-912e-fb2259356fb5'),HUID('4de0fe47-177f-4d30-b95f-cff8166400b4'),'Employee/Test Debtor');

INSERT INTO `patient` VALUES
  (HUID('274c51ae-efcc-4238-98c6-f402bfb39866'),1,2,HUID('3be232f9-a4b9-4af6-984c-5d3f87d5c107'),'Test 2 Patient','1990-06-01 00:00:00', FALSE, NULL,NULL,NULL,NULL,NULL,NULL,NULL,'M',NULL,NULL,NULL,NULL,NULL,NULL,HUID('1f162a10-9f67-4788-9eff-c1fea42fcc9b'),HUID('1f162a10-9f67-4788-9eff-c1fea42fcc9b'),'2015-11-14 07:04:49',NULL,NULL,'110', '', 1,'2015-11-14 07:04:49'),
  (HUID('81af634f-321a-40de-bc6f-ceb1167a9f65'),1,1,HUID('a11e6b7f-fbbb-432e-ac2a-5312a66dccf4'),'Test 1 Patient','1990-06-01 00:00:00', FALSE, NULL,NULL,NULL,NULL,NULL,NULL,NULL,'F',NULL,NULL,NULL,NULL,NULL,NULL,HUID('1f162a10-9f67-4788-9eff-c1fea42fcc9b'),HUID('1f162a10-9f67-4788-9eff-c1fea42fcc9b'),'2016-03-14 07:04:49',NULL,NULL,'100', '', 2,'2015-11-14 07:04:49');

INSERT INTO `patient_visit` (`uuid`, `patient_uuid`, `start_date`, `end_date`, `start_notes`, `end_notes`, `start_diagnosis_id`, `end_diagnosis_id`, `user_id`) VALUES
  (HUID('5d3f87d5c107-a4b9-4af6-984c-3be232f9'), HUID('274c51ae-efcc-4238-98c6-f402bfb39866'), '2016-04-25 00:00:00', '2016-04-29 00:00:00', 'He was sick', 'He got better', NULL, NULL, 1),
  (HUID('710fa8b4da22-847d-4c6a-9b20-112a9fb5'), HUID('81af634f-321a-40de-bc6f-ceb1167a9f65'), '2015-11-14 14:25:00', '2015-11-15 00:00:00', 'He was sick', 'He got better', NULL, NULL, 1);

INSERT INTO `assignation_patient` VALUES
  (HUID('49b90fec-e69c-11e5-8606-843a4bc830ac'),HUID('112a9fb5-847d-4c6a-9b20-710fa8b4da24'),HUID('81af634f-321a-40de-bc6f-ceb1167a9f65'));

-- Creditor group
INSERT INTO `creditor_group` VALUES
  (1,HUID('8bedb6df-6b08-4dcf-97f7-0cfbb07cf9e2'),'Fournisseur [Creditor Group Test]',3630,0),
  (1,HUID('b0fa5ed2-04f9-4cb3-92f7-61d6404696e7'),'Personnel [Creditor Group Test]',3629,0);

-- Creditor
INSERT INTO `creditor` VALUES
  (HUID('42d3756a-7770-4bb8-a899-7953cd859892'),HUID('b0fa5ed2-04f9-4cb3-92f7-61d6404696e7'),'Personnel'),
  (HUID('7ac4e83c-65f2-45a1-8357-8b025003d794'),HUID('8bedb6df-6b08-4dcf-97f7-0cfbb07cf9e2'),'Fournisseur');

-- Supplier
INSERT INTO `supplier` (uuid, creditor_uuid, display_name, address_1, address_2, email) VALUES
  (HUID('3ac4e83c-65f2-45a1-8357-8b025003d793'), HUID('7ac4e83c-65f2-45a1-8357-8b025003d794'), 'Test Supplier', '12th Avenue', 'New York City, NY 34305', 'supplier@test.org');

-- Grade
INSERT INTO `grade` VALUES
  (HUID('71e9f21c-d9b1-11e5-8ab7-78eb2f2a46e0'),'G1','grade 1',500.0000),
  (HUID('9ee06e4a-7b59-48e6-812c-c0f8a00cf7d3'),'A1','1.1',50.0000);

INSERT INTO `section_bilan` VALUES (1,'Section Bilan 1',1,1), (2, 'Section Bilan 2', 1, 1);
INSERT INTO `section_resultat` VALUES (1,'Section Resultat 1',1,1);

INSERT INTO `reference_group` VALUES (1,'AA','Reference Group 1',1,1);

INSERT INTO `reference` VALUES
  (1,0,'AB','Reference bilan 1',1,1,NULL),
  (3,0,'AC','Reference resultat 1',1,NULL,1),
  (4,0,'XX','Deletable reference 1',1,NULL,NULL);

INSERT INTO `cost_center` VALUES
  (1,1,'cost center 1','cost note',1),
  (1,2,'cost center 2','cost note 2',0),
  (1,3,'cost center 3', 'cost note 3', 1);

INSERT INTO `profit_center` VALUES
  (1,1,'profit center 1','profit note'),
  (1,2,'profit center 2','profit note 2'),
  (1,3,'profit center 3', 'profit note 3');

-- Services
INSERT INTO `service` VALUES
  (1, 1, 'Test Service', 1, 1),
  (2, 1, 'Administration', 2, 2),
  (3, 1, 'Medecine Interne', 1, 2);

-- billing service configuration

INSERT INTO `billing_service` VALUES
  (1, 3626, 'Test Billing Service', 'Example billing service', 20, CURRENT_TIMESTAMP, CURRENT_TIMESTAMP),
  (2, 3626, 'Second Test Billing Service', 'Example billing service 2', 10, CURRENT_TIMESTAMP, CURRENT_TIMESTAMP);

INSERT INTO `patient_group_billing_service` VALUES
  (1, HUID('112a9fb5-847d-4c6a-9b20-710fa8b4da24'), 1, CURRENT_TIMESTAMP);

INSERT INTO `debtor_group_billing_service` VALUES
  (1, HUID('4de0fe47-177f-4d30-b95f-cff8166400b4'), 2, CURRENT_TIMESTAMP);

-- subsidy configuration

INSERT INTO `subsidy` VALUES
  (1, 3626, 'Test Subsidy', 'Subsidy for test purposes', 50, CURRENT_TIMESTAMP, CURRENT_TIMESTAMP),
  (2, 3626, 'Second Test Subsidy', 'Second subsidy for test purposes', 20, CURRENT_TIMESTAMP, CURRENT_TIMESTAMP);

INSERT INTO `patient_group_subsidy` VALUES
  (1, HUID('112a9fb5-847d-4c6a-9b20-710fa8b4da24'), 1, CURRENT_TIMESTAMP);

INSERT INTO `debtor_group_subsidy` VALUES
  (1, HUID('4de0fe47-177f-4d30-b95f-cff8166400b4'), 1, CURRENT_TIMESTAMP);

-- voucher sample data
SET @first_voucher = HUID('a5a5f950-a4c9-47f0-9a9a-2bfc3123e534');
SET @second_voucher = HUID('304cfa94-0249-466c-9870-95eb3c221b0a');
SET @third_voucher = HUID('3688e9ce-85ea-4b5c-9144-688177edcb63');

INSERT INTO `voucher` (uuid, `date`,  project_id, currency_id, amount, description, user_id, type_id) VALUES
  (@first_voucher, CURRENT_TIMESTAMP, 1,  2, 100, 'Sample voucher data one', 1, 1),
  (@second_voucher, CURRENT_TIMESTAMP, 2, 2, 200, 'Sample voucher data two', 1, NULL),
  (@third_voucher, CURRENT_TIMESTAMP, 3, 1, 300, 'Sample voucher data three', 1, NULL);

-- voucher items sample data
INSERT INTO `voucher_item` VALUES
  (HUID(UUID()), 3627, 100, 0, @first_voucher, HUID(UUID()), HUID(UUID())),
  (HUID(UUID()), 3628, 0, 100, @first_voucher, HUID(UUID()), HUID(UUID())),
  (HUID(UUID()), 3627, 200, 0, @second_voucher, HUID(UUID()), HUID(UUID())),
  (HUID(UUID()), 3628, 0, 200, @second_voucher, HUID(UUID()), HUID(UUID())),
  (HUID(UUID()), 3627, 300, 0, @third_voucher, HUID(UUID()), HUID(UUID())),
  (HUID(UUID()), 3628, 0, 300, @third_voucher, HUID(UUID()), HUID(UUID()));

-- patient invoices
SET @first_invoice = HUID('957e4e79-a6bb-4b4d-a8f7-c42152b2c2f6');
SET @second_invoice = HUID('c44619e0-3a88-4754-a750-a414fc9567bf');

INSERT INTO invoice (project_id, reference, uuid, cost, debtor_uuid, service_id, user_id, date, description, created_at) VALUES
  (1,2,@first_invoice,75.0000,HUID('3be232f9-a4b9-4af6-984c-5d3f87d5c107'),1,1,'2016-01-07 14:35:55','TPA_VENTE/Thu Jan 07 2016 15:35:46 GMT+0100 (WAT)/Test 2 Patient','2016-01-07 14:35:55'),
  (1,1,@second_invoice,25.0000,HUID('3be232f9-a4b9-4af6-984c-5d3f87d5c107'),1,1,'2016-01-07 14:34:35','TPA_VENTE/Thu Jan 07 2016 15:30:59 GMT+0100 (WAT)/Test 2 Patient','2016-01-07 14:31:14');

INSERT INTO invoice_item VALUES
  (@first_invoice,HUID('2e1332a7-3e63-411e-827d-42ad585ff518'),HUID('cf05da13-b477-11e5-b297-023919d3d5b0'),3,25.0000,25.0000,0.0000,75.0000),
  (@second_invoice,HUID('ffb0350d-7d46-4204-b19d-f2e0506b386c'),HUID('cf05da13-b477-11e5-b297-023919d3d5b0'),1,25.0000,25.0000,0.0000,25.0000);

-- caution payment
SET @cash_payment = HUID('2e1332b7-3e63-411e-827d-42ad585ff517');

-- @todo Make sure this is in the posting_journal
INSERT INTO cash (uuid, project_id, reference, date, debtor_uuid, currency_id, amount, user_id, cashbox_id, description, is_caution) VALUES
  (@cash_payment, 1, 1, '2016-01-09 14:33:13', HUID('3be232f9-a4b9-4af6-984c-5d3f87d5c107'), 1, 100, 1, 2, "Some cool description", 1);

INSERT INTO `posting_journal` VALUES
  (HUID(UUID()),1,1,16,'TRANS1','2016-01-09 14:35:55',@first_invoice, 'description x',3631,75.0000,0.0000,75.0000,0.0000,2,HUID('3be232f9-a4b9-4af6-984c-5d3f87d5c107'),NULL,NULL,1,2,1,NULL),
  (HUID(UUID()),1,1,16,'TRANS1','2016-01-09 14:35:55',@first_invoice,'description x',3638,0.0000,75.0000,0.0000,75.0000,2,NULL,NULL,NULL,1,2,1,NULL),
  (HUID(UUID()),1,1,16,'TRANS2','2016-01-09 17:04:27',@second_invoice,'description x',3631,25.0000,0.0000,25.0000,0.0000,2,HUID('3be232f9-a4b9-4af6-984c-5d3f87d5c107'),NULL,NULL,1,2,1,NULL),
  (HUID(UUID()),1,1,16,'TRANS2','2016-01-09 17:04:27',@second_invoice,'description x',3638,0.0000,25.0000,0.0000,25.0000,2,NULL,NULL,NULL,1,2,1,NULL),
  -- vouchers data
  (HUID(UUID()),1,1,16,'TRANS3','2016-01-09 17:04:27',@first_voucher,'description x',3627,100.0000,0.0000,100.0000,0.0000,2,NULL,NULL,'Sample voucher data one',1,2,1,NULL),
  (HUID(UUID()),1,1,16,'TRANS3','2016-01-09 17:04:27',@first_voucher,'description x',3628,0.0000,100.0000,0.0000,100.0000,2,NULL,NULL,'Sample voucher data one',1,2,1,NULL),
  (HUID(UUID()),1,1,16,'TRANS4','2016-01-09 17:04:27',@second_voucher,'description x',3627,200.0000,0.0000,200.0000,0.0000,2,NULL,NULL,'Sample voucher data two',1,2,1,NULL),
  (HUID(UUID()),1,1,16,'TRANS4','2016-01-09 17:04:27',@second_voucher,'description x',3628,0.0000,200.0000,0.0000,200.0000,2,NULL,NULL,'Sample voucher data two',1,2,1,NULL),
  (HUID(UUID()),1,1,16,'TRANS5','2016-01-09 17:04:27',@third_voucher,'description x',3627,300.0000,0.0000,300.0000,0.0000,2,NULL,NULL,'Sample voucher data three',1,2,1,NULL),
  (HUID(UUID()),1,1,16,'TRANS5','2016-02-09 17:04:27',@third_voucher,'unique',3628,0.0000,300.0000,0.0000,300.0000,2,NULL,NULL,'Sample voucher data three',1,2,1,NULL);

-- zones des santes SNIS
INSERT INTO `mod_snis_zs` VALUES
  (1,'Zone Sante A','Territoire A','Province A'),
  (2,'Zone Sante B','Territoire B','Province B');

-- exchange rate for the current date
INSERT INTO `exchange_rate` VALUES
  (1,1,1,900.0000, DATE('2016-01-01')),
  (2,1,1,930.0000, NOW());

INSERT INTO `employee` VALUES
  (1,'E1','Dedrick Kitamuka Mvuezolo','M','1980-02-01 00:00:00','2016-02-02 00:00:00',1,3,HUID('71e9f21c-d9b1-11e5-8ab7-78eb2f2a46e0'),500,NULL,NULL,'kinshasa','0896611111','my@email.com',1,3,HUID('1f162a10-9f67-4788-9eff-c1fea42fcc9b'),HUID('42d3756a-7770-4bb8-a899-7953cd859892'),HUID('be0096dd-2929-41d2-912e-fb2259356fb5'),NULL);

INSERT INTO `price_list` VALUES
  (HUID('75e09694-dd5c-11e5-a8a2-6c29955775b0'), 1, 'Test Price List', 'Price list for test purposes', CURRENT_TIMESTAMP, CURRENT_TIMESTAMP);

INSERT INTO `price_list_item` VALUES
  (HUID(UUID()), HUID('cf05da13-b477-11e5-b297-023919d3d5b0'), HUID('75e09694-dd5c-11e5-a8a2-6c29955775b0'), 'label 1', 100, 1, CURRENT_TIMESTAMP),
  (HUID(UUID()), HUID('289cc0a1-b90f-11e5-8c73-159fdc73ab02'), HUID('75e09694-dd5c-11e5-a8a2-6c29955775b0'), 'label 2', 100, 1, CURRENT_TIMESTAMP);

UPDATE debtor_group SET price_list_uuid = HUID('75e09694-dd5c-11e5-a8a2-6c29955775b0') WHERE uuid = HUID('4de0fe47-177f-4d30-b95f-cff8166400b4');

SET @purchase_order = HUID('e07ceadc-82cf-4ae2-958a-6f6a78c87588');
INSERT INTO `purchase` VALUES
  (@purchase_order, 1, 1, 300, 2, HUID('3ac4e83c-65f2-45a1-8357-8b025003d793'), DATE('2016-02-19'), CURRENT_TIMESTAMP, 1, NULL, NULL, 0, 0, 0);

INSERT INTO `purchase_item` VALUES
  (HUID(UUID()), @purchase_order, HUID('289cc0a1-b90f-11e5-8c73-159fdc73ab02'), 1, 200, 200),
  (HUID(UUID()), @purchase_order, HUID('c48a3c4b-c07d-4899-95af-411f7708e296'), 10, 10, 100);<|MERGE_RESOLUTION|>--- conflicted
+++ resolved
@@ -180,13 +180,11 @@
 -- Report Customer Debts
 (151,1),
 
-<<<<<<< HEAD
 -- Posted Journal
-(155,1);
-=======
--- purchase order folder 
+(157,1),
+
+-- Purchase order folder 
 (154, 1), (155, 1), (156, 1);
->>>>>>> 0ece44dd
 
 -- Fiscal Year 2015
 SET @fiscalYear2015 = 0;

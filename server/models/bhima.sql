--- conflicted
+++ resolved
@@ -67,17 +67,14 @@
   (165, 'Stock Entry', 'STOCK.ENTRY', 'The stock entry module', 160, '/partials/stock/entry', '/stock/entry'),
   (166, 'Stock Origins', 'STOCK.ORIGINS', 'The stock origins module', 160, '/partials/stock/origins', '/stock/origins'),
   (167, 'Stock Adjustment', 'STOCK.ADJUSTMENT', 'The stock adjustment module', 160, '/partials/stock/adjustment', '/stock/adjustment'),
-<<<<<<< HEAD
+ 
   (168, 'Aged Creditors', 'TREE.AGED_CREDITORS', 'Aged Creditors', 144, '/partials/finance/reports/agedCreditors', '/reports/agedCreditors'),
   (170, 'Account Statement', 'TREE.ACCOUNT_STATEMENT', 'Account Statement Module', 5, '/partials/account_statement/', '/account_statement'),
   (171, 'Report Group', 'Report Group', 'Report Group', '1', '/modules/report_group/', '/report-group/'),
   (172, 'Email report', 'Email report', 'Email report', '1', '/modules/email-report/', '/email-report/');
-=======
-  -- (168, 'Aged Creditors', 'TREE.AGED_CREDITORS', 'Aged Creditors', 144, '/partials/finance/reports/agedCreditors', '/reports/agedCreditors'),
-  (170, 'Account Statement', 'TREE.ACCOUNT_STATEMENT', 'Account Statement Module', 5, '/partials/account_statement/', '/account_statement');
 
->>>>>>> b014ef82
--- Reserved system account type
+
+ -- Reserved system account type
 INSERT INTO `account_type` VALUES
   (1, 'income', 'ACCOUNT.TYPES.INCOME'),
   (2, 'expense', 'ACCOUNT.TYPES.EXPENSE'),

--- conflicted
+++ resolved
@@ -44,17 +44,11 @@
 const diagnoses = require('../controllers/medical/diagnoses');
 
 // stock and inventory routes
-<<<<<<< HEAD
 const inventory            = require('../controllers/inventory');
 const depots               = require('../controllers/inventory/depots');
 const inventoryReports     = require('../controllers/inventory/reports');
 const stock                = require('../controllers/stock');
 const stockReports         = require('../controllers/stock/reports');
-=======
-const inventory = require('../controllers/inventory');
-const depots = require('../controllers/inventory/depots');
-const inventoryReports = require('../controllers/inventory/reports');
->>>>>>> b89274b2
 
 // finance routes
 const trialBalance = require('../controllers/finance/trialBalance');

/**
* Application Routing
*
* Initialise link between server paths and controller logic
*
* TODO Pass authenticate and authorize middleware down through
* controllers, allowing for modules to subscribe to different
* levels of authority
*
* TODO createPurchase, createSale, are all almost
* identicale modules - they should all be encapsulated as one
* module. For Example finance.createSale, finance.createPurchase
*/
var auth            = require('../controllers/auth');
var data            = require('../controllers/data');
var users           = require('../controllers/users');
var locations       = require('../controllers/location');
var tree            = require('../controllers/tree');

var createPurchase  = require('../controllers/finance/purchase');
var createSale      = require('../controllers/finance/sale');

var patient         = require('../controllers/medical/patient');
var snis            = require('../controllers/medical/snis');
var projects        = require('../controllers/medical/projects');

var legacyReports   = require('../controllers/reports/report_legacy');
var reports         = require('../controllers/reports/reports.js');

var inventory       = require('../controllers/stock/inventory');
var depot           = require('../controllers/stock/depot');
var consumptionLoss = require('../controllers/stock/inventory/depreciate/consumptionLoss');

var trialbalance   = require('../controllers/finance/trialbalance');
var journal        = require('../controllers/finance/journal');
var ledger         = require('../controllers/finance/ledger');
var fiscal         = require('../controllers/finance/fiscal');
var extra          = require('../controllers/finance/extraPayment');
var gl             = require('../controllers/finance/ledgers/general');
var genericFinance = require('../controllers/finance/financeGeneric');
var accounts       = require('../controllers/finance/accounts');
var analytics      = require('../controllers/finance/analytics');
var purchase       = require('../controllers/finance/purchase');
var budget         = require('../controllers/finance/budget');
var taxPayment     = require('../controllers/finance/taxPayment');
var donations      = require('../controllers/finance/donations');
var debtors        = require('../controllers/finance/debtors');
var cashboxes      = require('../controllers/finance/cashboxes');
var exchange       = require('../controllers/finance/exchange');
var cashflow       = require('../controllers/cashflow');

<<<<<<< HEAD
var enterprises     = require('../controllers/admin/enterprises');

=======
var patientInvoice = require('../controllers/finance/patientInvoice');
>>>>>>> 6e887f1a

var financeServices      = require('../controllers/categorised/financeServices');
var depreciatedInventory = require('../controllers/categorised/inventory_depreciate');
var depreciatedReports   = require('../controllers/categorised/reports_depreciate');
var payroll              = require('../controllers/categorised/payroll');
var caution              = require('../controllers/categorised/caution');
var employees            = require('../controllers/categorised/employees');
var subsidies            = require('../controllers/categorised/subsidies');
var units                = require('../controllers/units');

// Middleware for handle uploaded file
var multipart       = require('connect-multiparty');

exports.configure = function (app) {
  console.log('[config/routes] Configure routes');

  // exposed to the outside without authentication
  app.get('/languages', users.getLanguages);
  app.get('/projects', projects.list);

  app.get('/units', units.list);

  app.post('/login', auth.login);
  app.get('/logout', auth.logout);

  app.get('/exchange', exchange.list);
  app.post('/exchange', exchange.create);

  // application data
  app.post('/data', data.create);
  app.get('/data', data.read);
  app.put('/data', data.update);
  app.delete('/data/:table/:column/:value', data.deleteRecord);

  // location routes
  // -> /location/:scope(list || lookup)/:target(village || sector || province)/:id(optional)
  app.get('/location/villages', locations.allVillages);
  app.get('/location/sectors', locations.allSectors);
  app.get('/location/provinces', locations.allProvinces);
  app.get('/location/village/:uuid', locations.lookupVillage);
  app.get('/location/sector/:uuid', locations.lookupSector);
  app.get('/location/province/:uuid', locations.lookupProvince);
  app.get('/location/detail/:uuid', locations.lookupDetail);

  // -> Add :route
  app.post('/report/build/:route', reports.build);
  app.get('/report/serve/:target', reports.serve);

  app.post('/purchase', createPurchase.execute);
  // app.post('/sale/', createSale.execute);
  app.post('/consumption_loss/', consumptionLoss.execute);

  // trial balance routes
  app.post('/journal/trialbalance', trialbalance.postTrialBalance);
  app.post('/journal/togeneralledger', trialbalance.postToGeneralLedger); // TODO : rename?

  app.get('/journal/:table/:id', journal.lookupTable);

  // TODO Transition to journal API (this route should be /journal)
  app.get('/journal_list/', journal.transactions);


  // ledger routes
  // TODO : needs renaming
  app.get('/ledgers/debitor/:id', ledger.compileDebtorLedger);
  app.get('/ledgers/debitor_group/:id', ledger.compileGroupLedger);
  app.get('/ledgers/employee_invoice/:id', ledger.compileEmployeeLedger);
  app.get('/ledgers/distributableSale/:id', ledger.compileSaleLedger);
  app.get('/ledgers/debitor_sale/:id/:saleId', ledger.compileDebtorLedgerSale);

  /* fiscal year controller */

  app.get('/fiscal', fiscal.getFiscalYears);
  app.post('/fiscal/create', fiscal.createFiscalYear);

  app.get('/reports/:route/', legacyReports.buildReport);

  app.get('/tree', tree.generate);

  // snis controller
  app.get('/snis/getAllReports', snis.getAllReports);
  app.get('/snis/getReport/:id', snis.getReport);
  app.post('/snis/createReport', snis.createReport);
  app.delete('/snis/deleteReport/:id', snis.deleteReport);
  app.post('/snis/populateReport', snis.populateReport);

  /**
   * refactor-categorisation
   *
   * @todo test all routes below to ensure no broken links
   */

  // Financial services - cost/ profit centers, services etc.
  app.get('/services/', financeServices.listServices);
  app.get('/available_cost_center/', financeServices.availableCostCenters);
  app.get('/available_profit_center/', financeServices.availableProfitCenters);
  app.get('/cost/:id_project/:cc_id', financeServices.costCenterCost);
  app.get('/profit/:id_project/:pc_id', financeServices.profitCenterCost);
  app.get('/costCenterAccount/:id_enterprise/:cost_center_id', financeServices.costCenterAccount);
  app.get('/profitCenterAccount/:id_enterprise/:profit_center_id', financeServices.profitCenterAccount);
  app.get('/removeFromCostCenter/:tab', financeServices.removeFromCostCenter);
  app.get('/removeFromProfitCenter/:tab', financeServices.removeFromProfitCenter);
  app.get('/auxiliairyCenterAccount/:id_enterprise/:auxiliairy_center_id', financeServices.auxCenterAccount);

  // DEPRECIATED Inventory routes - these should be removed as soon as possible
  // FIXME Depreciate routes
  app.get('/lot/:inventory_uuid', depreciatedInventory.getInventoryLot);
  app.get('/stockIn/:depot_uuid/:df/:dt', depreciatedInventory.stockIn);
  app.get('/inv_in_depot/:depot_uuid', depreciatedInventory.inventoryByDepot);
  app.get('/getExpiredTimes/', depreciatedInventory.listExpiredTimes);
  app.get('/getStockEntry/', depreciatedInventory.listStockEntry);
  app.get('/getStockConsumption/', depreciatedInventory.listStockConsumption);
  app.get('/monthlyConsumptions/:inventory_uuid/:nb', depreciatedInventory.listMonthlyConsumption);
  app.get('/getConsumptionTrackingNumber/', depreciatedInventory.listConsumptionByTrackingNumber);
  app.get('/getMonthsBeforeExpiration/:id', depreciatedInventory.formatLotsForExpiration);
  app.get('/stockIntegration/', depreciatedInventory.getStockIntegration);

  // Employee management
  app.get('/employee_list/', employees.list);
  app.get('/hollyday_list/:pp/:employee_id', employees.listHolidays);
  app.get('/getCheckHollyday/', employees.checkHoliday);
  app.get('/getCheckOffday/', employees.checkOffday);

  app.get('/caution/:debitor_uuid/:project_id', caution.debtor);

  app.get('/getAccount6', accounts.listIncomeAccounts);
  app.get('/getAccount7/', accounts.listExpenseAccounts);
  app.get('/getClassSolde/:account_class/:fiscal_year', accounts.getClassSolde);
  app.get('/getTypeSolde/:fiscal_year/:account_type_id/:is_charge', accounts.getTypeSolde);


  app.get('available_payment_period/', taxPayment.availablePaymentPeriod);
  app.post('/payTax/', taxPayment.submit);
  app.put('/setTaxPayment/', taxPayment.setTaxPayment);

  app.get('/cost_periodic/:id_project/:cc_id/:start/:end', financeServices.costByPeriod);
  app.get('/profit_periodic/:id_project/:pc_id/:start/:end', financeServices.profitByPeriod);

  // TODO Remove or upgrade (model in database) every report from report_depreciate
  app.get('/getDistinctInventories/', depreciatedReports.listDistinctInventory);
  app.get('/getReportPayroll/', depreciatedReports.buildPayrollReport);

  // Payroll
  app.get('/getDataPaiement/', payroll.listPaiementData);
  app.get('/getEmployeePayment/:id', payroll.listPaymentByEmployee);
  app.get('/getEnterprisePayment/:employee_id', payroll.listPaymentByEnterprise);
  app.post('/payCotisation/', payroll.payCotisation);
  app.post('/posting_promesse_payment/', payroll.payPromesse);
  app.post('/posting_promesse_cotisation/', payroll.payPromesseCotisation);
  app.post('/posting_promesse_tax/', payroll.payPromesseTax);
  app.put('/setCotisationPayment/', payroll.setCotisationPayment);
  app.get('/getEmployeeCotisationPayment/:id', payroll.listEmployeeCotisationPayments);
  app.get('/taxe_ipr_currency/', payroll.listTaxCurrency);

  app.post('/posting_donation/', donations.post);

  app.get('/getSubsidies/', subsidies.list);

  /*  Inventory and Stock Managment */
  app.get('/inventory/metadata', inventory.getInventoryItems);
  app.get('/inventory/:uuid/metadata', inventory.getInventoryItemsById);

  app.get('/inventory/consumption', inventory.getInventoryConsumption);
  app.get('/inventory/:uuid/consumption', inventory.getInventoryConsumptionById);

  app.get('/inventory/leadtimes', inventory.getInventoryLeadTimes);
  app.get('/inventory/:uuid/leadtimes', inventory.getInventoryLeadTimesById);

  app.get('/inventory/stock', inventory.getInventoryStockLevels);
  app.get('/inventory/:uuid/stock', inventory.getInventoryStockLevelsById);

  app.get('/inventory/expirations', inventory.getInventoryExpirations);
  app.get('/inventory/:uuid/expirations', inventory.getInventoryExpirationsById);

  app.get('/inventory/lots', inventory.getInventoryLots);
  app.get('/inventory/:uuid/lots', inventory.getInventoryLotsById);

  app.get('/inventory/status', inventory.getInventoryStatus);
  app.get('/inventory/:uuid/status', inventory.getInventoryStatusById);

  app.get('/inventory/donations', inventory.getInventoryDonations);
  app.get('/inventory/:uuid/donations', inventory.getInventoryDonationsById);

  /* Depot Management */

  app.get('/depots', depot.getDepots);
  app.get('/depots/:uuid', depot.getDepotsById);

  app.get('/depots/:depotId/distributions', depot.getDistributions);
  app.get('/depots/:depotId/distributions/:uuid', depot.getDistributionsById);

  // over-loaded distributions route handles patients, services, and more
  app.post('/depots/:depotId/distributions', depot.createDistributions);

  // get the lots of a particular inventory item in the depot
  // TODO -- should this be renamed? /stock? /lots?
  app.get('/depots/:depotId/inventory', depot.getAvailableLots);
  app.get('/depots/:depotId/inventory/:uuid', depot.getAvailableLotsByInventoryId);

  app.get('/depots/:depotId/expired', depot.getExpiredLots);
  app.get('/depots/:depotId/expirations', depot.getStockExpirations);

  /* continuing on ... */

  // stock API
  app.get('/donations', donations.getRecentDonations);

  // TODO - make a purchase order controller
  app.get('/purchaseorders', purchase.getPurchaseOrders);

  app.post('/posting_fiscal_resultat/', fiscal.fiscalYearResultat);

  // Extra Payement
  app.post('/extraPayment/', extra.handleExtraPayment);

  // general ledger controller
  // transitioning to a more traditional angular application architecture
  app.get('/ledgers/general', gl.route);

  // finance controller
  app.get('/finance/debtors', genericFinance.getDebtors);
  app.get('/finance/creditors', genericFinance.getCreditors);
  app.get('/finance/currencies', genericFinance.getCurrencies);
  app.get('/finance/profitcenters', genericFinance.getProfitCenters);
  app.get('/finance/costcenters', genericFinance.getCostCenters);
  app.post('/finance/journalvoucher', genericFinance.postJournalVoucher);

  // accounts controller
  app.get('/accounts', accounts.list);
  app.get('/InExAccounts/:id_enterprise/', accounts.listInExAccounts);
  app.get('/availableAccounts/:id_enterprise/', accounts.listEnterpriseAccounts);
  app.get('/availableAccounts_profit/:id_enterprise/', accounts.listEnterpriseProfitAccounts);

  // Patient invoice API 
  
  // TODO Decide if the route should be named patient invoice
  app.get('/sales', patientInvoice.list);
  app.post('/sales', patientInvoice.create);
  app.get('/sales/:uuid', patientInvoice.details);

  // Patients API
  app.get('/patients', patient.list);
  app.post('/patients', patient.create);
  app.put('/patients/:uuid', patient.update);

  app.get('/patients/groups', patient.listGroups);
  app.get('/patients/:uuid', patient.details);

  app.get('/patients/:uuid/groups', patient.groups);
  app.post('/patients/:uuid/groups', patient.updateGroups);

  app.get('/patients/checkHospitalId/:id', patient.verifyHospitalNumber);
  app.post('/patients/visit', patient.visit);

  // app.get('/patients/search', patient.search);
  app.get('/patients/search/name/:value', patient.searchFuzzy);
  app.get('/patients/search/reference/:value', patient.searchReference);

  // Debtors API
  // app.get('/debtors', debtors.list);
  app.get('/debtors/groups', debtors.listGroups);
  app.get('/debtors/groups/:uuid', debtors.groupDetails);
  // app.get('/debtors/:uuid', debtors.details);
  app.get('/debtors/:uuid/invoices', debtors.invoices);

  app.put('/debtors/:uuid', debtors.update);

  // search stuff
  // TODO merge with patients API
  app.get('/patient/:uuid', patient.details);
  app.get('/patient/search/fuzzy/:match', patient.searchFuzzy);
  app.get('/patient/search/reference/:reference', patient.searchReference);

  // analytics for financial dashboard
  // cash flow analytics
  app.get('/analytics/cashboxes', analytics.cashflow.getCashBoxes);
  app.get('/analytics/cashboxes/:id/balance', analytics.cashflow.getCashBoxBalance);
  app.get('/analytics/cashboxes/:id/history', analytics.cashflow.getCashBoxHistory);

  // debtor analytics
  app.get('/analytics/debtorgroups/top', analytics.cashflow.getTopDebtorGroups);
  app.get('/analytics/debtors/top', analytics.cashflow.getTopDebtors);

  // users controller
  app.get('/users', users.list);
  app.get('/users/:id', users.details);
  app.get('/users/:id/projects', users.projects.list);
  app.get('/users/:id/permissions', users.permissions.list);
  app.post('/users', users.create);
  app.post('/users/:id/permissions', users.permissions.assign);
  app.put('/users/:id', users.update);
  app.put('/users/:id/password', users.password);
  app.delete('/users/:id', users.delete);
  app.get('/editsession/authenticate/:pin', users.authenticatePin);

  // budget controller
  app.post('/budget/upload', multipart({ uploadDir: 'client/upload'}), budget.upload);
  app.post('/budget/update', budget.update);

  // projects controller
  app.get('/projects/:id', projects.details);
  app.put('/projects/:id', projects.update);
  app.post('/projects', projects.create);
  app.delete('/projects/:id', projects.delete);

  // cashbox controller
  app.get('/cashboxes', cashboxes.list);
  app.get('/cashboxes/:id', cashboxes.details);
  app.post('/cashboxes', cashboxes.create);
  app.put('/cashboxes/:id', cashboxes.update);
  app.delete('/cashboxes/:id', cashboxes.delete);

  // cashbox currencies
  app.get('/cashboxes/:id/currencies', cashboxes.currencies.list);
  app.get('/cashboxes/:id/currencies/:currencyId', cashboxes.currencies.details);
  app.post('/cashboxes/:id/currencies', cashboxes.currencies.create);
  app.put('/cashboxes/:id/currencies/:currencyId', cashboxes.currencies.update);

  // @todo - classify these
  app.get('/cashflow/report/', cashflow.getReport);
  //app.get('/stock/entries?', depot.getStockEntry);

  // Enterprises Controller 
  app.get('/enterprises', enterprises.list);
  app.post('/enterprises', enterprises.create);
  app.put('/enterprises/:id', enterprises.update);
};<|MERGE_RESOLUTION|>--- conflicted
+++ resolved
@@ -48,13 +48,9 @@
 var cashboxes      = require('../controllers/finance/cashboxes');
 var exchange       = require('../controllers/finance/exchange');
 var cashflow       = require('../controllers/cashflow');
-
-<<<<<<< HEAD
 var enterprises     = require('../controllers/admin/enterprises');
-
-=======
 var patientInvoice = require('../controllers/finance/patientInvoice');
->>>>>>> 6e887f1a
+
 
 var financeServices      = require('../controllers/categorised/financeServices');
 var depreciatedInventory = require('../controllers/categorised/inventory_depreciate');

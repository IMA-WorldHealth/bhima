/**
 * @overview routes
 * Application Routing
 *
 * This file initializes the links between route controllers and the express
 * HTTP server.
 *
 * @todo Pass authenticate and authorize middleware down through
 * controllers, allowing for modules to subscribe to different
 * levels of authority
 *
 * @requires winston
 * @requires uploader
 */
'use strict';

const winston = require('winston');
const upload  = require('../lib/uploader');

// unclassified routes
const auth                 = require('../controllers/auth');
const tree                 = require('../controllers/tree');
const units                = require('../controllers/units');
const system               = require('../controllers/system');

// admin routes
const users        = require('../controllers/admin/users');
const projects     = require('../controllers/admin/projects');
const enterprises  = require('../controllers/admin/enterprises');
const employees    = require('../controllers/admin/employees');
const services     = require('../controllers/admin/services');
const suppliers    = require('../controllers/admin/suppliers');
const functions    = require('../controllers/admin/functions');
const grades       = require('../controllers/admin/grades');
const languages    = require('../controllers/admin/languages');
const locations    = require('../controllers/admin/locations');

// medical routes
const patients       = require('../controllers/medical/patients');
const patientGroups  = require('../controllers/medical/patientGroups');
const snis           = require('../controllers/medical/snis');
const medicalReports = require('../controllers/medical/reports');

// stock and inventory routes
const inventory            = require('../controllers/inventory');
const depots               = require('../controllers/inventory/depots');
const inventoryReports     = require('../controllers/inventory/reports');

// finance routes
const trialBalance     = require('../controllers/finance/trialBalance');
const ledger           = require('../controllers/finance/ledger');
const fiscal           = require('../controllers/finance/fiscal');
const gl               = require('../controllers/finance/ledgers/general');
const analytics        = require('../controllers/finance/analytics');
const purchases        = require('../controllers/finance/purchases');
const taxPayment       = require('../controllers/finance/taxPayment');
const debtors          = require('../controllers/finance/debtors');
const cashboxes        = require('../controllers/finance/cashboxes');
const exchange         = require('../controllers/finance/exchange');
const cash             = require('../controllers/finance/cash');
const priceList        = require('../controllers/finance/priceList');
const billingServices  = require('../controllers/finance/billingServices');
const accounts         = require('../controllers/finance/accounts');
const costCenter       = require('../controllers/finance/costCenter');
const profitCenter     = require('../controllers/finance/profitCenter');
const reference        = require('../controllers/finance/reference');
const subsidies        = require('../controllers/finance/subsidies');
const patientInvoice   = require('../controllers/finance/patientInvoice');
const financeReports   = require('../controllers/finance/reports');
const discounts        = require('../controllers/finance/discounts');
const payroll          = require('../controllers/finance/payroll');
const debtorGroups     = require('../controllers/finance/debtors/groups');
const currencies       = require('../controllers/finance/currencies');
const vouchers         = require('../controllers/finance/vouchers');
const creditorGroups   = require('../controllers/finance/creditorGroups');
const referenceGroup   = require('../controllers/finance/referenceGroup');
const sectionResultats = require('../controllers/finance/sectionResultat');
const sectionBilans    = require('../controllers/finance/sectionBilan');
const creditors        = require('../controllers/finance/creditors.js');
const journal          = require('../controllers/finance/journal');
<<<<<<< HEAD
const cashflow         = require('../controllers/finance/cashflow');
const transactionType     = require('../controllers/admin/transactionType');
=======
const transactionType  = require('../controllers/admin/transactionType');
const generalLedger    = require('../controllers/finance/generalLedger');
>>>>>>> 33fd1345

// expose routes to the server.
exports.configure = function configure(app) {
  winston.debug('Configuring routes');

  // exposed to the outside without authentication
  app.get('/languages', languages.list);
  app.get('/projects', projects.list);
  app.get('/units', units.list);

  // auth gateway
  app.post('/login', auth.login);
  app.get('/logout', auth.logout);

  // system and event helpers
  app.get('/system/events', system.events);
  app.get('/system/stream', system.stream);
  app.get('/system/information', system.info);

  // exchange rate modules
  app.get('/exchange', exchange.list);
  app.post('/exchange', exchange.create);
  app.put('/exchange/:id', exchange.update);
  app.delete('/exchange/:id', exchange.delete);

  // API for locations
  app.get('/locations/villages', locations.villages);
  app.get('/locations/sectors', locations.sectors);
  app.get('/locations/provinces', locations.provinces);
  app.get('/locations/countries', locations.countries);
  app.post('/locations/countries', locations.create.country);
  app.post('/locations/provinces', locations.create.province);
  app.post('/locations/sectors', locations.create.sector);
  app.post('/locations/villages', locations.create.village);

  app.get('/locations/detail/:uuid', locations.detail);
  app.get('/locations/detail/', locations.list);

  app.put('/locations/villages/:uuid', locations.update.village);
  app.put('/locations/sectors/:uuid', locations.update.sector);
  app.put('/locations/provinces/:uuid', locations.update.province);
  app.put('/locations/countries/:uuid', locations.update.country);

  // API for account type routes CRUD
  app.get('/accounts/types', accounts.types.list);
  app.get('/accounts/types/:id', accounts.types.detail);
  app.post('/accounts/types', accounts.types.create);
  app.put('/accounts/types/:id', accounts.types.update);
  app.delete('/accounts/types/:id', accounts.types.remove);

  // API for account routes crud
  app.get('/accounts', accounts.list);
  app.get('/accounts/:id', accounts.detail);
  app.get('/accounts/:id/balance', accounts.getBalance);
  app.post('/accounts', accounts.create);
  app.put('/accounts/:id', accounts.update);

  // API for cost_center routes CRUD
  app.get('/cost_centers', costCenter.list);
  app.get('/cost_centers/:id', costCenter.detail);
  app.get('/cost_centers/:id/cost', costCenter.getCostValue);
  app.post('/cost_centers', costCenter.create);
  app.put('/cost_centers/:id', costCenter.update);
  app.delete('/cost_centers/:id', costCenter.remove);

  // API for service routes
  app.post('/services', services.create);
  app.get('/services', services.list);
  app.get('/services/:id', services.detail);
  app.put('/services/:id', services.update);
  app.delete('/services/:id', services.remove);

  // API for profit_center routes crud
  app.get('/profit_centers', profitCenter.list);
  app.get('/profit_centers/:id', profitCenter.detail);
  app.get('/profit_centers/:id/profit', profitCenter.getProfitValue);
  app.post('/profit_centers', profitCenter.create);
  app.put('/profit_centers/:id', profitCenter.update);
  app.delete('/profit_centers/:id', profitCenter.remove);

  // API for reference routes crud
  app.get('/references', reference.list);
  app.get('/references/:id', reference.detail);
  app.post('/references', reference.create);
  app.put('/references/:id', reference.update);
  app.delete('/references/:id', reference.remove);

  // API for section resultats crud
  app.get('/section_resultats', sectionResultats.list);
  app.get('/section_resultats/:id', sectionResultats.detail);
  app.post('/section_resultats', sectionResultats.create);
  app.put('/section_resultats/:id', sectionResultats.update);
  app.delete('/section_resultats/:id', sectionResultats.remove);

  // API for section bilans crud
  app.get('/section_bilans', sectionBilans.list);
  app.get('/section_bilans/:id', sectionBilans.detail);
  app.post('/section_bilans', sectionBilans.create);
  app.put('/section_bilans/:id', sectionBilans.update);
  app.delete('/section_bilans/:id', sectionBilans.remove);

  // API for reference group crud
  app.get('/reference_group', referenceGroup.list);
  app.get('/reference_group/:id', referenceGroup.detail);
  app.post('/reference_group', referenceGroup.create);
  app.put('/reference_group/:id', referenceGroup.update);
  app.delete('/reference_group/:id', referenceGroup.remove);

  // API for subsidies routes crud
  app.get('/subsidies', subsidies.list);
  app.get('/subsidies/:id', subsidies.detail);
  app.post('/subsidies', subsidies.create);
  app.put('/subsidies/:id', subsidies.update);
  app.delete('/subsidies/:id', subsidies.remove);

  // API for journal
  app.get('/journal', journal.list);
  app.get('/journal/:record_uuid', journal.getTransaction);
  app.post('/journal/:uuid/reverse', journal.reverse);

  //API for general ledger
  app.get('/general_ledger', generalLedger.list);
  
  //API for trial balance
  app.get('/trial_balance/data_per_account', trialBalance.getDataPerAccount);
  app.post('/trial_balance/checks', trialBalance.checkTransactions);
  app.post('/trial_balance/post_transactions', trialBalance.postToGeneralLedger);

  // ledger routes
  // TODO : needs renaming
  app.get('/ledgers/debtor/:id', ledger.compileDebtorLedger);
  app.get('/ledgers/debtor_group/:id', ledger.compileGroupLedger);
  app.get('/ledgers/employee_invoice/:id', ledger.compileEmployeeLedger);

  /* fiscal year controller */
  app.get('/fiscal', fiscal.list);
  app.get('/fiscal/date', fiscal.getFiscalYearsByDate);
  app.get('/fiscal/:id', fiscal.detail);
  app.post('/fiscal', fiscal.create);
  app.put('/fiscal/:id', fiscal.update);
  app.delete('/fiscal/:id', fiscal.remove);

  /* load a user's tree */
  app.get('/tree', tree.generate);

  // snis controller
  app.get('/snis/healthZones',snis.healthZones);

  // Employee management
  app.get('/employee_list/', employees.list);
  app.get('/holiday_list/:pp/:employee_id', employees.listHolidays);
  app.get('/getCheckHollyday/', employees.checkHoliday);
  app.get('/getCheckOffday/', employees.checkOffday);

  app.get('available_payment_period/', taxPayment.availablePaymentPeriod);
  app.put('/setTaxPayment/', taxPayment.setTaxPayment);

  // Payroll
  app.get('/getDataPaiement/', payroll.listPaiementData);
  app.get('/getEmployeePayment/:id', payroll.listPaymentByEmployee);
  app.get('/getEnterprisePayment/:employee_id', payroll.listPaymentByEnterprise);
  app.put('/setCotisationPayment/', payroll.setCotisationPayment);
  app.get('/getEmployeeCotisationPayment/:id', payroll.listEmployeeCotisationPayments);
  app.get('/taxe_ipr_currency/', payroll.listTaxCurrency);

  /*  Inventory and Stock Management */
  app.post('/inventory/metadata', inventory.createInventoryItems);
  app.get('/inventory/metadata', inventory.getInventoryItems);
  app.get('/inventory/metadata/:uuid', inventory.getInventoryItemsById);
  app.put('/inventory/metadata/:uuid', inventory.updateInventoryItems);

  // route for inventory list receipt
  app.get('/inventory/reports/metadata', inventory.getInventoryItemReport);

  /**
   * @deprecated: /inventory/:uuid/metadata route
   * these routes below are deprecated
   * use /inventory/metadata/:uuid route for the API instead
   */
  app.get('/inventory/:uuid/metadata', inventory.getInventoryItemsById);
  app.put('/inventory/:uuid/metadata', inventory.updateInventoryItems);

  /** Inventory Group API endpoints */
  app.post('/inventory/groups', inventory.createInventoryGroups);
  app.get('/inventory/groups', inventory.listInventoryGroups);
  app.get('/inventory/groups/:uuid', inventory.detailsInventoryGroups);
  app.get('/inventory/groups/:uuid/count', inventory.countInventoryGroups);
  app.put('/inventory/groups/:uuid', inventory.updateInventoryGroups);
  app.delete('/inventory/groups/:uuid', inventory.deleteInventoryGroups);

  /** Inventory Type API endpoints */
  app.post('/inventory/types', inventory.createInventoryTypes);
  app.get('/inventory/types', inventory.listInventoryTypes);
  app.get('/inventory/types/:id', inventory.detailsInventoryTypes);
  app.put('/inventory/types/:id', inventory.updateInventoryTypes);
  app.delete('/inventory/types/:id', inventory.deleteInventoryTypes);

  /** Inventory Units API endpoints */
  app.post('/inventory/units', inventory.createInventoryUnits);
  app.get('/inventory/units', inventory.listInventoryUnits);
  app.get('/inventory/units/:id', inventory.detailsInventoryUnits);
  app.put('/inventory/units/:id', inventory.updateInventoryUnits);
  app.delete('/inventory/units/:id', inventory.deleteInventoryUnits);


  /** @todo: These routes below need to be implemented */
  /*
  app.get('/inventory/consumption', inventory.getInventoryConsumption);
  app.get('/inventory/:uuid/consumption', inventory.getInventoryConsumptionById);

  app.get('/inventory/leadtimes', inventory.getInventoryLeadTimes);
  app.get('/inventory/:uuid/leadtimes', inventory.getInventoryLeadTimesById);

  app.get('/inventory/stock', inventory.getInventoryStockLevels);
  app.get('/inventory/:uuid/stock', inventory.getInventoryStockLevelsById);

  app.get('/inventory/expirations', inventory.getInventoryExpirations);
  app.get('/inventory/:uuid/expirations', inventory.getInventoryExpirationsById);

  app.get('/inventory/lots', inventory.getInventoryLots);
  app.get('/inventory/:uuid/lots', inventory.getInventoryLotsById);

  app.get('/inventory/status', inventory.getInventoryStatus);
  app.get('/inventory/:uuid/status', inventory.getInventoryStatusById);
  */

  /* Depot routes */
  app.get('/depots', depots.list);
  app.get('/depots/:uuid', depots.detail);
  app.put('/depots/:uuid', depots.update);
  app.post('/depots', depots.create);
  app.delete('/depots/:uuid', depots.remove);

  /* Depot distributions routes */
  app.get('/depots/:depotId/distributions', depots.listDistributions);
  app.get('/depots/:depotId/distributions/:uuid', depots.detailDistributions);
  app.post('/depots/:depotId/distributions', depots.createDistributions);

  /**
   * Depot inventories and lots routes
   * get the lots of a particular inventory item in the depot
   * @todo -- should this be renamed? /stock? /lots?
   */
  app.get('/depots/:depotId/inventory', depots.listAvailableLots);
  app.get('/depots/:depotId/inventory/:uuid', depots.detailAvailableLots);
  app.get('/depots/:depotId/expired', depots.listExpiredLots);
  app.get('/depots/:depotId/expirations', depots.listStockExpirations);

  /* continuing on ... */

  // general ledger controller
  // transitioning to a more traditional angular application architecture
  app.get('/ledgers/general', gl.route);

  // currencies API
  app.get('/currencies', currencies.list);
  app.get('/currencies/:id', currencies.detail);

  // Patient invoice API

  // TODO Decide if the route should be named patient invoice
  app.get('/invoices', patientInvoice.list);
  app.post('/invoices', patientInvoice.create);
  app.get('/invoices/search', patientInvoice.search);
  app.get('/invoices/:uuid', patientInvoice.details);
  app.get('/invoices/references/:reference', patientInvoice.reference);

  // reports API: Invoices (receipts)
  app.get('/reports/invoices/:uuid', financeReports.receipts.invoices);
  app.get('/reports/cash/:uuid', financeReports.receipts.cash);

  app.get('/reports/patient/registrations', medicalReports.patientRegistrations);
  app.get('/reports/patient/:uuid', medicalReports.receipts.patients);
  app.get('/reports/patients/:uuid/checkins', medicalReports.patientCheckins);
  app.get('/reports/purchases/:uuid', inventoryReports.receipts.purchases);
  app.get('/reports/finance/aged_debtor', financeReports.agedDebtor);

  // patient group routes
  app.get('/patients/groups', patientGroups.list);
  app.get('/patients/groups/:uuid', patientGroups.detail);
  app.post('/patients/groups', patientGroups.create);
  app.put('/patients/groups/:uuid', patientGroups.update);
  app.delete('/patients/groups/:uuid', patientGroups.remove);

  app.get('/patients/search', patients.search);

  // Patients API
  app.get('/patients', patients.list);
  app.post('/patients', patients.create);
  app.get('/patients/:uuid', patients.details);
  app.put('/patients/:uuid', patients.update);
  app.get('/patients/:uuid/groups', patients.groups.list);
  app.post('/patients/:uuid/groups', patients.groups.update);

  app.get('/patients/hospital_number/:id/exists', patients.hospitalNumberExists);

  app.get('/patients/:uuid/services', patients.billingServices);
  app.get('/patients/:uuid/subsidies', patients.subsidies);


  app.get('/patients/:uuid/documents', patients.documents.list);
  app.post('/patients/:uuid/documents', upload.middleware('docs', 'documents'), patients.documents.create);
  app.delete('/patients/:uuid/documents/all', patients.documents.deleteAll);
  app.delete('/patients/:uuid/documents/:documentUuid', patients.documents.delete);
  app.post('/patients/:uuid/pictures', upload.middleware('pics', 'pictures'), patients.pictures.set);

  app.get('/patients/:uuid/visits', patients.checkin.list);
  app.post('/patients/:uuid/checkin', patients.checkin.create);
  app.get('/patients/:uuid/invoices/latest', patients.latestInvoice);

  // Debtors API
  /** @deprecated `/debtors/groups` please use `/debtor_groups` at the client side */
  /** @deprecated `/debtors/groups/:uuid` please use `/debtor_groups/:uuid` at the client side */
  app.get('/debtors/groups', debtorGroups.list);
  app.get('/debtors/groups/:uuid', debtorGroups.detail);
  app.get('/debtors/:uuid/invoices', debtors.invoices);
  app.put('/debtors/:uuid', debtors.update);
  app.get('/debtors/:uuid', debtors.detail);
  app.get('/debtors', debtors.list);

  // Debtor Groups API
  app.get('/debtor_groups', debtorGroups.list);
  app.get('/debtor_groups/:uuid', debtorGroups.detail);
  app.get('/debtor_groups/:uuid/invoices', debtorGroups.invoices);
  app.post('/debtor_groups', debtorGroups.create);
  app.put('/debtor_groups/:uuid', debtorGroups.update);


  // analytics for financial dashboard
  // cash flow analytics
  app.get('/analytics/cashboxes', analytics.cashflow.getCashBoxes);
  app.get('/analytics/cashboxes/:id/balance', analytics.cashflow.getCashBoxBalance);
  app.get('/analytics/cashboxes/:id/history', analytics.cashflow.getCashBoxHistory);

  // debtor analytics
  app.get('/analytics/debtorgroups/top', analytics.cashflow.getTopDebtorGroups);
  app.get('/analytics/debtors/top', analytics.cashflow.getTopDebtors);

  // users controller
  app.get('/users', users.list);
  app.post('/users', users.create);
  app.get('/users/:id', users.detail);
  app.put('/users/:id', users.update);
  app.delete('/users/:id', users.delete);
  app.get('/users/:id/projects', users.projects.list);
  app.get('/users/:id/permissions', users.permissions.list);
  app.post('/users/:id/permissions', users.permissions.create);
  app.put('/users/:id/password', users.password);

  // projects controller
  app.get('/projects/:id', projects.details);
  app.put('/projects/:id', projects.update);
  app.post('/projects', projects.create);
  app.delete('/projects/:id', projects.delete);

  // cashbox controller
  app.get('/cashboxes', cashboxes.list);
  app.get('/cashboxes/:id', cashboxes.detail);
  app.post('/cashboxes', cashboxes.create);
  app.put('/cashboxes/:id', cashboxes.update);
  app.delete('/cashboxes/:id', cashboxes.delete);

  // cashbox currencies
  app.get('/cashboxes/:id/currencies', cashboxes.currencies.list);
  app.get('/cashboxes/:id/currencies/:currencyId', cashboxes.currencies.detail);
  app.post('/cashboxes/:id/currencies', cashboxes.currencies.create);
  app.put('/cashboxes/:id/currencies/:currencyId', cashboxes.currencies.update);

  // price lists
  app.get('/prices', priceList.list);
  app.get('/prices/:uuid', priceList.details);
  app.post('/prices', priceList.create);
  app.put('/prices/:uuid', priceList.update);
  app.delete('/prices/:uuid', priceList.delete);

  // cash API
  app.get('/cash', cash.list);
  app.get('/cash/:uuid', cash.detail);
  app.post('/cash', cash.create);
  app.put('/cash/:uuid', cash.update);
  app.get('/cash/references/:reference', cash.reference);

  // Enterprises api
  app.get('/enterprises', enterprises.list);
  app.get('/enterprises/:id', enterprises.detail);
  app.post('/enterprises', enterprises.create);
  app.put('/enterprises/:id', enterprises.update);

  // employees api

  // employees
  app.get('/employees', employees.list);
  app.get('/employees/:id', employees.detail);
  app.get('/employees/:key/:value', employees.search);
  app.put('/employees/:id', employees.update);
  app.post('/employees', employees.create);

  // billing services
  app.get('/billing_services', billingServices.list);
  app.get('/billing_services/:id', billingServices.detail);
  app.post('/billing_services', billingServices.create);
  app.put('/billing_services/:id', billingServices.update);
  app.delete('/billing_services/:id', billingServices.delete);

  // discounts
  app.get('/discounts', discounts.list);
  app.get('/discounts/:id', discounts.detail);
  app.post('/discounts', discounts.create);
  app.put('/discounts/:id', discounts.update);
  app.delete('/discounts/:id', discounts.delete);

  // voucher api endpoint
  app.get('/vouchers', vouchers.list);
  app.get('/vouchers/reports/', vouchers.report);
  app.get('/vouchers/receipts/:uuid', vouchers.receipt);
  app.get('/vouchers/:uuid', vouchers.detail);
  app.get('/vouchers/reports/:uuid', vouchers.report);
  app.post('/vouchers', vouchers.create);

  // suppliers api
  app.get('/suppliers/search', suppliers.search);
  app.get('/suppliers', suppliers.list);
  app.get('/suppliers/:uuid', suppliers.detail);
  app.post('/suppliers', suppliers.create);
  app.put('/suppliers/:uuid', suppliers.update);

  // purchase
  app.post('/purchases', purchases.create);
  app.get('/purchases', purchases.list);
  app.get('/purchases/:uuid', purchases.detail);
  app.put('/purchases/:uuid', purchases.update);

  // functions api
  app.get('/functions', functions.list);
  app.get('/functions/:id', functions.detail);
  app.post('/functions', functions.create);
  app.put('/functions/:id', functions.update);
  app.delete('/functions/:id', functions.delete);

  // grades api
  app.get('/grades', grades.list);
  app.get('/grades/:uuid', grades.detail);
  app.post('/grades', grades.create);
  app.put('/grades/:uuid', grades.update);
  app.delete('/grades/:uuid', grades.delete);

  // creditor groups API
  app.post('/creditor_groups', creditorGroups.create);
  app.get('/creditor_groups', creditorGroups.list);
  app.get('/creditor_groups/:uuid', creditorGroups.detail);
  app.put('/creditor_groups/:uuid', creditorGroups.update);

  app.get('/creditors', creditors.list);
  app.get('/creditors/:uuid', creditors.detail);

  // cashflow
  app.get('/finance/cashflow', cashflow.report);
  app.get('/finance/cashflow/document', cashflow.document);

  // transfer type API
  app.post('/transaction_type', transactionType.create);
  app.get('/transaction_type', transactionType.list);
  app.get('/transaction_type/:id', transactionType.detail);
  app.put('/transaction_type/:id', transactionType.update);
  app.delete('/transaction_type/:id', transactionType.remove);
};<|MERGE_RESOLUTION|>--- conflicted
+++ resolved
@@ -78,13 +78,9 @@
 const sectionBilans    = require('../controllers/finance/sectionBilan');
 const creditors        = require('../controllers/finance/creditors.js');
 const journal          = require('../controllers/finance/journal');
-<<<<<<< HEAD
 const cashflow         = require('../controllers/finance/cashflow');
-const transactionType     = require('../controllers/admin/transactionType');
-=======
 const transactionType  = require('../controllers/admin/transactionType');
 const generalLedger    = require('../controllers/finance/generalLedger');
->>>>>>> 33fd1345
 
 // expose routes to the server.
 exports.configure = function configure(app) {
@@ -207,7 +203,7 @@
 
   //API for general ledger
   app.get('/general_ledger', generalLedger.list);
-  
+
   //API for trial balance
   app.get('/trial_balance/data_per_account', trialBalance.getDataPerAccount);
   app.post('/trial_balance/checks', trialBalance.checkTransactions);

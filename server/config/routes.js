--- conflicted
+++ resolved
@@ -71,12 +71,10 @@
 var conventions          = require('../controllers/finance/conventions');
 var vouchers             = require('../controllers/finance/vouchers');
 var suppliers            = require('../controllers/admin/suppliers');
-<<<<<<< HEAD
-var creditorGroups       = require('../controllers/finance/creditorGroups');
-=======
 var functions            = require('../controllers/admin/functions');
 var grades               = require('../controllers/admin/grades');
->>>>>>> 89bd0e41
+var creditorGroups       = require('../controllers/finance/creditorGroups');
+
 
 // Middleware for handle uploaded file
 var multipart            = require('connect-multiparty');
@@ -536,12 +534,6 @@
   app.get('/purchase/:uuid', purchase.detail);
   app.put('/purchase/:uuid', purchase.update);
 
-<<<<<<< HEAD
-  /** Creditor Groups API */
-  app.post('/creditor_groups', creditorGroups.create);
-  app.get('/creditor_groups', creditorGroups.list);
-  app.get('/creditor_groups/:uuid', creditorGroups.detail);
-=======
   /** functions api */
   app.get('/functions', functions.list);
   app.get('/functions/:id', functions.detail);
@@ -555,6 +547,10 @@
   app.post('/grades', grades.create);
   app.put('/grades/:uuid', grades.update);
   app.delete('/grades/:uuid', grades.delete);
->>>>>>> 89bd0e41
+
+  /** Creditor Groups API */
+  app.post('/creditor_groups', creditorGroups.create);
+  app.get('/creditor_groups', creditorGroups.list);
+  app.get('/creditor_groups/:uuid', creditorGroups.detail);
 
 };
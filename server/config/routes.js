/**
* Application Routing
*
* Initialise link between server paths and controller logic
*
* TODO Pass authenticate and authorize middleware down through
* controllers, allowing for modules to subscribe to different
* levels of authority
*
* TODO createPurchase, createSale, are all almost
* identicale modules - they should all be encapsulated as one
* module. For Example finance.createSale, finance.createPurchase
*/
var winston              = require('winston');
var auth                 = require('../controllers/auth');
var data                 = require('../controllers/data');
var users                = require('../controllers/users');
var locations            = require('../controllers/locations');
var tree                 = require('../controllers/tree');
//var createPurchase       = require('../controllers/finance/purchase');
var createSale           = require('../controllers/finance/sale');
var patient              = require('../controllers/medical/patient');
var snis                 = require('../controllers/medical/snis');
var projects             = require('../controllers/medical/projects');
var legacyReports        = require('../controllers/reports/report_legacy');
var reports              = require('../controllers/reports/reports.js');
var inventory            = require('../controllers/stock/inventory');
var depots               = require('../controllers/stock/depot');
var consumptionLoss      = require('../controllers/stock/inventory/depreciate/consumptionLoss');
var trialbalance         = require('../controllers/finance/trialbalance');
var journal              = require('../controllers/finance/journal');
var ledger               = require('../controllers/finance/ledger');
var fiscal               = require('../controllers/finance/fiscal');
var extra                = require('../controllers/finance/extraPayment');
var gl                   = require('../controllers/finance/ledgers/general');
var genericFinance       = require('../controllers/finance/financeGeneric');
var accounts             = require('../controllers/finance/accounts');
var analytics            = require('../controllers/finance/analytics');
var purchase             = require('../controllers/finance/purchase');
var budget               = require('../controllers/finance/budget');
var taxPayment           = require('../controllers/finance/taxPayment');
var donations            = require('../controllers/finance/donations');
var debtors              = require('../controllers/finance/debtors');
var cashboxes            = require('../controllers/finance/cashboxes');
var exchange             = require('../controllers/finance/exchange');
var cash                 = require('../controllers/finance/cash');
var cashflow             = require('../controllers/cashflow');
var enterprises          = require('../controllers/admin/enterprises');
var employees            = require('../controllers/admin/employees');
var priceList            = require('../controllers/finance/priceList');
var billingServices      = require('../controllers/finance/billingServices');
var account              = require('../controllers/finance/account');
var accountType          = require('../controllers/finance/accountType');
var costCenter           = require('../controllers/finance/costCenter');
var profitCenter         = require('../controllers/finance/profitCenter');
var reference            = require('../controllers/finance/reference');
var subsidy              = require('../controllers/finance/subsidy');
var patientInvoice       = require('../controllers/finance/patientInvoice');
var discounts            = require('../controllers/finance/discounts');
var financeServices      = require('../controllers/categorised/financeServices');
var depreciatedInventory = require('../controllers/categorised/inventory_depreciate');
var depreciatedReports   = require('../controllers/categorised/reports_depreciate');
var payroll              = require('../controllers/categorised/payroll');
var caution              = require('../controllers/categorised/caution');
var subsidies            = require('../controllers/categorised/subsidies');
var units                = require('../controllers/units');
var transfers            = require('../controllers/finance/transfers');
var debtorGroups         = require('../controllers/finance/debtorGroups');
var currencies           = require('../controllers/finance/currencies');
var services             = require('../controllers/admin/services');
var conventions          = require('../controllers/finance/conventions');
var vouchers             = require('../controllers/finance/vouchers');
var suppliers            = require('../controllers/admin/suppliers');
var functions            = require('../controllers/admin/functions');
var grades               = require('../controllers/admin/grades');
var creditorGroups       = require('../controllers/finance/creditorGroups');
<<<<<<< HEAD
var donors               = require('../controllers/donors');

=======
var referenceGroup       = require('../controllers/finance/referenceGroup');
var sectionResultats     = require('../controllers/finance/sectionResultat');
var sectionBilans        = require('../controllers/finance/sectionBilan');
>>>>>>> 4a602789

// Middleware for handle uploaded file
var multipart            = require('connect-multiparty');

exports.configure = function (app) {
  winston.debug('Configuring routes');

  // exposed to the outside without authentication
  app.get('/languages', users.getLanguages);
  app.get('/projects', projects.list);

  app.get('/units', units.list);

  app.post('/login', auth.login);
  app.get('/logout', auth.logout);

  app.get('/exchange', exchange.list);
  app.post('/exchange', exchange.create);
  app.put('/exchange/:id', exchange.update);
  app.delete('/exchange/:id', exchange.delete);

  // application data
  app.post('/data', data.create);
  app.get('/data', data.read);
  app.put('/data', data.update);
  app.delete('/data/:table/:column/:value', data.deleteRecord);

  /**  API for locations */
  app.get('/locations/villages', locations.villages);
  app.get('/locations/sectors', locations.sectors);
  app.get('/locations/provinces', locations.provinces);
  app.get('/locations/countries', locations.countries);
  app.post('/locations/countries', locations.create.country);
  app.post('/locations/provinces', locations.create.province);
  app.post('/locations/sectors', locations.create.sector);
  app.post('/locations/villages', locations.create.village);

  app.get('/locations/detail/:uuid', locations.detail);
  app.get('/locations/detail/', locations.list);

  app.put('/locations/villages/:uuid', locations.update.village);
  app.put('/locations/sectors/:uuid', locations.update.sector);
  app.put('/locations/provinces/:uuid', locations.update.province);
  app.put('/locations/countries/:uuid', locations.update.country);  

  // API for account routes crud
  app.get('/accounts', account.list);
  app.get('/accounts/:id', account.detail);
  app.get('/accounts/:id/balance', account.getBalance);
  app.post('/accounts', account.create);
  app.put('/accounts/:id', account.update);

  //API for account type routes crud
  app.get('/account_types', accountType.list);
  app.get('/account_types/:id', accountType.detail);
  app.post('/account_types', accountType.create);
  app.put('/account_types/:id', accountType.update);
  app.delete('/account_types/:id', accountType.remove);

  //API for cost_center routes crud
  app.get('/cost_centers', costCenter.list);
  app.get('/cost_centers/:id', costCenter.detail);
  app.get('/cost_centers/:id/cost', costCenter.getCostValue);
  app.post('/cost_centers', costCenter.create);
  app.put('/cost_centers/:id', costCenter.update);
  app.delete('/cost_centers/:id', costCenter.remove);

  //API for service routes

  app.post('/services', services.create);
  app.get('/services', services.list);
  app.get('/services/:id', services.detail);
  app.put('/services/:id', services.update);
  app.delete('/services/:id', services.remove);

  //API for profit_center routes crud
  app.get('/profit_centers', profitCenter.list);
  app.get('/profit_centers/:id', profitCenter.detail);
  app.get('/profit_centers/:id/profit', profitCenter.getProfitValue);
  app.post('/profit_centers', profitCenter.create);
  app.put('/profit_centers/:id', profitCenter.update);
  app.delete('/profit_centers/:id', profitCenter.remove);


  //API for reference routes crud
  app.get('/references', reference.list);
  app.get('/references/:id', reference.detail);
  app.post('/references', reference.create);
  app.put('/references/:id', reference.update);
  app.delete('/references/:id', reference.remove);

 //API for section resultats crud
  app.get('/section_resultats', sectionResultats.list);
  app.get('/section_resultats/:id', sectionResultats.detail);
  app.post('/section_resultats', sectionResultats.create);
  app.put('/section_resultats/:id', sectionResultats.update);
  app.delete('/section_resultats/:id', sectionResultats.remove);

 //API for section bilans crud
  app.get('/section_bilans', sectionBilans.list);
  app.get('/section_bilans/:id', sectionBilans.detail);
  app.post('/section_bilans', sectionBilans.create);
  app.put('/section_bilans/:id', sectionBilans.update);
  app.delete('/section_bilans/:id', sectionBilans.remove);

 //API for reference group crud
  app.get('/reference_group', referenceGroup.list);
  app.get('/reference_group/:id', referenceGroup.detail);
  app.post('/reference_group', referenceGroup.create);
  app.put('/reference_group/:id', referenceGroup.update);
  app.delete('/reference_group/:id', referenceGroup.remove);

 //API for subsidy routes crud
  app.get('/subsidies', subsidy.list);
  app.get('/subsidies/:id', subsidy.detail);
  app.post('/subsidies', subsidy.create);
  app.put('/subsidies/:id', subsidy.update);
  app.delete('/subsidies/:id', subsidy.remove);


  // -> Add :route
  app.post('/report/build/:route', reports.build);
  app.get('/report/serve/:target', reports.serve);

  // app.post('/sale/', createSale.execute);
  app.post('/consumption_loss/', consumptionLoss.execute);

  // trial balance routes
  app.post('/journal/trialbalance', trialbalance.postTrialBalance);
  app.post('/journal/togeneralledger', trialbalance.postToGeneralLedger); // TODO : rename?

  app.get('/journal/:table/:id', journal.lookupTable);

  // TODO Transition to journal API (this route should be /journal)
  app.get('/journal_list/', journal.transactions);


  // ledger routes
  // TODO : needs renaming
  app.get('/ledgers/debitor/:id', ledger.compileDebtorLedger);
  app.get('/ledgers/debitor_group/:id', ledger.compileGroupLedger);
  app.get('/ledgers/employee_invoice/:id', ledger.compileEmployeeLedger);
  app.get('/ledgers/distributableSale/:id', ledger.compileSaleLedger);
  app.get('/ledgers/debitor_sale/:id/:saleId', ledger.compileDebtorLedgerSale);

  /* fiscal year controller */

  app.get('/fiscal', fiscal.getFiscalYears);
  app.post('/fiscal/create', fiscal.createFiscalYear);

  app.get('/reports/:route/', legacyReports.buildReport);

  /* load a user's tree */
  app.get('/tree', tree.generate);

  // snis controller
  app.get('/snis/getAllReports', snis.getAllReports);
  app.get('/snis/getReport/:id', snis.getReport);
  app.post('/snis/createReport', snis.createReport);
  app.delete('/snis/deleteReport/:id', snis.deleteReport);
  app.post('/snis/populateReport', snis.populateReport);
  app.get('/snis/healthZones',snis.healthZones);

  /**
   * refactor-categorisation
   *
   * @todo test all routes below to ensure no broken links
   */

  // Financial services - cost/ profit centers, services etc.
  app.get('/services/', financeServices.listServices);
  app.get('/available_cost_center/', financeServices.availableCostCenters);
  app.get('/available_profit_center/', financeServices.availableProfitCenters);
  app.get('/cost/:id_project/:cc_id', financeServices.costCenterCost);
  app.get('/profit/:id_project/:pc_id', financeServices.profitCenterCost);
  app.get('/costCenterAccount/:id_enterprise/:cost_center_id', financeServices.costCenterAccount);
  app.get('/profitCenterAccount/:id_enterprise/:profit_center_id', financeServices.profitCenterAccount);
  app.get('/removeFromCostCenter/:tab', financeServices.removeFromCostCenter);
  app.get('/removeFromProfitCenter/:tab', financeServices.removeFromProfitCenter);
  app.get('/auxiliairyCenterAccount/:id_enterprise/:auxiliairy_center_id', financeServices.auxCenterAccount);

  // DEPRECIATED Inventory routes - these should be removed as soon as possible
  // FIXME Depreciate routes
  app.get('/lot/:inventory_uuid', depreciatedInventory.getInventoryLot);
  app.get('/stockIn/:depot_uuid/:df/:dt', depreciatedInventory.stockIn);
  app.get('/inv_in_depot/:depot_uuid', depreciatedInventory.inventoryByDepot);
  app.get('/getExpiredTimes/', depreciatedInventory.listExpiredTimes);
  app.get('/getStockEntry/', depreciatedInventory.listStockEntry);
  app.get('/getStockConsumption/', depreciatedInventory.listStockConsumption);
  app.get('/monthlyConsumptions/:inventory_uuid/:nb', depreciatedInventory.listMonthlyConsumption);
  app.get('/getConsumptionTrackingNumber/', depreciatedInventory.listConsumptionByTrackingNumber);
  app.get('/getMonthsBeforeExpiration/:id', depreciatedInventory.formatLotsForExpiration);
  app.get('/stockIntegration/', depreciatedInventory.getStockIntegration);

  // Employee management
  app.get('/employee_list/', employees.list);
  app.get('/holiday_list/:pp/:employee_id', employees.listHolidays);
  app.get('/getCheckHollyday/', employees.checkHoliday);
  app.get('/getCheckOffday/', employees.checkOffday);

  app.get('/caution/:debitor_uuid/:project_id', caution.debtor);

  app.get('/getAccount6', accounts.listIncomeAccounts);
  app.get('/getAccount7/', accounts.listExpenseAccounts);
  app.get('/getClassSolde/:account_class/:fiscal_year', accounts.getClassSolde);
  app.get('/getTypeSolde/:fiscal_year/:type_id/:is_charge', accounts.getTypeSolde);


  app.get('available_payment_period/', taxPayment.availablePaymentPeriod);
  app.post('/payTax/', taxPayment.submit);
  app.put('/setTaxPayment/', taxPayment.setTaxPayment);

  app.get('/cost_periodic/:id_project/:cc_id/:start/:end', financeServices.costByPeriod);
  app.get('/profit_periodic/:id_project/:pc_id/:start/:end', financeServices.profitByPeriod);

  // TODO Remove or upgrade (model in database) every report from report_depreciate
  app.get('/getDistinctInventories/', depreciatedReports.listDistinctInventory);
  app.get('/getReportPayroll/', depreciatedReports.buildPayrollReport);

  // Payroll
  app.get('/getDataPaiement/', payroll.listPaiementData);
  app.get('/getEmployeePayment/:id', payroll.listPaymentByEmployee);
  app.get('/getEnterprisePayment/:employee_id', payroll.listPaymentByEnterprise);
  app.post('/payCotisation/', payroll.payCotisation);
  app.post('/posting_promesse_payment/', payroll.payPromesse);
  app.post('/posting_promesse_cotisation/', payroll.payPromesseCotisation);
  app.post('/posting_promesse_tax/', payroll.payPromesseTax);
  app.put('/setCotisationPayment/', payroll.setCotisationPayment);
  app.get('/getEmployeeCotisationPayment/:id', payroll.listEmployeeCotisationPayments);
  app.get('/taxe_ipr_currency/', payroll.listTaxCurrency);

  app.post('/posting_donation/', donations.post);

  app.get('/getSubsidies/', subsidies.list);

  /*  Inventory and Stock Managment */
  app.get('/inventory/metadata', inventory.getInventoryItems);
  app.get('/inventory/:uuid/metadata', inventory.getInventoryItemsById);

  app.get('/inventory/consumption', inventory.getInventoryConsumption);
  app.get('/inventory/:uuid/consumption', inventory.getInventoryConsumptionById);

  app.get('/inventory/leadtimes', inventory.getInventoryLeadTimes);
  app.get('/inventory/:uuid/leadtimes', inventory.getInventoryLeadTimesById);

  app.get('/inventory/stock', inventory.getInventoryStockLevels);
  app.get('/inventory/:uuid/stock', inventory.getInventoryStockLevelsById);

  app.get('/inventory/expirations', inventory.getInventoryExpirations);
  app.get('/inventory/:uuid/expirations', inventory.getInventoryExpirationsById);

  app.get('/inventory/lots', inventory.getInventoryLots);
  app.get('/inventory/:uuid/lots', inventory.getInventoryLotsById);

  app.get('/inventory/status', inventory.getInventoryStatus);
  app.get('/inventory/:uuid/status', inventory.getInventoryStatusById);

  app.get('/inventory/donations', inventory.getInventoryDonations);
  app.get('/inventory/:uuid/donations', inventory.getInventoryDonationsById);

  /* Depot routes */
  app.get('/depots', depots.list);
  app.get('/depots/:uuid', depots.detail);
  app.put('/depots/:uuid', depots.update);
  app.post('/depots', depots.create);

  /* Depot distributions routes */
  app.get('/depots/:depotId/distributions', depots.listDistributions);
  app.get('/depots/:depotId/distributions/:uuid', depots.detailDistributions);
  app.post('/depots/:depotId/distributions', depots.createDistributions);

  /**
   * Depot inventories and lots routes
   * get the lots of a particular inventory item in the depot
   * @todo -- should this be renamed? /stock? /lots?
   */
  app.get('/depots/:depotId/inventory', depots.listAvailableLots);
  app.get('/depots/:depotId/inventory/:uuid', depots.detailAvailableLots);
  app.get('/depots/:depotId/expired', depots.listExpiredLots);
  app.get('/depots/:depotId/expirations', depots.listStockExpirations);

  /* continuing on ... */

  // stock API
  app.get('/donations', donations.getRecentDonations);

  app.post('/posting_fiscal_resultat/', fiscal.fiscalYearResultat);

  // Extra Payement
  app.post('/extraPayment/', extra.handleExtraPayment);

  // general ledger controller
  // transitioning to a more traditional angular application architecture
  app.get('/ledgers/general', gl.route);

  // finance controller
  app.get('/finance/debtors', genericFinance.getDebtors);
  app.get('/finance/creditors', genericFinance.getCreditors);
  app.get('/finance/profitcenters', genericFinance.getProfitCenters);
  app.get('/finance/costcenters', genericFinance.getCostCenters);
  app.post('/finance/journalvoucher', genericFinance.postJournalVoucher);

  // currencies API
  app.get('/currencies', currencies.list);
  app.get('/currencies/:id', currencies.detail);

  // accounts controller
  app.get('/accounts', accounts.list);
  app.get('/InExAccounts/:id_enterprise/', accounts.listInExAccounts);
  app.get('/availableAccounts/:id_enterprise/', accounts.listEnterpriseAccounts);
  app.get('/availableAccounts_profit/:id_enterprise/', accounts.listEnterpriseProfitAccounts);

  // Patient invoice API

  // TODO Decide if the route should be named patient invoice
  app.get('/sales', patientInvoice.list);
  app.post('/sales', patientInvoice.create);
  app.get('/sales/search', patientInvoice.search);
  app.get('/sales/:uuid', patientInvoice.details);
  app.get('/sales/references/:reference', patientInvoice.reference);

  // Patients API
  app.get('/patients', patient.list);
  app.post('/patients', patient.create);
  app.put('/patients/:uuid', patient.update);

  app.get('/patients/search', patient.search);
  app.get('/patients/groups', patient.listGroups);
  app.get('/patients/:uuid', patient.details);

  app.get('/patients/:uuid/groups', patient.groups);
  app.post('/patients/:uuid/groups', patient.updateGroups);

  app.get('/patients/hospital_number/:id/exists', patient.hospitalNumberExists);
  
  app.get('/patients/:uuid/services', patient.billingServices);
  app.get('/patients/:uuid/prices', patient.priceLists);
  app.get('/patients/:uuid/subsidies', patient.subsidies);
  
  app.post('/patients/visit', patient.visit);

  // app.get('/patients/search', patient.search);
  app.get('/patients/search/name/:value', patient.searchFuzzy);
  app.get('/patients/search/reference/:value', patient.searchReference);

  /** Debtors API */
  /** @deprecated `/debtors/groups` please use `/debtor_groups` at the client side */
  /** @deprecated `/debtors/groups/:uuid` please use `/debtor_groups/:uuid` at the client side */
  app.get('/debtors/groups', debtors.listGroups);
  app.get('/debtors/groups/:uuid', debtors.groupDetails);
  app.get('/debtors/:uuid/invoices', debtors.fetchInvoices);
  app.put('/debtors/:uuid', debtors.update);

  /** Debtor Groups API */
  app.post('/debtor_groups', debtorGroups.create);
  app.get('/debtor_groups', debtorGroups.list);
  app.get('/debtor_groups/:uuid', debtorGroups.detail);
  app.get('/debtor_groups/:uuid/invoices', debtorGroups.getInvoices);
  app.put('/debtor_groups/:uuid', debtorGroups.update);

  // search stuff
  // TODO merge with patients API
  app.get('/patient/:uuid', patient.details);
  app.get('/patient/search/fuzzy/:match', patient.searchFuzzy);
  app.get('/patient/search/reference/:reference', patient.searchReference);

  // analytics for financial dashboard
  // cash flow analytics
  app.get('/analytics/cashboxes', analytics.cashflow.getCashBoxes);
  app.get('/analytics/cashboxes/:id/balance', analytics.cashflow.getCashBoxBalance);
  app.get('/analytics/cashboxes/:id/history', analytics.cashflow.getCashBoxHistory);

  // debtor analytics
  app.get('/analytics/debtorgroups/top', analytics.cashflow.getTopDebtorGroups);
  app.get('/analytics/debtors/top', analytics.cashflow.getTopDebtors);

  // users controller
  app.get('/users', users.list);
  app.get('/users/:id', users.details);
  app.get('/users/:id/projects', users.projects.list);
  app.get('/users/:id/permissions', users.permissions.list);
  app.post('/users', users.create);
  app.post('/users/:id/permissions', users.permissions.assign);
  app.put('/users/:id', users.update);
  app.put('/users/:id/password', users.password);
  app.delete('/users/:id', users.delete);
  // @deprecated
  app.get('/editsession/authenticate/:pin', users.authenticatePin);

  // budget controller
  app.post('/budget/upload', multipart({ uploadDir: 'client/upload'}), budget.upload);
  app.post('/budget/update', budget.update);

  // projects controller
  app.get('/projects/:id', projects.details);
  app.put('/projects/:id', projects.update);
  app.post('/projects', projects.create);
  app.delete('/projects/:id', projects.delete);

  // cashbox controller
  app.get('/cashboxes', cashboxes.list);
  app.get('/cashboxes/:id', cashboxes.details);
  app.post('/cashboxes', cashboxes.create);
  app.put('/cashboxes/:id', cashboxes.update);
  app.delete('/cashboxes/:id', cashboxes.delete);

  // cashbox currencies
  app.get('/cashboxes/:id/currencies', cashboxes.currencies.list);
  app.get('/cashboxes/:id/currencies/:currencyId', cashboxes.currencies.details);
  app.post('/cashboxes/:id/currencies', cashboxes.currencies.create);
  app.put('/cashboxes/:id/currencies/:currencyId', cashboxes.currencies.update);

  // price lists
  app.get('/prices', priceList.list);
  app.get('/prices/:uuid', priceList.details);
  app.post('/prices', priceList.create);
  app.put('/prices/:uuid', priceList.update);
  app.delete('/prices/:uuid', priceList.delete);

  /**
  * transfers
  * NOTE: The `/cash/transfers` API endpoint must be above the `/cash` API endpoint
  */
  app.get('/cash/transfers', transfers.list);
  app.get('/cash/transfers/:id', transfers.detail);
  app.post('/cash/transfers', transfers.create);

  /**
  * conventions
  * NOTE: The `/cash/conventions` API endpoint must be above the `/cash` API endpoint
  */
  app.post('/cash/conventions', conventions.create);

  /** cash (aux/primary) */
  app.get('/cash', cash.list);
  app.get('/cash/:uuid', cash.detail);
  app.post('/cash', cash.create);
  app.put('/cash/:uuid', cash.update);
  app.delete('/cash/:uuid', cash.debitNote);
  app.get('/cash/references/:reference', cash.reference);

  /** @todo - classify these */
  app.get('/cashflow/report/', cashflow.getReport);
  //app.get('/stock/entries?', depots.getStockEntry);

  // Enterprises api
  app.get('/enterprises', enterprises.list);
  app.get('/enterprises/:id', enterprises.detail);
  app.post('/enterprises', enterprises.create);
  app.put('/enterprises/:id', enterprises.update);

  // employees api

  /** employees */
  app.get('/employees', employees.list);
  app.get('/employees/:id', employees.detail);
  app.get('/employees/:key/:value', employees.search);
  app.put('/employees/:id', employees.update);
  app.post('/employees', employees.create);

  /** billing services */
  app.get('/billing_services', billingServices.list);
  app.get('/billing_services/:id', billingServices.detail);
  app.post('/billing_services', billingServices.create);
  app.put('/billing_services/:id', billingServices.update);
  app.delete('/billing_services/:id', billingServices.delete);


  /** discounts */
  app.get('/discounts', discounts.list);
  app.get('/discounts/:id', discounts.detail);
  app.post('/discounts', discounts.create);
  app.put('/discounts/:id', discounts.update);
  app.delete('/discounts/:id', discounts.delete);

  /** voucher api endpoint */
  app.get('/vouchers', vouchers.list);
  app.get('/vouchers/:uuid', vouchers.detail);
  app.post('/vouchers', vouchers.create);

  /** Suppliers api */
  app.get('/suppliers/search', suppliers.search);
  app.get('/suppliers', suppliers.list);
  app.get('/suppliers/:uuid', suppliers.detail);
  app.post('/suppliers', suppliers.create);
  app.put('/suppliers/:uuid', suppliers.update);

  /** purchase */
  app.post('/purchase', purchase.create);
  app.get('/purchase', purchase.list);
  app.get('/purchase/:uuid', purchase.detail);
  app.put('/purchase/:uuid', purchase.update);

  /** functions api */
  app.get('/functions', functions.list);
  app.get('/functions/:id', functions.detail);
  app.post('/functions', functions.create);
  app.put('/functions/:id', functions.update);
  app.delete('/functions/:id', functions.delete);

  /** Grades api */
  app.get('/grades', grades.list);
  app.get('/grades/:uuid', grades.detail);
  app.post('/grades', grades.create);
  app.put('/grades/:uuid', grades.update);
  app.delete('/grades/:uuid', grades.delete);

  /** Creditor Groups API */
  app.post('/creditor_groups', creditorGroups.create);
  app.get('/creditor_groups', creditorGroups.list);
  app.get('/creditor_groups/:uuid', creditorGroups.detail);
  app.put('/creditor_groups/:uuid', creditorGroups.update);
	
	/** Donors API */
	app.get('/donors', donors.list);
	app.get('/donors/:id', donors.detail);
	app.post('/donors', donors.create);
	app.put('/donors/:id', donors.update);
	app.delete('/donors/:id', donors.remove);
	

};<|MERGE_RESOLUTION|>--- conflicted
+++ resolved
@@ -74,14 +74,10 @@
 var functions            = require('../controllers/admin/functions');
 var grades               = require('../controllers/admin/grades');
 var creditorGroups       = require('../controllers/finance/creditorGroups');
-<<<<<<< HEAD
 var donors               = require('../controllers/donors');
-
-=======
 var referenceGroup       = require('../controllers/finance/referenceGroup');
 var sectionResultats     = require('../controllers/finance/sectionResultat');
 var sectionBilans        = require('../controllers/finance/sectionBilan');
->>>>>>> 4a602789
 
 // Middleware for handle uploaded file
 var multipart            = require('connect-multiparty');
@@ -125,7 +121,7 @@
   app.put('/locations/villages/:uuid', locations.update.village);
   app.put('/locations/sectors/:uuid', locations.update.sector);
   app.put('/locations/provinces/:uuid', locations.update.province);
-  app.put('/locations/countries/:uuid', locations.update.country);  
+  app.put('/locations/countries/:uuid', locations.update.country);
 
   // API for account routes crud
   app.get('/accounts', account.list);
@@ -416,11 +412,11 @@
   app.post('/patients/:uuid/groups', patient.updateGroups);
 
   app.get('/patients/hospital_number/:id/exists', patient.hospitalNumberExists);
-  
+
   app.get('/patients/:uuid/services', patient.billingServices);
   app.get('/patients/:uuid/prices', patient.priceLists);
   app.get('/patients/:uuid/subsidies', patient.subsidies);
-  
+
   app.post('/patients/visit', patient.visit);
 
   // app.get('/patients/search', patient.search);
@@ -594,13 +590,13 @@
   app.get('/creditor_groups', creditorGroups.list);
   app.get('/creditor_groups/:uuid', creditorGroups.detail);
   app.put('/creditor_groups/:uuid', creditorGroups.update);
-	
+
 	/** Donors API */
 	app.get('/donors', donors.list);
 	app.get('/donors/:id', donors.detail);
 	app.post('/donors', donors.create);
 	app.put('/donors/:id', donors.update);
 	app.delete('/donors/:id', donors.remove);
-	
+
 
 };
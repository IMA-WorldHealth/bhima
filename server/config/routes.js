--- conflicted
+++ resolved
@@ -69,12 +69,8 @@
 var currencies           = require('../controllers/finance/currencies');
 var services             = require('../controllers/admin/services');
 var conventions          = require('../controllers/finance/conventions');
-<<<<<<< HEAD
 var vouchers             = require('../controllers/finance/vouchers');
-=======
 var suppliers            = require('../controllers/admin/suppliers');
-
->>>>>>> 3e6f242c
 
 // Middleware for handle uploaded file
 var multipart            = require('connect-multiparty');
@@ -510,20 +506,17 @@
   app.put('/discounts/:id', discounts.update);
   app.delete('/discounts/:id', discounts.delete);
 
-<<<<<<< HEAD
   /** voucher api endpoint */
   app.get('/vouchers', vouchers.list);
   app.get('/vouchers/:uuid', vouchers.detail);
   app.post('/vouchers', vouchers.create);
-=======
+
   /** Suppliers api */
   app.get('/suppliers', suppliers.list);
   app.get('/suppliers/:uuid', suppliers.detail);
   app.post('/suppliers', suppliers.create);
   app.put('/suppliers/:uuid', suppliers.update);
 
->>>>>>> 3e6f242c
-
   /** purchase */
   app.post('/purchase', purchase.create);
   app.get('/purchase', purchase.list);

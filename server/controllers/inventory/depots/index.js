/**
* Depot Controller
*
* This controller is mostly responsible for depot-dependent stock queries.  Most
* routes require that a depot ID is specified.  Any route without a depot ID
* might be better positioned in the /inventory/ controller.
*
* @todo(jniles) - review this module
*/
const _ = require('lodash');

const { uuid } = require('../../../lib/util');
const db = require('../../../lib/db');
const NotFound = require('../../../lib/errors/NotFound');
const BadRequest = require('../../../lib/errors/BadRequest');
const FilterParser = require('../../../lib/filter');

/** expose depots routes */
exports.list = list;
exports.detail = detail;
exports.create = create;
exports.update = update;
exports.remove = remove;
exports.searchByName = searchByName;


/**
* POST /depots
* Create a new depot in the database
*
* @function create
*/
function create(req, res, next) {
  const query = 'INSERT INTO depot SET ?';

  // prevent missing uuid by generating a new one
  const depotUuid = req.body.uuid || uuid();
  req.body.uuid = db.bid(depotUuid);

  // convert the location uuid into binary
  req.body = db.convert(req.body, ['location_uuid']);

  // enterprise for the depot
  req.body.enterprise_id = req.session.enterprise.id;

  db.exec(query, [req.body])
    .then(() => {
      res.status(201).json({ uuid : depotUuid });
    })
    .catch(next)
    .done();
}

/**
* DELETE /depots
* delete an existing depot in the database
*
* @function remove
*/
function remove(req, res, next) {
  const query = 'DELETE FROM depot WHERE uuid = ?';
  const uid = db.bid(req.params.uuid);

  db.exec(query, [uid])
    .then(() => {
      res.status(204).send({});
    })
    .catch(next)
    .done();
}

/**
* PUT /depots
* Edit an existing depot in the database
*
* @function update
*/
function update(req, res, next) {
  const query = 'UPDATE depot SET ? WHERE uuid = ?';
  const uid = db.bid(req.params.uuid);

  // prevent updating the uuid by accident
  if (req.body.uuid) { delete req.body.uuid; }

  // convert the location uuid into binary
  req.body = db.convert(req.body, ['location_uuid']);

  db.exec(query, [req.body, uid])
    .then(() => {
      const sql = `
        SELECT BUID(uuid) as uuid, text, enterprise_id, is_warehouse,
          allow_entry_purchase, allow_entry_donation, allow_entry_integration, allow_entry_transfer,
          allow_exit_debtor, allow_exit_service, allow_exit_transfer, allow_exit_loss
        FROM depot WHERE uuid = ?`;
      return db.exec(sql, [uid]);
    })
    .then((rows) => {
      if (!rows.length) {
        throw new NotFound(`Could not find a depot with uuid ${req.params.uuid}`);
      }
      res.status(200).send(rows);
    })
    .catch(next)
    .done();
}

/**
* GET /depots
* Fetches all depots in the database
*
* @function list
*/
function list(req, res, next) {
  const options = db.convert(req.query, ['uuid']);

  if (options.only_user) {
    options.user_id = req.session.user.id;
  }

  options.enterprise_id = req.session.enterprise.id;

  const filters = new FilterParser(options, { tableAlias : 'd' });

  const sql = `
    SELECT
      BUID(d.uuid) as uuid, d.text, d.is_warehouse,
      d.allow_entry_purchase, d.allow_entry_donation, d.allow_entry_integration,
      d.allow_entry_transfer, d.allow_exit_debtor, d.allow_exit_service,
      d.allow_exit_transfer, d.allow_exit_loss, BUID(d.location_uuid) AS location_uuid,
      v.name as village_name, s.name as sector_name, p.name as province_name, c.name as country_name
    FROM depot d
    LEFT JOIN village v ON v.uuid = d.location_uuid
    LEFT JOIN sector s ON s.uuid = v.sector_uuid
    LEFT JOIN province p ON p.uuid = s.province_uuid
    LEFT JOIN country c ON c.uuid = p.country_uuid
  `;

  filters.custom(
    'user_id',
    'd.uuid IN (SELECT depot_permission.depot_uuid FROM depot_permission WHERE depot_permission.user_id = ?)'
  );
<<<<<<< HEAD
  filters.fullText('text', 'text', 'd');
  filters.equals('is_warehouse', 'is_warehouse', 'd');
=======

  filters.custom('uuid', 'd.uuid = ?');
>>>>>>> 9d2f2d47
  filters.equals('enterprise_id', 'enterprise_id', 'd');
  filters.setOrder('ORDER BY d.text');

  const query = filters.applyQuery(sql);
  const parameters = filters.parameters();

  db.exec(query, parameters)
    .then(rows => {
      res.status(200).json(rows);
    })
    .catch(next)
    .done();
}

/*
 * @method searchByName
 *
 * @description
 * This method implements a depot search that will only return very limited information
 */
function searchByName(req, res, next) {
  const options = {};
  options.text = req.query.text;
  options.limit = req.query.limit || 10;
  options.enterprise_id = req.session.enterprise.id;

  if (_.isUndefined(options.text)) {
    return next(new BadRequest('text attribute must be specified for a name search'));
  }

  const filters = new FilterParser(options, { tableAlias : 'd' });

  const sql = `
    SELECT
      BUID(d.uuid) as uuid, d.text, d.is_warehouse,
      d.allow_entry_purchase, d.allow_entry_donation, d.allow_entry_integration,
      d.allow_entry_transfer, d.allow_exit_debtor, d.allow_exit_service,
      d.allow_exit_transfer, d.allow_exit_loss, BUID(d.location_uuid) AS location_uuid,
      v.name as village_name, s.name as sector_name, p.name as province_name, c.name as country_name
    FROM depot d
      LEFT JOIN village v ON v.uuid = d.location_uuid
      LEFT JOIN sector s ON s.uuid = v.sector_uuid
      LEFT JOIN province p ON p.uuid = s.province_uuid
      LEFT JOIN country c ON c.uuid = p.country_uuid
  `;

  filters.fullText('text', 'text', 'd');
  filters.equals('enterprise_id', 'enterprise_id', 'd');
  filters.setOrder('ORDER BY d.text');

  const query = filters.applyQuery(sql);
  const parameters = filters.parameters();

  return db.exec(query, parameters)
    .then((results) => res.send(results))
    .catch(next)
    .done();
}

/**
* GET /depots/:uuid
* Fetches a depot by its uuid from the database
*
* @function detail
*/
function detail(req, res, next) {
  const options = req.query;

  const uid = db.bid(req.params.uuid);

  const sql = `
    SELECT
      BUID(d.uuid) as uuid, d.text, d.is_warehouse,
      allow_entry_purchase, allow_entry_donation, allow_entry_integration, allow_entry_transfer,
      allow_exit_debtor, allow_exit_service, allow_exit_transfer, allow_exit_loss
    FROM depot AS d
    WHERE d.enterprise_id = ? AND d.uuid = ? `;

  const requireUserPermissions = ` AND
    d.uuid IN (SELECT depot_permission.depot_uuid FROM depot_permission WHERE depot_permission.user_id = ?)
  `;

  const query = options.only_user ? sql.concat(requireUserPermissions) : sql;

  db.one(query, [req.session.enterprise.id, uid, req.session.user.id])
    .then((row) => {
    // return the json
      res.status(200).json(row);
    })
    .catch(next)
    .done();
}<|MERGE_RESOLUTION|>--- conflicted
+++ resolved
@@ -139,13 +139,9 @@
     'user_id',
     'd.uuid IN (SELECT depot_permission.depot_uuid FROM depot_permission WHERE depot_permission.user_id = ?)'
   );
-<<<<<<< HEAD
   filters.fullText('text', 'text', 'd');
   filters.equals('is_warehouse', 'is_warehouse', 'd');
-=======
-
-  filters.custom('uuid', 'd.uuid = ?');
->>>>>>> 9d2f2d47
+  filters.equals('uuid', 'uuid', 'd');
   filters.equals('enterprise_id', 'enterprise_id', 'd');
   filters.setOrder('ORDER BY d.text');
 

--- conflicted
+++ resolved
@@ -106,8 +106,6 @@
       </div>
     </div>
   </footer>
-<<<<<<< HEAD
-=======
-<script>JsBarcode('.barcode').init();</script>
->>>>>>> 1b88e1c9
-</div>+</div>
+
+<script>JsBarcode('.barcode').init();</script>
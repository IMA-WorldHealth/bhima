/**
 * @module lots/
 *
 *
 * @description
 * The /lots HTTP API endpoint
 *
 * @requires lodash
 * @requires moment
 * @requires lib/db
 * @requires lib/filter
 */
const path = require('path');
const fs = require('fs');
const _ = require('lodash');
const converter = require('json-2-csv');
const tempy = require('tempy');
const debug = require('debug')('bhima:lots');
const moment = require('moment');

const coral = require('@ima-worldhealth/coral');
const AdmZip = require('adm-zip');

const html = require('../../lib/renderers/html');
const db = require('../../lib/db');
const barcode = require('../../lib/barcode');
const util = require('../../lib/util');
const FilterParser = require('../../lib/filter');
const identifiers = require('../../config/identifiers');

const detailsQuery = `
  SELECT
    BUID(l.uuid) AS uuid, l.label, l.quantity, l.unit_cost, l.expiration_date,
<<<<<<< HEAD
    l.reference_number, l.serial_number, l.acquisition_date,
=======
    l.reference_number, l.serial_number, l.package_size,
>>>>>>> 9e47bcd2
    (SELECT MIN(sm.date) FROM stock_movement sm
     WHERE sm.lot_uuid = l.uuid) AS entry_date,
    BUID(i.uuid) AS inventory_uuid, i.text as inventory_name,
    i.code as inventory_code, i.is_asset, i.is_count_per_container
  FROM lot l
  JOIN inventory i ON i.uuid = l.inventory_uuid
  `;

exports.update = update;
exports.details = details;
exports.getLotTags = getLotTags;
exports.getCandidates = getCandidates;
exports.getDupes = getDupes;
exports.getAllDupes = getAllDupes;
exports.merge = merge;
exports.autoMerge = autoMerge;
exports.autoMergeZero = autoMergeZero;
exports.generateBarcodes = generateBarcodes;

function getLotTags(bid) {
  const queryTags = `
    SELECT BUID(t.uuid) uuid, t.name, t.color
    FROM tags t
    JOIN lot_tag lt ON lt.tag_uuid = t.uuid
    WHERE lt.lot_uuid = ?
  `;
  return db.exec(queryTags, [bid]);
}

/**
 * GET /stock/lots/:uuid
 * Get details of a lot
 */
function details(req, res, next) {
  const bid = db.bid(req.params.uuid);
  let info = {};
  db.one(`${detailsQuery} WHERE l.uuid = ?`, [bid])
    .then(row => {
      info = row;
      return getLotTags(bid);
    })
    .then(tags => {
      info.tags = tags;
      res.status(200).json(info);
    })
    .catch(next)
    .done();
}

/**
 * PUT /stock/lots/:uuid
 * Edit a stock lot
 */
async function update(req, res, next) {
  const bid = db.bid(req.params.uuid);
<<<<<<< HEAD
  const allowedToEdit = ['label', 'expiration_date', 'unit_cost',
    'reference_number', 'serial_number', 'acquisition_date'];
=======
  const allowedToEdit = ['label', 'expiration_date', 'unit_cost', 'reference_number', 'serial_number', 'package_size'];
>>>>>>> 9e47bcd2
  const params = _.pick(req.body, allowedToEdit);
  const { tags } = req.body;

  if (params.expiration_date) {
    params.expiration_date = moment(params.expiration_date).format('YYYY-MM-DD');
  }

  try {
    await db.exec('UPDATE lot SET ? WHERE uuid = ?', [params, bid]);

    if (tags) {
      // update tags
      const transaction = db.transaction();
      transaction.addQuery('DELETE FROM lot_tag WHERE lot_uuid = ?', [bid]);
      tags.forEach(t => {
        const binaryTagUuid = db.bid(t.uuid);
        transaction.addQuery('INSERT INTO lot_tag(lot_uuid, tag_uuid) VALUES (?, ?);', [bid, binaryTagUuid]);
      });
      await transaction.execute();
    }

    res.sendStatus(200);
  } catch (error) {
    next(error);
  }
}

/**
 * GET /inventory/:uuid/lot_candidates
 *
 * @description
 * Returns all lots with the that inventory uuid
 */
function getCandidates(req, res, next) {
  const inventoryUuid = db.bid(req.params.uuid);

  const query = `
    SELECT BUID(l.uuid) AS uuid, l.label, l.expiration_date,
<<<<<<< HEAD
    l.reference_number, l.serial_number, l.acquisition_date
=======
    l.reference_number, l.serial_number, l.package_size
>>>>>>> 9e47bcd2
    FROM lot l
    WHERE l.inventory_uuid = ?
    ORDER BY label, expiration_date
    `;

  return db.exec(query, [inventoryUuid])
    .then(rows => {
      res.status(200).json(rows);
    })
    .catch(next)
    .done();
}

/**
 * GET /lots_dupes/:label?/:inventory_uuid?/:entry_date?/:expiration_date?
 *
 * @description
 * Returns all duplicated lots with the given label or matching field(s)
 * inventory_uuid, entry_date, expiration_date
 *
 * TODO: After getting this working, purge unneeded params
 *
 */
function getDupes(req, res, next) {
  const options = db.convert(req.query, ['inventory_uuid']);

  const filters = new FilterParser(options, { tableAlias : 'l' });
  filters.equals('label');
  filters.equals('inventory_uuid');
  filters.equals('entry_date');
  filters.equals('expiration_date');
  filters.fullText('reference_number');
  filters.equals('serial_number');
  filters.equals('acquisition_date');

  const query = filters.applyQuery(detailsQuery);
  const params = filters.parameters();

  return db.exec(query, params)
    .then(rows => {
      res.status(200).json(rows);
    })
    .catch(next)
    .done();
}

/**
 * GET /lots_all_dupes
 *
 * @description
 * Returns all lots with duplicates
 */
function getAllDupes(req, res, next) {
  // Create a temporary table with quantity-in-stock sums for each set of duplicate lots
  const query1 = `
    CREATE TEMPORARY TABLE tmp_dupe_lots AS
    SELECT
      lot1.uuid, label, unit_cost, expiration_date,
      inv.code as inventory_code, inv.text AS inventory_name, inventory_uuid,
      (SELECT MIN(sm.date) FROM stock_movement sm WHERE sm.lot_uuid = lot1.uuid) AS entry_date,
      (SELECT SUM(sm.quantity * IF(sm.is_exit = 1, -1, 1))
       FROM stock_movement sm WHERE sm.lot_uuid = lot1.uuid) AS quantity_in_stock,
      (SELECT COUNT(lot2.uuid)
       FROM lot lot2
       WHERE lot2.inventory_uuid = lot1.inventory_uuid AND lot2.label = lot1.label) as num_duplicates
    FROM lot lot1
    JOIN inventory as inv ON lot1.inventory_uuid=inv.uuid
    ORDER BY inventory_name, num_duplicates, label;
  `;

  // Then compute the max quantity-in-stock for all lots for each inventory_uuid, label pair
  const query2 = `
    SELECT
      BUID(lot1.uuid) AS uuid, label, unit_cost, expiration_date, entry_date,
      inventory_code, inventory_name, inventory_uuid, num_duplicates, lot1.quantity_in_stock,
      MAX(quantity_in_stock) OVER (PARTITION BY inventory_uuid, label) AS max_quantity
    FROM tmp_dupe_lots lot1
    WHERE num_duplicates > 1
    GROUP BY inventory_uuid, label
    ORDER BY inventory_name, num_duplicates, label;
  `;

  const transaction = db.transaction();
  transaction.addQuery(query1);
  transaction.addQuery(query2);

  return transaction.execute()
    .then(txresults => {
      res.status(200).json(txresults[1]);
    })
    .catch(next)
    .done();
}

/**
 * Internal function to merge lots
 * @description
 * Merge the lotsToMerge into the lot to keep (given by uuid).
 * This is a accomplished in two steps for each lot to merge:
 *   1. Replace all references to the lot to be merged with
 *      references to the lot to keep.
 *   2. Delete the lot to be merged
 *
 * @param uuid {string} UUID of the primary lot to keep
 * @param lotsToMerge {list} UUIDs (strings) for lots to be merged into the primary lot
 *
 * @return a promise for the DB transaction
 */

function mergeLotsInternal(uuid, lotsToMerge) {
  const keepLotUuid = db.bid(uuid);

  const updateLotTags = 'UPDATE lot_tag SET lot_uuid = ?  WHERE lot_uuid = ?';
  const updateStockAssign = 'UPDATE stock_assign SET lot_uuid = ?  WHERE lot_uuid = ?';
  const updateStockMovement = 'UPDATE stock_movement SET lot_uuid = ?  WHERE lot_uuid = ?';
  const deleteLot = 'DELETE FROM lot WHERE uuid = ?';

  const transaction = db.transaction();

  lotsToMerge.forEach(rawUuid => {
    const mergeLotUuid = db.bid(rawUuid);
    transaction.addQuery(updateLotTags, [keepLotUuid, mergeLotUuid]);
    transaction.addQuery(updateStockAssign, [keepLotUuid, mergeLotUuid]);
    transaction.addQuery(updateStockMovement, [keepLotUuid, mergeLotUuid]);
    transaction.addQuery(deleteLot, [mergeLotUuid]);
  });

  return transaction.execute();
}

/**
 * GET /lots/:uuid/merge
 *
 * @description
 * Merge the lots_to_merge (in the body) into the lot to keep (given by uuid).
 * This is a accomplished in two steps for each lot to merge:
 *   1. Replace all references to the lot to be merged with
 *      references to the lot to keep.
 *   2. Delete the lot to be merged
 */
function merge(req, res, next) {
  const { uuid } = req.params;

  debug(`#merge(): merging ${req.body.lotsToMerge.length} lots into ${uuid}.`);

  const lotsToMerge = req.body.lotsToMerge.map(db.bid);

  mergeLotsInternal(uuid, lotsToMerge)
    .then(() => {
      res.sendStatus(200);
    })
    .catch(next)
    .done();
}

/**
 * GET /lots/merge/auto
 *
 * @description
 * Finds and merges all lots suitable for automatic merging
 *  - To qualify, the lots must have the same inventory_uuid,
 *    label, and expiration date.
 */
function autoMerge(req, res, next) {
  // The first query gets the inventory UUID for each
  // inventory article with duplicate lots (having the
  // same label, inventory_uuid, and expiration_date).
  // (Since these are grouped, only one of the several
  // lots is given.)
  const query1 = `
    SELECT
      BUID(l.uuid) AS uuid, l.label, l.expiration_date,
<<<<<<< HEAD
      l.reference_number, l.serial_number, l.acquisition_date,
=======
      l.reference_number, l.serial_number, l.package_size,
>>>>>>> 9e47bcd2
      BUID(i.uuid) AS inventory_uuid, i.text as inventory_name,
      COUNT(*) as num_duplicates
    FROM lot l
    JOIN inventory i ON i.uuid = l.inventory_uuid
    GROUP BY label, inventory_uuid, expiration_date HAVING num_duplicates > 1
  `;

  // The second query gets all lots matching the label,
  // inventory_uuid, and expiration dates
  const query2 = `
    SELECT
      BUID(l.uuid) AS uuid, l.label, l.expiration_date,
<<<<<<< HEAD
      l.reference_number, l.serial_number,
      BUID(i.uuid) AS inventory_uuid, i.text as inventory_name,
      l.acquisition_date
=======
      l.reference_number, l.serial_number, l.package_size,
      BUID(i.uuid) AS inventory_uuid, i.text as inventory_name
>>>>>>> 9e47bcd2
    FROM lot l
    JOIN inventory i ON i.uuid = l.inventory_uuid
    WHERE l.label=? AND i.uuid=? AND l.expiration_date=DATE(?)
  `;

  let numInventories = null;
  let numLots = null;

  db.exec(query1, [])
    .then((rows) => {
      numInventories = rows.length;
      numLots = rows.reduce((sum, row) => {
        return sum + row.num_duplicates;
      }, 0) - numInventories;
      const dbPromises = [];
      rows.forEach((row) => {
        const promise = db.exec(query2, [row.label, db.bid(row.inventory_uuid), row.expiration_date])
          .then((lots) => {
            // Arbitrarily keep the first lot and merge the duplicates into it
            const keepLotUuid = lots[0].uuid;
            const lotUuids = lots.reduce((list, elt) => {
              if (elt.uuid !== keepLotUuid) {
                list.push(elt.uuid);
              }
              return list;
            }, []);
            return mergeLotsInternal(keepLotUuid, lotUuids);
          });
        dbPromises.push(promise);
      });
      return Promise.all(dbPromises);
    })
    .then(() => {
      res.status(200).json({ numInventories, numLots });
    })
    .catch(next)
    .done();
}

/**
 * GET /lots/merge/autoZero
 *
 * @description
 * Finds and merges all lots with zero quantity in stock
 */
function autoMergeZero(req, res, next) {
  // Create a temporary table with quantity-in-stock sums for all duplicate lots
  const query1 = `
    CREATE TEMPORARY TABLE tmp_dupe_lots AS
    SELECT
      lot1.uuid, expiration_date,
      inv.code as code, inv.text AS inventory_name, inventory_uuid,
      (SELECT SUM(sm.quantity * IF(sm.is_exit = 1, -1, 1))
       FROM stock_movement sm WHERE sm.lot_uuid = lot1.uuid) AS quantity_in_stock,
      (SELECT COUNT(lot2.uuid) FROM lot lot2 WHERE lot2.inventory_uuid = lot1.inventory_uuid) as num_duplicates
    FROM lot lot1
    JOIN inventory as inv ON lot1.inventory_uuid=inv.uuid
    ORDER BY inventory_uuid,expiration_date;
  `;

  // Create a temporary table with max quantity-in-stock for all lots for each inventory_uuid
  const query2 = `
    CREATE TEMPORARY TABLE tmp_max_quantities AS
    SELECT
      uuid, expiration_date,
      code, inventory_name, inventory_uuid, num_duplicates,
      MAX(quantity_in_stock) OVER (PARTITION BY inventory_uuid) AS max_quantity
    FROM tmp_dupe_lots lot1
    WHERE num_duplicates > 1
    ORDER BY num_duplicates;
  `;

  // Reduce the entries to those with no quantity-in-stock and pick the one
  // with the newest expiration date
  const query3 = `
    SELECT
      HEX(lot1.uuid) AS uuid, lot1.expiration_date, code,
      inventory_name, lot1.inventory_uuid, max_quantity, num_duplicates
    FROM tmp_max_quantities lot1
    INNER JOIN (
        SELECT inventory_uuid, MAX(expiration_date) AS expiration_date
        FROM lot
        GROUP BY inventory_uuid
    ) lot2 ON lot1.inventory_uuid = lot2.inventory_uuid AND lot1.expiration_date = lot2.expiration_date
    WHERE max_quantity = 0
    GROUP BY lot1.inventory_uuid;
  `;

  // This query gets all UUIDs for all lots with the given inventory_uuid
  const getLotsSQL = 'SELECT BUID(uuid) AS uuid FROM lot WHERE inventory_uuid = ? AND uuid <> ?';

  let numLots = null;

  const transaction = db.transaction();
  transaction.addQuery(query1);
  transaction.addQuery(query2);
  transaction.addQuery(query3);

  return transaction.execute()
    .then(txresults => {
      const rows = txresults[2];
      numLots = rows.length;
      const dbPromises = rows.map(row => {
        const keepLotUuid = row.uuid;
        // Get the lots associated with this inventory, excluding the lot to keep
        return db.exec(getLotsSQL, [db.bid(row.inventory_uuid), db.bid(keepLotUuid)])
          .then(lots => {
            const lotUuids = lots.map(elt => elt.uuid);
            // Merge the other lots into keepLotUuid
            return mergeLotsInternal(keepLotUuid, lotUuids);
          });
      });
      return Promise.all(dbPromises);
    })
    .then(() => {
      res.status(200).json({ numLots });
    })
    .catch(next)
    .done();
}

/**
 * GET /lots/generate_barcodes/:number
 *
 * @description
 * Returns generated barcodes in a zip file
 */
async function generateBarcodes(req, res, next) {

  try {
    const totalBarcodes = req.params.number;
    const { key } = identifiers.LOT;
    const barcodeList = [];

    for (let i = 0; i < totalBarcodes; i++) {
      barcodeList.push({ barcode : barcode.generate(key, util.uuid()) });
    }

    // create the csv file of tag numbers
    const data = await converter.json2csvAsync(barcodeList, { trimHeaderFields : true, trimFieldValues : true });
    const tmpCsvFile = tempy.file({ name : 'barcodes.csv' });
    await fs.promises.writeFile(tmpCsvFile, data);

    // create the pdf file of tag numbers
    const pdfTickets = await genPdfTickets(barcodeList);
    const tmpPdfFile = path.join(pdfTickets.path);

    // create a zip file for the csv and pdf files
    const zipped = await zipFiles(tmpCsvFile, tmpPdfFile);
    res.download(zipped);
  } catch (error) {
    next(error);
  }

}

async function genPdfTickets(barcodeList) {
  const context = { barcodeList };
  const tmpDocumentsFile = tempy.file({ name : `barcodes.pdf` });
  const template = './server/controllers/stock/reports/asset_barcodes.handlebars';

  const options = {
    path  : tmpDocumentsFile,
    scale : 1,
  };

  const inlinedHtml = await html.render(context, template, options);

  const pdf = await coral(inlinedHtml.trim(), options);
  return { file : pdf, path : tmpDocumentsFile };
}

async function zipFiles(...files) {
  const zip = new AdmZip();
  const outputFile = tempy.file({ name : `Barcodes for Tag Number in CSV+PDF.zip` });
  files.forEach(file => {
    zip.addLocalFile(file);
  });
  zip.writeZip(outputFile);
  await Promise.all(files.map((file) => fs.promises.unlink(file)));
  return outputFile;
}<|MERGE_RESOLUTION|>--- conflicted
+++ resolved
@@ -31,11 +31,7 @@
 const detailsQuery = `
   SELECT
     BUID(l.uuid) AS uuid, l.label, l.quantity, l.unit_cost, l.expiration_date,
-<<<<<<< HEAD
-    l.reference_number, l.serial_number, l.acquisition_date,
-=======
-    l.reference_number, l.serial_number, l.package_size,
->>>>>>> 9e47bcd2
+    l.reference_number, l.serial_number, l.acquisition_date, l.package_size,
     (SELECT MIN(sm.date) FROM stock_movement sm
      WHERE sm.lot_uuid = l.uuid) AS entry_date,
     BUID(i.uuid) AS inventory_uuid, i.text as inventory_name,
@@ -91,12 +87,10 @@
  */
 async function update(req, res, next) {
   const bid = db.bid(req.params.uuid);
-<<<<<<< HEAD
-  const allowedToEdit = ['label', 'expiration_date', 'unit_cost',
-    'reference_number', 'serial_number', 'acquisition_date'];
-=======
-  const allowedToEdit = ['label', 'expiration_date', 'unit_cost', 'reference_number', 'serial_number', 'package_size'];
->>>>>>> 9e47bcd2
+
+  const allowedToEdit = [
+    'label', 'expiration_date', 'unit_cost', 'reference_number', 'serial_number', 'acquisition_date', 'package_size'];
+
   const params = _.pick(req.body, allowedToEdit);
   const { tags } = req.body;
 
@@ -135,11 +129,7 @@
 
   const query = `
     SELECT BUID(l.uuid) AS uuid, l.label, l.expiration_date,
-<<<<<<< HEAD
-    l.reference_number, l.serial_number, l.acquisition_date
-=======
-    l.reference_number, l.serial_number, l.package_size
->>>>>>> 9e47bcd2
+    l.reference_number, l.serial_number, l.package_size, l.acquisition_date
     FROM lot l
     WHERE l.inventory_uuid = ?
     ORDER BY label, expiration_date
@@ -312,11 +302,7 @@
   const query1 = `
     SELECT
       BUID(l.uuid) AS uuid, l.label, l.expiration_date,
-<<<<<<< HEAD
-      l.reference_number, l.serial_number, l.acquisition_date,
-=======
-      l.reference_number, l.serial_number, l.package_size,
->>>>>>> 9e47bcd2
+      l.reference_number, l.serial_number, l.acquisition_date, l.package_size,
       BUID(i.uuid) AS inventory_uuid, i.text as inventory_name,
       COUNT(*) as num_duplicates
     FROM lot l
@@ -329,14 +315,9 @@
   const query2 = `
     SELECT
       BUID(l.uuid) AS uuid, l.label, l.expiration_date,
-<<<<<<< HEAD
       l.reference_number, l.serial_number,
       BUID(i.uuid) AS inventory_uuid, i.text as inventory_name,
       l.acquisition_date
-=======
-      l.reference_number, l.serial_number, l.package_size,
-      BUID(i.uuid) AS inventory_uuid, i.text as inventory_name
->>>>>>> 9e47bcd2
     FROM lot l
     JOIN inventory i ON i.uuid = l.inventory_uuid
     WHERE l.label=? AND i.uuid=? AND l.expiration_date=DATE(?)

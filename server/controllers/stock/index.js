--- conflicted
+++ resolved
@@ -141,7 +141,9 @@
   const identifier = uuid();
   const documentUuid = uuid();
 
-<<<<<<< HEAD
+  const period = await Fiscal.lookupFiscalYearByDate(params.movement.date);
+  const periodId = period.id;
+
   const integration = {
     uuid : db.bid(identifier),
     project_id : session.project.id,
@@ -181,6 +183,7 @@
       is_exit : 0,
       user_id : params.movement.user_id,
       description : params.movement.description,
+      period_id : periodId,
     });
   });
 
@@ -203,65 +206,6 @@
 function createIntegration(req, res, next) {
   insertNewStock(req.session, req.body, 'integration')
     .then(documentUuid => {
-=======
-  Fiscal.lookupFiscalYearByDate(params.movement.date)
-    .then(result => {
-      const periodId = result.id;
-
-      const integration = {
-        uuid : db.bid(identifier),
-        project_id : req.session.project.id,
-        description : params.movement.description || 'INTEGRATION',
-        date : new Date(params.movement.date),
-      };
-      const sql = `INSERT INTO integration SET ?`;
-
-      transaction.addQuery(sql, [integration]);
-
-      params.lots.forEach((lot) => {
-        const lotUuid = uuid();
-
-        // adding a lot insertion query into the transaction
-        transaction.addQuery(`INSERT INTO lot SET ?`, {
-          uuid : db.bid(lotUuid),
-          label : lot.label,
-          initial_quantity : lot.quantity,
-          quantity : lot.quantity,
-          unit_cost : lot.unit_cost,
-          expiration_date : new Date(lot.expiration_date),
-          inventory_uuid : db.bid(lot.inventory_uuid),
-          origin_uuid : db.bid(identifier),
-          delay : 0,
-        });
-
-        // adding a movement insertion query into the transaction
-        transaction.addQuery(`INSERT INTO stock_movement SET ?`, {
-          uuid : db.bid(uuid()),
-          lot_uuid : db.bid(lotUuid),
-          depot_uuid : db.bid(params.movement.depot_uuid),
-          document_uuid : db.bid(documentUuid),
-          flux_id : params.movement.flux_id,
-          date : new Date(params.movement.date),
-          quantity : lot.quantity,
-          unit_cost : lot.unit_cost,
-          is_exit : 0,
-          user_id : params.movement.user_id,
-          description : params.movement.description,
-          period_id : periodId,
-        });
-      });
-
-      const postingParams = [db.bid(documentUuid), 0, req.session.project.id, req.session.enterprise.currency_id];
-
-      if (req.session.enterprise.settings.enable_auto_stock_accounting) {
-        transaction.addQuery('CALL PostStockMovement(?)', [postingParams]);
-      }
-
-      // execute all operations as one transaction
-      return transaction.execute();
-    })
-    .then(() => {
->>>>>>> 42bf4be7
       res.status(201).json({ uuid : documentUuid });
     })
     .catch(next);
@@ -277,6 +221,9 @@
 
     const lots = movement.lots
       .filter(l => l.quantity !== l.oldQuantity);
+
+    const period = await Fiscal.lookupFiscalYearByDate(movement.date);
+    const periodId = period.id;
 
     if (!movement.depot_uuid) {
       throw new Error('No defined depot');
@@ -315,6 +262,7 @@
         flux_id : core.flux.INVENTORY_RESET,
         description : movement.description,
         user_id : req.session.user.id,
+        period_id : periodId,
       };
       trx.addQuery('INSERT INTO stock_movement SET ?', reverseMovementObject);
     });
@@ -333,6 +281,7 @@
         flux_id : core.flux.INVENTORY_RESET,
         description : movement.description,
         user_id : req.session.user.id,
+        period_id : periodId,
       };
       trx.addQuery('INSERT INTO stock_movement SET ?', reverseMovementObject);
     });

--- conflicted
+++ resolved
@@ -60,14 +60,7 @@
 
     const period = await Fiscal.lookupFiscalYearByDate(params.date);
     const periodId = period.id;
-<<<<<<< HEAD
     const transaction = db.transaction();
-=======
-
-    const transaction = db.transaction();
-    const transaction2 = db.transaction();
-
->>>>>>> 09fb0f46
     const document = {
       uuid : documentUuid,
       date : new Date(params.date),
@@ -82,9 +75,6 @@
 
     // prepare movement insertion query
     const createMovementQuery = 'INSERT INTO stock_movement SET ?';
-
-    // aggregate data for CMM calculation
-    const recomputeCMMDataQuery = `CALL computeStockQuantityByLotUuid(?, ?, ?);`;
 
     params.lots.forEach(lot => {
       // parse the expiration date
@@ -124,16 +114,8 @@
 
       // adding a movement insertion query into the transaction
       transaction.addQuery(createMovementQuery, [createMovementObject]);
-
-<<<<<<< HEAD
-      transaction.addQuery(recomputeCMMDataQuery, [
-=======
-      transaction2.addQuery(recomputeCMMDataQuery, [
->>>>>>> 09fb0f46
-        document.date,
-        createLotObject.uuid,
-        db.bid(document.depot_uuid)]);
     });
+
     const isExit = 0;
     const postingParams = [db.bid(documentUuid), isExit, req.session.project.id, req.session.enterprise.currency_id];
 
@@ -141,17 +123,19 @@
       transaction.addQuery('CALL PostStockMovement(?)', [postingParams]);
     }
 
+    // gather inventory uuids for use later recomputing the stock quantities
+    const inventoryUuids = params.lots.map(lot => lot.inventory_uuid);
+
     // execute all operations as one transaction
     await transaction.execute();
-<<<<<<< HEAD
-=======
-    await transaction2.execute();
->>>>>>> 09fb0f46
+
+    // update the quantity in stock as needed
+    await updateQuantityInStockAfterMovement(inventoryUuids, params.date, document.depot_uuid);
+
     res.status(201).json({ uuid : documentUuid });
   } catch (ex) {
     next(ex);
   }
-<<<<<<< HEAD
 }
 
 function updateQuantityInStockAfterMovement(inventoryUuids, mvmtDate, depotUuid) {
@@ -171,8 +155,6 @@
   });
 
   return txn.execute();
-=======
->>>>>>> 09fb0f46
 }
 
 /**
@@ -254,11 +236,8 @@
   }
 
   await transaction.execute();
-<<<<<<< HEAD
+  // update the quantity in stock as needed
   await updateQuantityInStockAfterMovement(inventoryUuids, integration.date, params.movement.depot_uuid);
-=======
-  await transaction2.execute();
->>>>>>> 09fb0f46
   return documentUuid;
 }
 
@@ -493,14 +472,10 @@
   }
 
   const result = await transaction.execute();
-<<<<<<< HEAD
 
   // update the quantity in stock as needed
   await updateQuantityInStockAfterMovement(inventoryUuids, document.date, parameters.depot_uuid);
 
-=======
-  await transaction2.execute();
->>>>>>> 09fb0f46
   return result;
 }
 
@@ -509,10 +484,7 @@
  * @description movement between depots
  */
 async function depotMovement(document, params) {
-<<<<<<< HEAD
-=======
-
->>>>>>> 09fb0f46
+
   let isWarehouse;
   const transaction = db.transaction();
   const transaction2 = db.transaction();
@@ -563,7 +535,6 @@
     }
   });
 
-<<<<<<< HEAD
   // gather inventory uuids for later quantity in stock calculation updates
   const inventoryUuids = parameters.lots.map(lot => lot.inventory_uuid);
 
@@ -571,10 +542,6 @@
 
   // update the quantity in stock as needed
   await updateQuantityInStockAfterMovement(inventoryUuids, document.date, depotUuid);
-=======
-  const result = await transaction.execute();
-  await transaction2.execute();
->>>>>>> 09fb0f46
   return result;
 }
 

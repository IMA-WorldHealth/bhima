--- conflicted
+++ resolved
@@ -35,10 +35,7 @@
 const moment = require('moment');
 
 const identifiers = require('../../../config/identifiers');
-<<<<<<< HEAD
-=======
 const barcode = require('../../../lib/barcode');
->>>>>>> 31ba6f34
 
 const util   = require('../../../lib/util');
 const db     = require('../../../lib/db');
@@ -297,11 +294,7 @@
   listPatientsQuery =
     `SELECT BUID(p.uuid) AS uuid, p.display_name,
       CONCAT_WS('.', '${identifiers.PATIENT}', pr.abbr, p.reference) AS reference,
-<<<<<<< HEAD
-      p.dob, p.sex, p.registration_date, p.hospital_no, MAX(pv.start_date) AS last_visit
-=======
       p.dob, p.sex, p.registration_date, p.hospital_no, MAX(pv.start_date) AS last_visit, u.display_name AS userName
->>>>>>> 31ba6f34
     FROM patient AS p
     JOIN project AS pr ON p.project_id = pr.id
     JOIN user AS u ON p.user_id = u.id
@@ -408,15 +401,9 @@
         p.display_name, p.debtor_uuid AS debtor_uuid, p.sex, p.dob, p.father_name, p.mother_name, p.profession,
         p.employer, p.spouse, p.spouse_profession, p.spouse_employer, p.religion, p.marital_status, p.phone,
         p.email, p.address_1, p.address_2, p.renewal, p.origin_location_id, p.current_location_id,
-<<<<<<< HEAD
-        p.registration_date, p.title, p.notes, p.hospital_no, d.text, proj.abbr, dg.account_id,
-        dg.price_list_uuid as price_list_uuid, dg.is_convention, dg.locked, MAX(pv.start_date) AS last_visit,
-        dg.uuid AS debtor_group_uuid
-=======
         p.registration_date, p.title, p.notes, p.hospital_no, p.user_id, d.text, proj.abbr, dg.account_id,
         dg.price_list_uuid as price_list_uuid, dg.is_convention, dg.locked, MAX(pv.start_date) AS last_visit,
         dg.uuid AS debtor_group_uuid, u.display_name AS userName
->>>>>>> 31ba6f34
         FROM patient AS p
         JOIN project AS proj ON p.project_id = proj.id
         JOIN debtor AS d ON p.debtor_uuid = d.uuid
@@ -694,7 +681,6 @@
  */
 function latestInvoice(req, res, next) {
   const uid = req.params.uuid;
-<<<<<<< HEAD
 
   const REVERSE_TYPE_ID = 10;
 
@@ -708,21 +694,6 @@
     LIMIT 1;
   `;
 
-=======
-
-  const REVERSE_TYPE_ID = 10;
-
-  const sql = `
-    SELECT invoice.uuid, invoice.debtor_uuid, invoice.date, user.display_name, invoice.cost
-    FROM invoice
-    JOIN user ON user.id = invoice.user_id
-    WHERE debtor_uuid = ?
-    AND invoice.uuid NOT IN (SELECT voucher.reference_uuid FROM voucher WHERE voucher.type_id = ${REVERSE_TYPE_ID})
-    ORDER BY date DESC
-    LIMIT 1;
-  `;
-
->>>>>>> 31ba6f34
   let latestInv;
 
   db.exec(sql, [db.bid(uid)])

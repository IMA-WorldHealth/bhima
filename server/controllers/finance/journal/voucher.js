'use strict';

const core = require('./core');

/**
 * This function is responsible for posting new records from the `voucher` table
 * into the posting journal.  It expects to be passed a transaction object and
 * the (binary) uuid of the voucher to be posted.
 *
 * Using the core.js file, it initiates checks to make sure that the data is
 * valid before posting.  If any invalid data is found, MySQL signals an error,
 * ending the transaction, and clearing all temporary variables.
 *
 * @param {object} transaction - the transaction query object
 * @param {object} uuid - the binary voucher uuid being posted to the journal
 *
 */
module.exports = function post(transaction, uuid) {

  transaction

    // set up the SQL variables for core.js to consume
    .addQuery(`
      SELECT voucher.date, enterprise.id, project.id, voucher.currency_id
      INTO @date, @enterpriseId, @projectId, @currencyId
      FROM voucher JOIN project JOIN enterprise ON
        voucher.project_id = project.id AND
        project.enterprise_id = enterprise.id
      WHERE voucher.uuid = ?;
    `, [uuid]);


  // this function sets up the dates, fiscal year, and exchange rate for this
  // posting session and ensures they all exist before attempting to write to
  // the posting journal.
  core.setup(transaction);

  /**
   * @todo - this templates in 'D' as the debtor/creditor type
   * @todo - this adds origin_id = 1.  Should we keep origin around?
   * @todo - rounding?!
   */
  transaction

    .addQuery(
      `INSERT INTO posting_journal (uuid, project_id, fiscal_year_id, period_id,
        trans_id, trans_date, record_uuid, description, account_id, debit,
        credit, debit_equiv, credit_equiv, currency_id, entity_uuid,
        entity_type, reference_uuid, comment, origin_id, user_id, cc_id, pc_id)
      SELECT
        HUID(UUID()), v.project_id, @fiscalId, @periodId, @transId, v.date,
        v.uuid, v.description, vi.account_id, vi.debit, vi.credit,
        vi.debit * @exchange, vi.credit * @exchange, v.currency_id,
<<<<<<< HEAD
        vi.entity_uuid, 'D', vi.document_uuid, NULL, v.type_id, v.user_id, NULL, NULL
=======
        vi.entity_uuid, NULL, vi.document_uuid, NULL, 1, v.user_id, NULL, NULL
>>>>>>> af6172d3
      FROM voucher AS v JOIN voucher_item AS vi ON v.uuid = vi.voucher_uuid
      WHERE v.uuid = ?;`, [uuid]
    );

  return transaction.execute()
    .catch(core.handler);
};<|MERGE_RESOLUTION|>--- conflicted
+++ resolved
@@ -51,11 +51,7 @@
         HUID(UUID()), v.project_id, @fiscalId, @periodId, @transId, v.date,
         v.uuid, v.description, vi.account_id, vi.debit, vi.credit,
         vi.debit * @exchange, vi.credit * @exchange, v.currency_id,
-<<<<<<< HEAD
-        vi.entity_uuid, 'D', vi.document_uuid, NULL, v.type_id, v.user_id, NULL, NULL
-=======
-        vi.entity_uuid, NULL, vi.document_uuid, NULL, 1, v.user_id, NULL, NULL
->>>>>>> af6172d3
+        vi.entity_uuid, NULL, vi.document_uuid, NULL, v.type_id, v.user_id, NULL, NULL
       FROM voucher AS v JOIN voucher_item AS vi ON v.uuid = vi.voucher_uuid
       WHERE v.uuid = ?;`, [uuid]
     );

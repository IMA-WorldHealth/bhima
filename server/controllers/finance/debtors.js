--- conflicted
+++ resolved
@@ -112,12 +112,7 @@
     .done();
 }
 
-<<<<<<< HEAD
-function fetchInvoices (req, res, next){
-=======
-function fetchInvoices (req, res, next) {
->>>>>>> 8ef99615
-
+function fetchInvoices(req, res, next) {
   var accountId = null;
   var sql =
     'SELECT account_id FROM debitor_group WHERE uuid = (SELECT group_uuid FROM debitor WHERE uuid = ?)';

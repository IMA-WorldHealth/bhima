--- conflicted
+++ resolved
@@ -28,22 +28,7 @@
 //
 // The enterprise currency is assumed from the session.
 exports.list = function list(req, res, next) {
-<<<<<<< HEAD
-  'use strict';
-
   var enterprise = req.session.enterprise;
-=======
-  var sql,
-      enterprise = req.session.enterprise;
-
-  sql =
-    `SELECT exchange_rate.id, exchange_rate.enterprise_id, exchange_rate.currency_id, exchange_rate.rate, exchange_rate.date,
-    enterprise.currency_id AS 'enterprise_currency_id'
-    FROM exchange_rate
-    JOIN enterprise ON enterprise.id = exchange_rate.enterprise_id
-    WHERE exchange_rate.enterprise_id = ?
-    ORDER BY date;`;
->>>>>>> af6172d3
 
   exchangeRateList(enterprise.id)
   .then(function (rows) {

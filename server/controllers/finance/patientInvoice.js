--- conflicted
+++ resolved
@@ -199,17 +199,10 @@
 }
 
 function find(options) {
-<<<<<<< HEAD
   // ensure expected options are parsed as binary
   db.convert(options, ['patientUuid']);
 
   let filters = new FilterParser(options, { tableAlias : 'invoice' });
-=======
-  // remove the limit first thing, if it exists
-  let limit = Number(options.limit);
-  delete options.limit;
-  delete options.patientNames;
->>>>>>> 40303f8a
 
   // @FIXME Remove this with client side filter design
   delete options.patientNames;
@@ -230,74 +223,18 @@
     JOIN enterprise ON enterprise.id = project.enterprise_id
   `;
 
-<<<<<<< HEAD
   filters.equals('patientUuid', 'uuid', 'patient');
   filters.dateFrom('billingDateFrom', 'date');
   filters.dateTo('billingDateTo', 'date');
-=======
-  if (options.debtor_uuid) {
-    options.debtor_uuid = db.bid(options.debtor_uuid);
-  }
-
-  if (options.uuid) {
-    options.uuid = db.bid(options.uuid);
-  }
-
-  if (options.reference) {
-    conditions.statements.push(`CONCAT_WS('.', '${identifiers.INVOICE.key}', project.abbr, invoice.reference) = ?`);
-    conditions.parameters.push(options.reference);
-    delete options.reference;
-  }
-
-  if (options.patientReference) {
-    conditions.statements.push(`CONCAT_WS('.', '${identifiers.PATIENT.key}', project.abbr, patient.reference) = ?`);
-    conditions.parameters.push(options.patientReference);
-    delete options.patientReference;
-  }
-
-  if (options.debtor_uuid) {
-    options.debtor_uuid = db.bid(options.debtor_uuid);
-    conditions.statements.push('invoice.debtor_uuid = ?');
-    conditions.parameters.push(options.debtor_uuid);
-    delete options.debtor_uuid;
-  }
-
-  if (options.billingDateFrom) {
-    conditions.statements.push('DATE(invoice.date) >= DATE(?)');
-    conditions.parameters.push(options.billingDateFrom);
-    delete options.billingDateFrom;
-  }
-
-  if (options.billingDateTo) {
-    conditions.statements.push('DATE(invoice.date) <= DATE(?)');
-    conditions.parameters.push(options.billingDateTo);
-    delete options.billingDateTo;
-  }
-
-  if (options.patientUuid) {
-    options.patientUuid = db.bid(options.patientUuid);
-    conditions.statements.push('patient.uuid = ?');
-    conditions.parameters.push(options.patientUuid);
-    delete options.patientUuid;
-  }
-
-  if (options.user_id) {
-    conditions.statements.push('invoice.user_id = ?');
-    conditions.parameters.push(options.user_id);
-    delete options.user_id;
-  }
-
-  if (options.reversed) {
-    // @TODO All constant definitions for types on the server should be centralised
-    const CREDIT_NOTE_VOUCHER_ID = 10;
-    let includeCreditNotes = Boolean(Number(options.reversed));
->>>>>>> 40303f8a
 
   // support credit note toggle
   filters.reversed('reversed');
 
   let referenceStatement = `CONCAT_WS('.', '${identifiers.INVOICE.key}', project.abbr, invoice.reference) = ?`;
   filters.custom('reference', referenceStatement);
+
+  let patientReferenceStatement = `CONCAT_WS('.', '${identifiers.PATIENT.key}', project.abbr, patient.reference) = ?`;
+  filters.custom('patientReference', patientReferenceStatement);
 
   // @TODO Support ordering query (reference support for limit)?
   filters.setOrder('ORDER BY invoice.date DESC, invoice.reference DESC');

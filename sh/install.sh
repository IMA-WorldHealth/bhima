--- conflicted
+++ resolved
@@ -16,14 +16,9 @@
 mysql -h $DB_HOST -u $DB_USER -p$DB_PASS -e "CREATE SCHEMA $DB_NAME CHARACTER SET utf8 COLLATE utf8_unicode_ci;"
 mysql -h $DB_HOST -u $DB_USER -p$DB_PASS $DB_NAME < server/models/schema.sql
 mysql -h $DB_HOST -u $DB_USER -p$DB_PASS $DB_NAME < server/models/triggers.sql
-<<<<<<< HEAD
-mysql -u $DB_USER -u $DB_USER -p$DB_PASS $DB_NAME < server/models/functions.sql
-mysql -u $DB_USER -u $DB_USER -p$DB_PASS $DB_NAME < server/models/procedures.sql
-mysql -u $DB_USER -u $DB_USER -p$DB_PASS $DB_NAME < server/models/debug.sql
-mysql -h $DB_HOST -u $DB_USER -p$DB_PASS $DB_NAME < server/models/bhima.sql
-=======
 mysql -h $DB_HOST -u $DB_USER -p$DB_PASS $DB_NAME < server/models/functions.sql
 mysql -h $DB_HOST -u $DB_USER -p$DB_PASS $DB_NAME < server/models/procedures.sql
 mysql -h $DB_HOST -u $DB_USER -p$DB_PASS $DB_NAME < server/models/debug.sql
->>>>>>> 31ba6f34
+
+mysql -h $DB_HOST -u $DB_USER -p$DB_PASS $DB_NAME < server/models/bhima.sql
 mysql -h $DB_HOST -u $DB_USER -p$DB_PASS $DB_NAME < server/models/test/data.sql
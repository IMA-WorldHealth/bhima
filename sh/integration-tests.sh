#!/bin/bash

# bash script mode
set -uo pipefail

# This assumes you run tests from the top level bhima directory.

echo "Building test database for integration tests ..."

# TODO - store these in environmental variables somehow
DB_USER='bhima'
DB_PASS='HISCongo2013'
DB_NAME='bhima_test'

# set build timeout
TIMEOUT=${BUILD_TIMEOUT:-8}

# build the test database
mysql -u $DB_USER -p$DB_PASS -e "DROP DATABASE IF EXISTS $DB_NAME ;"
mysql -u $DB_USER -p$DB_PASS -e "CREATE DATABASE $DB_NAME CHARACTER SET utf8 COLLATE utf8_unicode_ci;"

echo "Building schema"
mysql -u $DB_USER -p$DB_PASS $DB_NAME < server/models/schema.sql
echo "Building triggers"
mysql -u $DB_USER -p$DB_PASS $DB_NAME < server/models/triggers.sql
echo "Building functions and procedures"
mysql -u $DB_USER -p$DB_PASS $DB_NAME < server/models/functions.sql
mysql -u $DB_USER -p$DB_PASS $DB_NAME < server/models/procedures.sql
# mysql -u $DB_USER -p$DB_PASS $DB_NAME < server/models/debug.sql
echo "Building test database"
<<<<<<< HEAD
mysql -u $DB_USER -p$DB_PASS $DB_NAME < server/models/test/icd10.sql
=======
mysql -u $DB_USER -p$DB_PASS $DB_NAME < server/models/bhima.sql
>>>>>>> cc578770
mysql -u $DB_USER -p$DB_PASS $DB_NAME < server/models/test/data.sql

echo "Building server ...."

# build and start the server
./node_modules/.bin/gulp build
cd bin
NODE_ENV=development node server/app.js &
NODE_PID=$!

# make sure we have enough time for the server to start
echo "Sleeping for $TIMEOUT seconds."
sleep $TIMEOUT

echo "Running tests ..."

# run the tests
../node_modules/.bin/mocha --recursive ../test/integration/

echo "Cleaning up test instance"

# kill the server
kill $NODE_PID<|MERGE_RESOLUTION|>--- conflicted
+++ resolved
@@ -28,11 +28,8 @@
 mysql -u $DB_USER -p$DB_PASS $DB_NAME < server/models/procedures.sql
 # mysql -u $DB_USER -p$DB_PASS $DB_NAME < server/models/debug.sql
 echo "Building test database"
-<<<<<<< HEAD
 mysql -u $DB_USER -p$DB_PASS $DB_NAME < server/models/test/icd10.sql
-=======
 mysql -u $DB_USER -p$DB_PASS $DB_NAME < server/models/bhima.sql
->>>>>>> cc578770
 mysql -u $DB_USER -p$DB_PASS $DB_NAME < server/models/test/data.sql
 
 echo "Building server ...."

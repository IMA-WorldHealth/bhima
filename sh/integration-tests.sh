--- conflicted
+++ resolved
@@ -25,14 +25,10 @@
 echo "Building server ...."
 
 # build and start the server
-<<<<<<< HEAD
-npm run dev_windows &
-=======
 ./node_modules/.bin/gulp build
 cd bin
 NODE_ENV=development node server/app.js &
 NODE_PID=$!
->>>>>>> 8bccce72
 
 # make sure we have enough time for the server to start
 sleep $TIMEOUT

--- conflicted
+++ resolved
@@ -56,22 +56,10 @@
     ],
     css : [
       'client/src/css/*.css',
-<<<<<<< HEAD
       '!client/src/css/pdf-style.css',
     ],
     cssForPDF : [
       'client/src/css/pdf-style.css',
-=======
-      'node_modules/ui-select/dist/select.min.css',
-      'node_modules/angular-ui-grid/ui-grid.min.css',
-      'node_modules/font-awesome/css/font-awesome.min.css',
-      'node_modules/angular-ui-bootstrap/dist/ui-bootstrap-csp.css',
-    ],
-    fonts : [
-      'node_modules/typeface-open-sans/files/*',
-      'node_modules/bootstrap/fonts/*',
-      'node_modules/font-awesome/fonts/*',
->>>>>>> 8ba62b61
     ],
     vendorJs : [
       'node_modules/jquery/dist/jquery.min.js', // jquery
@@ -126,13 +114,6 @@
   },
 };
 
-<<<<<<< HEAD
-// external gulp tasks to build the client, server and watch for client changes
-gulp.task('default', ['build']);
-gulp.task('build', ['client', 'server']);
-gulp.task('client', ['js', 'css', 'cssForPDF', 'less', 'i18n', 'vendor', 'static', 'plugins'], templateHTML);
-gulp.task('watch', ['watch-client']);
-=======
 // TODO(@jniles) - make this cleaner.  We filter on angular because moment has a different
 // folder structure for non-minified
 if (isDevelopment) {
@@ -148,7 +129,7 @@
 }
 
 const buildJS = series(cleanJS, compileTypescript);
-const buildCSS = series(cleanCSS, compileLess, compileCSS);
+const buildCSS = series(cleanCSS, cssForPDF, compileLess, compileCSS);
 const buildI18n = series(parallel(lintI18n, cleanI18n), compileI18n);
 const server = series(cleanServer, moveServerFiles);
 const client = series(
@@ -167,7 +148,6 @@
   return src('node_modules/angular-ui-grid/fonts/*')
     .pipe(dest(`${CLIENT_FOLDER}/css/fonts/`));
 }
->>>>>>> 8ba62b61
 
 // collect all BHIMA application code and return a single versioned JS file
 // ensures previous versioned file is removed before running
@@ -197,14 +177,6 @@
     .pipe(dest(CLIENT_FOLDER));
 }
 
-// collects all custom js script of js plugins from client (client/js/scripts)
-// and moves them to the build folder, respecting folder structure
-gulp.task('plugins', () => {
-  return gulp.src(paths.client.plugins)
-    .pipe(concat('plugins.concat.js'))
-    .pipe(gulp.dest(`${CLIENT_FOLDER}/js/plugins`));
-});
-
 // collect all BHIMA application style sheets and return a single versioned CSS file
 function compileCSS() {
   return src(paths.client.css)
@@ -217,12 +189,12 @@
 }
 
 // collect all PDF style sheets and returns a seingle versionned css file
-gulp.task('cssForPDF', () => {
-  return gulp.src(paths.client.cssForPDF)
+function cssForPDF() {
+  return src(paths.client.cssForPDF)
     .pipe(cssnano({ zindex : false }))
     .pipe(concat('bhima-pdf.min.css'))
-    .pipe(gulp.dest(`${CLIENT_FOLDER}/css`));
-});
+    .pipe(dest(`${CLIENT_FOLDER}/css`));
+}
 
 // copy custom BHIMA bootstrap files and build build bootsrap LESS, returns
 // single CSS file
